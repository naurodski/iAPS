/*
  Localizable.strings
  OmniBLE
  Created by Jon Mårtensson on 2022-08-28.
  Copyright © 2022 Randall Knutson. All rights reserved.
*/
/* Alert content title for multiCommand pod alert */

"Multiple Command Alert" = "Попередження про Кілька Команд";

/* Alert content title for userPodExpiration pod alert */
"Pod Expiration Reminder" = "Нагадування про термін дії Podʼу";

/* Alert content title for podExpiring pod alert */
"Pod Expired" = "Термін дії Podʼу минув";

/* Alert content title for lowReservoir pod alert */
"Low Reservoir" = "Пустий Резервуар";

/* Alert content title for suspendInProgress pod alert */
"Suspend In Progress Reminder" = "Нагадування про призупинення Podʼу";

/* Alert content title for suspendEnded pod alert */
"Resume Insulin" = "Відновити подачу";

/* Alert content title for finishSetupReminder pod alert */
"Pod Pairing Incomplete" = "Створення Пари не завершено";

/* Alert content title for timeOffsetChangeDetected pod alert */
"Time Change Detected" = "Виявлено Зміну Часу";

/* Alert content body for multiCommand pod alert */
"Multiple Command Alert" = "Попередження про Кілька Команд";

/* Format string for alert content body for userPodExpiration pod alert. (1: time until expiration) */
"Pod expires in %1$@." = "Pod спливає через %1$@.";

/* Alert content body for podExpiring pod alert */
"Change Pod now. Pod has been active for 72 hours." = "Змінити Pod зараз. Pod був активним протягом 72 годин.";

/* Alert content body for podExpireImminent pod alert */
"Change Pod now. Insulin delivery will stop in 1 hour." = "Замініть Pod зараз. Подача інсуліну припиниться через 1 годину.";

/* Format string for alert content body for lowReservoir pod alert. (1: reminder value) */
"%1$@ insulin or less remaining in Pod. Change Pod soon." = "%1$@ або менше інсуліну залишилося в Podʼі. Необхідна швидка заміна.";

/* Alert content body for suspendInProgress pod alert */
"Suspend In Progress Reminder" = "Нагадування про призупинення Podʼу";

/* Alert content body for suspendEnded pod alert */
"The insulin suspension period has ended.\n\nYou can resume delivery from the banner on the home screen or from your pump settings screen. You will be reminded again in 15 minutes." = "Період призупинення інсуліну закінчився.\n\n Ви можете відновити введення з банера на головному екрані або з екрана налаштувань помпи. Вам буде нагадано знову через 15 хвилин.";

/* Alert content body for finishSetupReminder pod alert */
"Please finish pairing your pod." = "Будь Ласка, завершіть підключення Podʼу.";

/* Alert content body for timeOffsetChangeDetected pod alert */
"The time on your pump is different from the current time. You can review the pump time and and sync to current time in settings." = "Час на вашій помпі відрізняється від поточного часу. Ви можете переглянути час помпи та синхронізувати його з поточним часом у налаштуваннях.";

/* Alert notification body for suspendEnded pod alert user notification */
"Suspension time is up. Open the app and resume." = "Час призупинення вже вичерпано. Відкрийте додаток та продовжуйте роботу.";

/* Action button default text for PodAlerts */
"Ok" = "Ок";

/* Label for pod life state when pod not fully activated */
"Unfinished Activation" = "Незавершена Активація";

/* Label for pod life state when time remaining */
"Pod expires in" = "Pod закінчується через";

/* */
"Pod Expires" = "Термін дії Podʼу минув";

/* */
"Pod Activated" = "Pod активований";

/* */
"Notification Settings" = "Параметри Сповіщень";

/* */
"Confidence Reminders" = "Нагадування про Верифікацію";

/* Text for suspend resume button when insulin delivery active */
"Suspend Insulin Delivery" = "Призупинити Введення Інсуліну";

/* Label for pod life state when within pod expiration window */
"Pod expired" = "Термін дії Podʼу минув";

/* Label for pod life state when pod not fully deactivated */
"Unfinished deactivation" = "Незавершена активація";

/* Label for pod life state when no pod paired */
"No Pod" = "Немає Podʼу";

/* Settings page link description when next lifecycle action is to pair new pod */
"Pair Pod" = "Парний Pod";

/* Pairing action button accessibility label while ready to pair */
"Pair pod." = "Парний Pod.";

/* Pairing action button accessibility label while pairing */
"Pairing." = "Створення пари.";

/* Pairing action button accessibility label while priming */
"Priming. Please wait." = "Заправлення. Будь ласка зачекайте.";

/* Pairing action button accessibility label when pairing succeeded */
"Pod paired successfully. Continue." = "Підключення успішно створено. Продовжити.";

/* Settings page link description when next lifecycle action is to finish deactivation */
"Finish deactivation" = "Завершення деактивації";

/* Settings page link description when next lifecycle action is to replace pod */
"Replace Pod" = "Замініть Pod";

/* Unit for singular day in pod life remaining */
"day" = "день";

/* Unit for plural days in pod life remaining */
"days" = "дні";

/* Unit for singular hour in pod life remaining */
"hour" = "годин";

/* Unit for plural hours in pod life remaining */
"hours" = "годин";

/* Unit for singular minute in pod life remaining */
"minute" = "хвилин";

/* Unit for plural minutes in pod life remaining */
"minutes" = "хвилин";

/* Title of insulin delivery section */
"Insulin Delivery" = "Подання Інсуліну";

/* */
"Scheduled Basal" = "Запланований Базал";

/* Header for insulin remaining on pod settings screen */
"Insulin Remaining" = "Залишок Інсуліну";

/* Section header for activity section */
"Activity" = "Активність";

/* title for device details page */
"Device Details" = "Деталі Пристрою";

/* Section header for configuration section */
"Configuration" = "Налаштування";

/* Settings page link description when next lifecycle action is to finish deactivation */
"Finish deactivation" = "Завершення деактивації";

/* Settings page link description when next lifecycle action is to replace pod */
"Replace Pod" = "Замініть Pod";

/* Settings page link description when next lifecycle action is to replace pod */
"Replace Pod" = "Замініть Pod";

/* Label for pod life state when pod not fully activated */
"Unfinished Activation" = "Незавершена Активація";

/* Label for pod life state when time remaining */
"Pod expires in" = "Pod закінчується через";

/* Label for pod life state when within pod expiration window */
"Pod expired" = "Термін дії Podʼу минув";

/* Label for pod life state when pod not fully deactivated */
"Unfinished deactivation" = "Незавершена активація";

/* Label for pod life state when no pod paired */
"No Pod" = "Немає Podʼу";

/* Pod life HUD view label */
"Fault" = "Збій";

/* Label describing pod age view */
"Pod Age" = "Pod пропрацював";

/* Label describing time remaining view */
"Remaining" = "Залишок";

/* Label indicating pod replacement necessary */
"Replace Pod" = "Замініть Pod";

/* Error message shown when no pod is paired */
"No pod paired" = "Немає підключеного Podʼу";

/* Error message shown when user cannot pair because pod is already paired */
"Pod already paired" = "Pod вже з'єднано";

/* Error description for OmniBLEPumpManagerError.insulinTypeNotConfigured */
"Insulin type not configured" = "Тип інсуліну не налаштований";

/* Error message when cannula insertion fails because the pod is in an unexpected state */
"Pod is not in a state ready for cannula insertion." = "Pod не готовий для введення канюли.";

/* Error description for OmniBLEPumpManagerError.invalidSetting */
"Invalid Setting" = "Непридатні параметри";

/* Recovery suggestion shown when no pod is paired */
"Please pair a new pod" = "Будь ласка, підключіть новий Pod";

/* Generic title of the OmniBLE pump manager */
"Omnipod DASH" = "Omnipod DASH";

/* Status highlight that delivery is uncertain. */
"Comms Issue" = "Проблеми з повідомленням";

/* */
"Finish Pairing" = "Завершити створення пари";

/* Status highlight that when pod is deactivating */
"Finish Deactivation" = "Завершення деактивації";

/* Status highlight that when no pod is paired. */
"No Pod" = "Немає Podʼу";

/* Status highlight message for emptyReservoir alarm. */
"No Insulin" = "Нема Інсуліну";

/* Status highlight message for podExpired alarm. */
"Pod Expired" = "Термін дії Podʼу минув";

/* Status highlight message for occlusion alarm. */
"Pod Occlusion" = "Помпа забита";

/* Status highlight message for other alarm. */
"Pod Error" = "Помилка Podʼу";

/* Status highlight that a pump is out of insulin. */
"No Insulin" = "Нема Інсуліну";

/* Status highlight that insulin delivery was suspended. */
"Insulin Suspended" = "Подання Інсуліну Припинено";

/* Status highlight when communications with the pod haven't happened recently. */
"Signal Loss" = "Втрата сигналу";

/* Status highlight when manual temp basal is running. */
"Manual Basal" = "Ручна Тимчасова Базальна Швидкість (ТБШ)";

/* */
"Insert Cannula" = "Вставте Канюлю";

/* Cannula insertion button text while inserting */
"Inserting..." = "Введення...";

/* Cannula insertion button text while showing error */
"Retry" = "Спробувати знову";

/* Cannula insertion button text while checking insertion */
"Checking..." = "Перевірка...";

/* */
"Check cannula insertion finished" = "Перевірте завершення введення канюлі";

/* */
"Get pod status" = "Отримати статус Podʼу";

/* */
"Save Basal Profile" = "Зберегти Базальний профіль";

/* */
"Save basal profile failed: %{public}@" = "Не вдалося зберегти базальний профіль:%{public}@";

/* */
"Skipping Play Test Beeps due to bolus still in progress." = "Пропуск  звукових сигналів через те, що болюс ще триває.";

/* */
"Play Test Beeps" = "Програти тестовий звук";

/* */
"Skipping Read Pulse Log due to bolus still in progress." = "Пропуск  журналу пульсу через те, що болюс ще триває.";

/* */
"Read Pulse Log" = "Читати Журнал Подій";

/* */
"Set Confirmation Beeps to %s" = "Установіть значення для звукових сигналів підтвердження %s";

/* */
"Set Confirmation Beeps Preference" = "Встановіть налаштування звукових сигналів підтвердження";

/* */
"Suspend" = "Призупинити";

/* */
"Failed to suspend: %{public}@" = "Не вдалося призупинити";

/* */
"Resume" = "Відновити";

/* */
"Bolus" = "Болюс";

/* */
"Cancel Bolus" = "Скасувати Болюс";

/* Alert acknowledgment OK button */
"OK" = "ОК";

/* The title for Empty Reservoir alarm notification */
"Empty Reservoir" = "Порожній резервуар";

/* The title for Occlusion alarm notification */
"Occlusion Detected" = "Виявлено оклюзію";

/* The title for AlarmCode.other notification */
"Critical Pod Error" = "Критична Помилка";

/* The default notification body for AlarmCodes */
"Insulin delivery stopped. Change Pod now." = "Введення інсуліну припинено. Змініть Pod зараз.";

/* Header for insulin remaining on pod settings screen */
"Insulin Remaining" = "Залишок Інсуліну";

/* Button title to set temporary basal rate */
"Set Temporary Basal Rate" = "Встановіть Тимчасову Базальну Швидкість";

/* Section header for activity section */
"Activity" = "Активність";

/* Section header for configuration section */
"Configuration" = "Налаштування";

/* Title for previous pod page */
"Previous Pod" = "Попередній Pod";

/* The title of the command to change pump time zone */
"Pump Time" = "Час помпи";

/* Text indicating ongoing pump time synchronization */
"Adjusting Pump Time..." = "Налаштування Часу Помпи...";

/* The title of the command to change pump time zone */
"Sync to Current Time" = "Встановити Поточний Час";

/* Label for PumpManager deletion button */
"Switch to other insulin delivery device" = "Перейдіть на інший пристрій для введення інсуліну";

/* Title for pod sync time action sheet. */
"The time on your pump is different from the current time. Do you want to update the time on your pump to the current time?" = "Час на вашій помпі відрізняється від поточного часу. Хочете оновити час на помпі до поточного?";

/* Button text to confirm pump time sync */
"Yes, Sync to Current Time" = "Так, синхронізувати з поточним часом";

/* Button text to cancel pump time sync */
"No, Keep Pump As Is" = "Ні, залишити  як є";

/* Title for Omnipod DASH PumpManager deletion action sheet. */
"Remove Pump" = "Зніміть Pod";

/* Message for Omnipod DASH PumpManager deletion action sheet */
"Are you sure you want to stop using Omnipod DASH?" = "Ви впевнені, що хочете припинити використовувати Omnipod DASH?";

/* Button text to confirm Omnipod DASH PumpManager deletion */
"Delete Omnipod DASH" = "Видалити Omnipod DASH";

/* Text for confidence reminders navigation link" */
"Insulin Type" = "Тип Інсуліну";

/* The title of the command to change pump time zone */
"Sync to Current Time" = "Встановити Поточний Час";

/* Title for suspend duration selection action sheet */
"Suspend Delivery" = "Призупинити Подачу";

/* Message for suspend duration selection action sheet */
"Insulin delivery will be stopped until you resume manually. When would you like Loop to remind you to resume delivery?" = "Введення інсуліну буде припинено, доки ви не відновите його вручну. Коли ви хочете, щоб Loop нагадав вам відновити доставку?";

/* Button text for 30 minute suspend duration */
"30 minutes" = "30 хвилин";

/* Button text for 1 hour suspend duration" */
"1 hour" = "1 година";
/* Button text for 1 hour 30 minute suspend duration */
"1 hour 30 minutes" = "1 година 30 хвилин";
/* Button text for 2 hour suspend duration */
"2 hours" = "2 години";

/* Alert title for suspend error */
"Failed to Suspend Insulin Delivery" = "Не вдалося Призупинити Подачу Інсуліну";

/* Alert title for resume error */
"Failed to Resume Insulin Delivery" = "Не вдалося Відновити Подачу Інсуліну";

/* Alert title for time sync error */
"Failed to Set Pump Time" = "Не вдалося Встановити Час Помпи";

/* Alert title for failing to cancel manual basal error */
"Failed to Cancel Manual Basal" = "Не вдалося Скасувати Ручний Базал";

/* */
"Please deactivate the pod. When deactivation is complete, you may remove it and pair a new pod." = "Будь ласка, деактивуйте Pod. Після завершення деактивації ви можете видалити його та створити пару з новим Podʼом.";

/* Instructions for deactivate pod when pod not on body */
"Please deactivate the pod. When deactivation is complete, you may pair a new pod." = "Будь ласка, деактивуйте Pod. Після завершення деактивації ви можете підключити новий Pod.";

/* Deactivate pod action button */
"Deactivate Pod" = "Деактивувати Pod";

/* */
"Slide to Insert Cannula" = "Готовий до введення канюлі";

/* */
"Slide to Deactivate Pod" = "Проведіть, щоб деактивувати Pod";

/* Deactivate pod action button accessibility label while deactivating */
"Deactivating." = "Деактивувати.";

/* Deactivate pod action button accessibility label when deactivation complete */
"Pod deactivated successfully. Continue." = "Pod успішно деактивовано. Продовжити.";

/* Action button description for deactivate after failed attempt */
"Retry" = "Спробувати знову";

/* Action button description when deactivated */
"Continue" = "Продовжити";

/* Format string for recovery suggestion during deactivate pod. */
"There was a problem communicating with the pod. If this problem persists, tap Discard Pod. You can then activate a new Pod." = "Виникла проблема зв’язку з Podʼом. Якщо проблема не зникає, торкніться «Відхилити Pod». Потім ви можете активувати новий Pod.";

/* Text for discard pod button */
"Discard Pod" = "Відхилити Pod";

/* Title for remove pod modal */
"Remove Pod from Body" = "Видалити Pod з тіла";

/* Alert message body for confirm pod attachment */
"Your Pod may still be delivering Insulin.\nRemove it from your body, then tap “Continue.“" = "Ваш Pod може все ще подавати інсулін.\nВийміть його зі свого тіла, а потім натисніть «Продовжити».";

/* Insulin Unit */
"U" = "U";

/* The action string on pod status page when pod expired */
"Change Pod now. Insulin delivery will stop 8 hours after the Pod has expired or when no more insulin remains." = "Замініть Pod. Подача інсуліну буде зупинена через 8 годин після закінчення терміну дії Pod'a або коли резервуар буде порожній.";

/* Label text for step 1 of pair pod instructions */
"Fill a new pod with U-100 Insulin (leave blue Pod needle cap on)." = "Наповніть новий Pod інсуліном U-100 (залиште синю кришку капсули на голці).";

/* Label text for step 1 of pair pod instructions */
"Remove the Pod's blue needle cap and check cannula. Then remove paper backing." = "Видаліть синю кришку голки Podʼа та перевірте канюлю. Потім зніміть паперову підкладку.";

/* Label text for step 2 of pair pod instructions */
"Listen for 2 beeps." = "Прослухайте 2 звукові сигнали.";

/* Label text indicating pairing finished.*/
"Paired" = "Пов'язані";

/* Cancel button text in navigation bar on pair pod UI */
"Cancel" = "Відмінити";

/* Alert title for cancel pairing modal */
"Are you sure you want to cancel Pod setup?" = "Ви впевнені, що бажаєте скасувати налаштування Pod'a? ";

/* Alert message body for confirm pod attachment */
"If you cancel Pod setup, the current Pod will be deactivated and will be unusable." = "Якщо ви скасуєте налаштування Pod'a, поточний Pod буде дезактивовано та стане непридатним для використання.";

/* Button title for confirm deactivation option */
"Yes, Deactivate Pod" = "Так, відключити Pod";

/* Continue pairing button title of in pairing cancel modal */
"No, Continue With Pod" = "Ні, продовжити з Pod";

/* Label text for step one of attach pod instructions */
"Prepare site." = "Підготуйте місце.";

/* Label text for step three of attach pod instructions */
"Check Pod, apply to site, then confirm pod attachment." = "Перевірте Pod, установіть його на тілі, а потім підтвердіть установку Pod.";

/* Action button title for attach pod view */
"Continue" = "Продовжити";

/* */
"Attach Pod" = "Прикріпіть Pod";

/* Alert title for confirm pod attachment */
"Confirm Pod Attachment" = "Підтвердіть прикріплення Pod";

/* Alert message body for confirm pod attachment */
"Please confirm that the Pod is securely attached to your body.\n\nThe cannula can be inserted only once with each Pod. Tap “Confirm” when Pod is attached." = "Будь ласка, підтвердьте, що Pod надійно прикріплений до тіла.\n\nКанюля може бути вставлена лише один раз з кожним Podʼом. Натисніть \"Підтверджую\", коли Pod буде прикріплено.";

/* Button title for confirm attachment option */
"Confirm" = "Підтвердити";

/* Label text for step one of insert cannula instructions */
"Tap below to start cannula insertion." = "Натисніть нижче, щоб розпочати введення канюлі.";

/* Label text for step two of insert cannula instructions */
"Wait until insertion is completed." = "Дочекайтеся завершення введення канюлі.";

/* Label text for step one of insert cannula instructions */
"Slide the switch below to start cannula insertion." = "Посуньте перемикач нижче, щоб розпочати введення канюлі.";

/* Label text indicating insertion finished. */
"Inserted" = "Введено";

/* Check Cannula */
"Check Cannula" = "Перевірте Канюлю";

/* */
"Is the cannula inserted properly?" = "Чи правильно вставлена канюля?";

/* Description of proper cannula insertion */
"The window on the top of the Pod should be colored pink when the cannula is properly inserted into the skin." = "Віконце у верхній частині Pod повинно бути рожевим, коли канюля правильно вставлена в шкіру.";

/* Button label for user to answer cannula was properly inserted  */
"Yes" = "Так";

/* Button label for user to answer cannula was not properly inserted */
"No" = "Ні";

/* Pod pairing action button text while pairing */
"Pairing..." = "Створення пари...";

/* Pod pairing action button text while priming */
"Priming..." = "Присвоїти...";

/* */
"Deactivating..." = "Деактивувати...";

/* Pod state when pod has been deactivated */
"Deactivated" = "Деактивовано";

/* Format string for instructions for setup complete view. (1: app name) */
"Your Pod is ready for use.\n\n%1$@ will remind you to change your pod before it expires. You can change this to a time convenient for you." = "Ваш Pod готовий до використання.\n\n%1$@ нагадає вам змінити Pod до закінчення терміну його дії. Ви можете змінити це на зручний для вас час.";

/* */
"Scheduled Reminder" = "Заплановане Нагадування";

/* Label for expiration reminder row */
"Time" = "Час";

/* Action button title to continue at Setup Complete */
"Finish Setup" = "Завершити налаштування";

/* */
"Setup Complete" = "Налаштування завершено";

/* Value text for no expiration reminder */
"No Reminder" = "Немає Нагадувань";

/* Error message description for PeripheralManagerError.notReady */
"Peripheral Not Ready" = "Периферійний пристрій не готовий";

/* Error message description for PeripheralManagerError.incorrectResponse */
"Incorrect Response" = "Неправильна відповідь";

/* Error message description for PeripheralManagerError.timeout */
"Timeout" = "Затримка";

/* Error message description for PeripheralManagerError.emptyValue */
"Empty Value" = "Порожнє значення";

/* Error message description for PeripheralManagerError.unknownCharacteristic */
"Unknown Characteristic" = "Невідома характеристика";

/* Error message description for PeripheralManagerError.nack */
"Nack" = "Nack";

/* Title for omnipod reminders section */
"Omnipod Reminders" = "Нагадування Omnipod";

/* Footer text for omnipod reminders section */
"The app configures a reminder on the pod to notify you in advance of Pod expiration. Set the number of hours advance notice you would like to configure when pairing a new Pod." = "Програма налаштовує нагадування на Podʼі, щоб завчасно повідомити вас про закінчення терміну дії Pod. Встановіть кількість годин попереднього сповіщення, яке ви хочете налаштувати під час підключення нового Podʼу.";

/* Footer text for scheduled reminder area */
"This is a reminder that you scheduled when you paired your current Pod." = "Це нагадування, яке ви запланували, коли сполучали свій поточний Pod.";

/* */
"Scheduled Reminder" = "Заплановане Нагадування";

/* Footer text for low reservoir value row */
"The App notifies you when the amount of insulin in the Pod reaches this level." = "Програма сповіщає вас, коли кількість інсуліну в Podʼі досягає цього рівня.";

/* Description text for critical alerts */
"Critical Alerts" = "Критичні Сповіщення";

/* Description text for critical alerts */
"The reminders above will not sound if your device is in Silent or Do Not Disturb mode.\n\nThere are other critical Pod alerts and alarms that will sound even if your device is set to Silent or Do Not Disturb mode." = "Нагадування вище не звучатимуть, якщо ваш пристрій перебуває в беззвучному режимі або режимі «Не турбувати».\n\nІснують інші важливі сповіщення та будильники Podʼу, які лунатимуть, навіть якщо на пристрої встановлено режим «Без звуку» або «Не турбувати».";
/* navigation title for notification settings */
"Notification Settings" = "Параметри сповіщень";

/* Label for scheduled reminder value row */
"Time" = "Час";

/* Value text for no expiration reminder */
"No Reminder" = "Немає Нагадувань";

/* Label for low reservoir reminder row */
"Low Reservoir Reminder" = "Нагадування про Низький Рівень Резервуару";

/* The action string on pod status page when pod data is stale */
"Make sure your phone and pod are close to each other. If communication issues persist, move to a new area." = "Переконайтеся, що ваш телефон і Pod знаходяться поруч один з одним. Якщо проблеми звʼязку не зникають, перейдіть у інше місце.";
/* Format string for the action string on pod status page when pod expired. (1: service time remaining) */
"Change Pod now. Insulin delivery will stop in %1$@ or when no more insulin remains." = "Змініть Pod зараз. Введення інсуліну припиниться через %1$@ або коли інсулін закінчиться.";

/* Title string for BeepPreference.silent */
"Disabled" = "Вимкнено";

/* Title string for BeepPreference.manualCommands */
"Enabled" = "Активовано";

/* Title string for BeepPreference.extended */
"Extended" = "Розширений";

/* Description for BeepPreference.silent */
"No confidence reminders are used." = "Нагадування про довіру не використовуються.";

/* Description for BeepPreference.manualCommands */
"Confidence reminders will sound for commands you initiate, like bolus, cancel bolus, suspend, resume, save notification reminders, etc. When the app automatically adjusts delivery, no confidence reminders are used." = "Нагадування про достовірність лунатимуть для команд, які ви ініціюєте, як-от болюс, скасування болюсу, призупинення, відновлення, збереження сповіщень тощо. Коли Loop автоматично регулює доставку, нагадування про довіру не використовуються.";

/* Description for BeepPreference.extended */
"Confidence reminders will sound when the app automatically adjusts delivery as well as for commands you initiate." = "Нагадування про довіру лунатимуть, коли Loop автоматично регулює доставку, а також для команд, які ви ініціюєте.";
<<<<<<< HEAD
=======

/* Description for BeepPreference.extended */
"Confidence reminders will sound when the app automatically adjusts delivery as well as for commands you initiate." = "Нагадування про довіру лунатимуть, коли Loop автоматично регулює доставку, а також для команд, які ви ініціюєте.";
>>>>>>> 7f4d47c8 (Crowdin (#334))
>>>>>>> 2c174f5b

/* Label text for temporary basal rate summary */
"Rate" = "Швидкість";

/* Insulin unit per hour */
"U/hr" = "U/год";

/* Summary string for temporary basal rate configuration page */
"%1$@ for %2$@" = "%1$@ для %2$@";

/* Description text on manual temp basal action sheet */
"Loop will not automatically adjust your insulin delivery until the temporary basal rate finishes or is canceled." = "Петля не регулюватиме подачу інсуліну автоматично, доки тимчасова базальна доза не закінчиться або не буде скасована.";
/* Button text for setting manual temporary basal rate*/
"Set Temporary Basal" = "Встановіть Тимчасову Базальну Швидкість";

/* Navigation Title for ManualTempBasalEntryView */
"Temporary Basal" = "Тимчасовий Базал";

/* Alert title for a failure to set temporary basal */
"Temporary Basal Failed" = "Тимчасовий Базал не виконан";

/* Alert format string for a failure to set temporary basal with recovery suggestion. (1: error description) (2: recovery text) */
"Unable to set a temporary basal rate: %1$@\n\n%2$@" = "Не вдалося встановити Тимчасову Базальну Швидкість: %1$@\n\n%2$@";

/* Alert format string for a failure to set temporary basal. (1: error description) */
"Unable to set a temporary basal rate: %1$@" = "Неможливо встановити Тимчасову Базальну Швидкість: %1$@";

/* Alert title for missing temp basal configuration */
"Missing Config" = "Відсутня конфігурація";

/* Alert format string for missing temp basal configuration. */
"This PumpManager has not been configured with a maximum basal rate because it was added before manual temp basal was a feature. Please go to therapy settings -> delivery limits and set a new maximum basal rate." = "Помічник налаштування помпи не був налаштований щодо максимального рівня Базального інсуліну. Будь ласка, перейдіть в \"Параметри помпи\" -> \"Межа подачі\" і встановіть новий максимальний рівень Базального інсуліну.";

/* Label text for expiration reminder default row */
"Expiration Reminder Default" = "Нагадування про закінчення терміну дії за умовчанням";

/* Text for previous pod information row */
"Previous Pod Information" = "Попередня інформація про Pod";

/* Text shown in insulin remaining space when no pod is paired (Please keep the '\n' while translating!) */
"No\nDelivery" = "Без\nПодачи";

/* description label for active time pod details row */
"Active Time" = "Активний Час";

/* description label for total delivery pod details row */
"Total Delivery" = "Усього подано";

/* description label for device name pod details row */
"Device Name" = "Ім'я пристрою";

/* description label for lot number pod details row */
"Lot Number" = "Номер партії";

/* description label for sequence number pod details row */
"Sequence Number" = "Порядковий номер";

/* description label for firmware version pod details row */
"Firmware Version" = "Версія прошивки";

/* description label for ble firmware version pod details row */
"BLE Firmware Version" = "Версія мікропрограми BLE";

/* description label for activated at timne pod details row */
"Pod Activated" = "Pod активований";

/* description label for active time pod details row */
"Active Time" = "Активний Час";

/* description label for last status date pod details row */
"Last Status" = "Останній статус";

/* description label for pod fault details */
"Pod Fault Details" = "Деталі несправності Podʼу";

/* Title for PodSetupView */
"Pod Setup" = "Налаштування Podʼу";

/* bodyText for PodSetupView */
"You will now begin the process of configuring your reminders, filling your Pod with insulin, pairing to your device and placing it on your body." = "Тепер ви почнете процес налаштування своїх нагадувань, заправляєте свій Pod інсуліном, з’єднуєте пристрій і розміщуєте його на своєму тілі.";

/* Cancel button title */
"Cancel" = "Відмінити";

/* Text for continue button on PodSetupView */
"Continue" = "Продовжити";

/* Are you sure you want to skip Omnipod Onboarding? */
"Skip Omnipod Onboarding?" = "Пропустити онборт Omnipod?";

/* Description text on ExpirationReminderSetupView */
"The App notifies you in advance of Pod expiration.\n\nScroll to set the number of hours advance notice you would like to have." = "Програма заздалегідь сповіщає вас про закінчення терміну дії Podʼу.\n\nПрокрутіть, щоб установити кількість годин попереднього сповіщення, яке ви хочете отримувати.";

/* Text of continue button on ExpirationReminderSetupView" */
"Next" = "Далі";

/* */
"Expiration Reminder" = "Нагадування про термін дії";

/* Description text on LowReservoirReminderSetupView */
"The App notifies you when the amount of insulin in the Pod reaches this level (50-10 U).\n\nScroll to set the number of units at which you would like to be reminded." = "Додаток сповістить вас, коли кількість інсуліну в Podʼі досягне цього рівня (50-10 ОД).\n\nПрокрутіть, щоб установити кількість одиниць, про яку ви хочете отримати нагадування.";

/* Label text for low reservoir value row */
"Low Reservoir" = "Пустий Резервуар";

/* */
"Save" = "Зберегти";

/* hr (short for hour) */
"hr" = "год";

/* Button title to cancel manual basal */
"Cancel Manual Basal" = "Скасувати ручний Базал";

/* Text shown in insulin delivery space when insulin suspended */
"Insulin\nSuspended" = "Інсулін\nПризупинено";

/* Text for suspend resume button when insulin delivery is suspended */
"Resume Insulin Delivery" = "Відновити введення інсуліну";

/* Recovery suggestion when no pod is available */
"Make sure your pod is nearby and try again." = "Переконайтеся, що Pod поблизу, і повторіть спробу.";

/* Error message shown when the pod is not connected */
"Pod not connected" = "Pod не під'єднано";

/* Label for suspended at time */
"Suspended At" = "Призупинено у";

/* Text for suspend resume button when insulin delivery is resuming */
"Resuming insulin delivery..." = "Відновлення введення інсуліну...";

/* Text for suspend resume button when insulin delivery is suspending */
"Suspending insulin delivery..." = "Призупинення введення інсуліну...";

/* Error message for PodCommsError.noPodsFound */
"No pods found" = "Pod не знайдено";

/* Error message for PodCommsError.tooManyPodsFound */
"Too many pods found" = "Знайдено забагато Podʼів";

/* Recovery suggestion when no response is received from pod */
"Make sure iPhone is nearby the active pod" = "Переконайтеся, що iPhone знаходиться поруч з активним Podʼом";

/* Recovery suggestion when ack received instead of response */
"Try again" = "Спробуйте знову";

/* Recovery suggestion for PodCommsError.tooManyPodsFound */
"Move to a new area away from any other pods and try again." = "Перейдіть у інше місце подалі від будь-яких інших Podʼів і спробуйте ще раз.";

/* Recovery suggestion for PodCommsError.noPodsFound */
"Make sure your pod is filled and nearby." = "Переконайтеся, що Pod наповнений і знаходиться поруч.";

/* Recovery suggestion when pairing signal strength is too high */
"Please reposition iPhone further from the pod" = "Перемістіть iPhone далі від Podʼу";

/* Recovery suggestion when pairing signal strength is too low */
"Please reposition iPhone relative to the pod" = "Перемістіть iPhone далі від Podʼу";

/* Recovery suggestion on unexpected pod change */
"Please bring only original pod in range or deactivate original pod" = "Будь ласка, тримайте лише вихідний Pod у зоні дії або деактивуйте оригінальний Pod";

/* Recovery suggestion when unexpected address received */
"Crosstalk possible. Please move to a new location" = "Перехресні перешкоди можливі. Будь ласка, перейдіть на нове місце";

/* Recovery suggestion when no pod is available */
"Make sure your pod is nearby and try again." = "Переконайтеся, що Pod поблизу, і повторіть спробу.";

/* Recovery suggestion when operation could not be completed due to existing bolus in progress */
"Wait for existing bolus to finish, or cancel bolus" = "Зачекайте, поки поточний болюс закінчиться, або скасуйте болюс";

/* Recovery suggestion when operation could not be completed due to existing bolus in progress */
"Wait for existing bolus to finish, or cancel bolus" = "Зачекайте, поки поточний болюс закінчиться, або скасуйте болюс";

/* Recovery suggestion when operation could not be completed due to existing temp basal in progress */
"Wait for existing temp basal to finish, or suspend to cancel" = "Дочекайтеся закінчення поточного Тимчасового Базалу або скасуйте його";

/* DASH Pod time ago since last status */
"%@ ago" = "%@ тому";

/* Title string for SilencePodPreference.enabled */
"Silenced" = "Сповіщення вимкнено";

/* Description for SilencePodPreference.disabled */
"Normal operation mode where audible Pod beeps are used for all Pod alerts and when confidence reminders are enabled." = "Звичайний режим роботи, коли звукові сигнали Pod використовуються для всіх сповіщень Pod і коли ввімкнено нагадування про конфіденційність.";

/* Description for SilencePodPreference.enabled */
"All Pod alerts use no beeps and confirmation reminder beeps are suppressed. The Pod will only beep for fatal Pod faults and when playing test beeps.\n\n⚠️Warning - Whenever the Pod is silenced it must be kept within Bluetooth range of this device to receive notifications for Pod alerts." = "Усі сповіщення Pod не використовують звукові сигнали, а звукові сигнали нагадування про підтвердження пригнічуються. Pod подає звукові сигнали лише у разі фатальних помилок Pod і під час відтворення тестових звукових сигналів.\n\n⚠️Попередження. Щоразу, коли Pod вимкнено, він має залишатися в зоні дії Bluetooth цього пристрою, щоб отримувати сповіщення про сповіщення Pod.";

/* Help text for Silence Pod view */
"Silence Pod mode suppresses all Pod alert and confirmation reminder beeping." = "Режим Silence Pod пригнічує всі звукові сигнали сповіщень і нагадувань про підтвердження.";

/* navigation title for Silnce Pod */
"Silence Pod" = "Silence Pod";

/* title for pod details page */
"Pod Details" = "Деталі Pod";

/* Text for previous pod details row" */
"Previous Pod Details" = "Попередні подробиці Pod";

/* Text for pump manager details navigation link */
"Pump Manager Details" = "Деталі менеджера помпи";

/* button title when retrieving pump manager details */
"Retrieving Pump Manager Details..." = "Отримання деталей менеджера помп...";
/* button title to refresh pump manager details */
"Refresh Pump Manager Details" = "Оновити відомості про керування помпами";

/* Section header for diagnostic section */
"Diagnostics" = "Діагностика";

/* Text for read pod status navigation link */
"Read Pod Status" = "Отримати статус Pod'у";<|MERGE_RESOLUTION|>--- conflicted
+++ resolved
@@ -615,13 +615,6 @@
 
 /* Description for BeepPreference.extended */
 "Confidence reminders will sound when the app automatically adjusts delivery as well as for commands you initiate." = "Нагадування про довіру лунатимуть, коли Loop автоматично регулює доставку, а також для команд, які ви ініціюєте.";
-<<<<<<< HEAD
-=======
-
-/* Description for BeepPreference.extended */
-"Confidence reminders will sound when the app automatically adjusts delivery as well as for commands you initiate." = "Нагадування про довіру лунатимуть, коли Loop автоматично регулює доставку, а також для команд, які ви ініціюєте.";
->>>>>>> 7f4d47c8 (Crowdin (#334))
->>>>>>> 2c174f5b
 
 /* Label text for temporary basal rate summary */
 "Rate" = "Швидкість";
