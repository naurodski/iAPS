/*
  Localizable.strings
  OmniBLE
  Created by Jon Mårtensson on 2022-08-28.
  Copyright © 2022 Randall Knutson. All rights reserved.
*/
/* Alert content title for multiCommand pod alert */

"Multiple Command Alert" = "Advarsel om flere kommandoer";

/* Alert content title for userPodExpiration pod alert */
"Pod Expiration Reminder" = "Påmindelse om udløb";

/* Alert content title for podExpiring pod alert */
"Pod Expired" = "Pod udløbet";

/* Alert content title for lowReservoir pod alert */
"Low Reservoir" = "Lavt Reservoir";

/* Alert content title for suspendInProgress pod alert */
"Suspend In Progress Reminder" = "Påmindelse om igangværende suspension";

/* Alert content title for suspendEnded pod alert */
"Resume Insulin" = "Genoptag insulin";

/* Alert content title for finishSetupReminder pod alert */
"Pod Pairing Incomplete" = "Pod-parring ufuldstændig";

/* Alert content title for timeOffsetChangeDetected pod alert */
"Time Change Detected" = "Tidsændring registreret";

/* Alert content body for multiCommand pod alert */
"Multiple Command Alert" = "Advarsel om flere kommandoer";

/* Format string for alert content body for userPodExpiration pod alert. (1: time until expiration) */
"Pod expires in %1$@." = "Pod udløber om %1$@.";

/* Alert content body for podExpiring pod alert */
"Change Pod now. Pod has been active for 72 hours." = "Skift Pod nu. Pod har været aktiv i 72 timer.";

/* Alert content body for podExpireImminent pod alert */
"Change Pod now. Insulin delivery will stop in 1 hour." = "Skift Pod nu. Insulintilførsel stopper om 1 time.";

/* Format string for alert content body for lowReservoir pod alert. (1: reminder value) */
"%1$@ insulin or less remaining in Pod. Change Pod soon." = "%1$@ insulin eller mindre tilbage i Pod. Skift Pod snart.";

/* Alert content body for suspendInProgress pod alert */
"Suspend In Progress Reminder" = "Påmindelse om igangværende suspension";

/* Alert content body for suspendEnded pod alert */
"The insulin suspension period has ended.\n\nYou can resume delivery from the banner on the home screen or from your pump settings screen. You will be reminded again in 15 minutes." = "Perioden for suspension af insulin er afsluttet.\n\nDu kan genoptage afgivelsen fra den øverste del af startskærmen eller fra skærmen med pumpeindstillinger. Du vil blive mindet om dette igen om 15 minutter.";

/* Alert content body for finishSetupReminder pod alert */
"Please finish pairing your pod." = "Færdiggør venligst parring af din pod.";

/* Alert content body for timeOffsetChangeDetected pod alert */
"The time on your pump is different from the current time. You can review the pump time and and sync to current time in settings." = "Tiden på din pumpe er forskellig fra den aktuelle tid. Du kan gennemgå pumpetiden og synkronisere til den aktuelle tid i indstillinger.";

/* Alert notification body for suspendEnded pod alert user notification */
"Suspension time is up. Open the app and resume." = "Suspensionstiden er udløbet. Åbn appen, og genoptag.";

/* Action button default text for PodAlerts */
"Ok" = "Ok";

/* Label for pod life state when pod not fully activated */
"Unfinished Activation" = "Uafsluttet aktivering";

/* Label for pod life state when time remaining */
"Pod expires in" = "Pod udløber om";

/* */
"Pod Expires" = "Pod Udløber";

/* */
"Pod Activated" = "Pod Aktiveret";

/* */
"Notification Settings" = "Notifikationsindstillinger";

/* */
"Confidence Reminders" = "Tillidspåmindelser";

/* Text for suspend resume button when insulin delivery active */
"Suspend Insulin Delivery" = "Suspenderer Insulinlevering";

/* Label for pod life state when within pod expiration window */
"Pod expired" = "Pod udløbet";

/* Label for pod life state when pod not fully deactivated */
"Unfinished deactivation" = "Uafsluttet deaktivering";

/* Label for pod life state when no pod paired */
"No Pod" = "Ingen Pod";

/* Settings page link description when next lifecycle action is to pair new pod */
"Pair Pod" = "Par Pod";

/* Pairing action button accessibility label while ready to pair */
"Pair pod." = "Par pod.";

/* Pairing action button accessibility label while pairing */
"Pairing." = "Parrer.";

/* Pairing action button accessibility label while priming */
"Priming. Please wait." = "Klargør. Vent venligst.";

/* Pairing action button accessibility label when pairing succeeded */
"Pod paired successfully. Continue." = "Pod'en blev parret med succes. Fortsæt.";

/* Settings page link description when next lifecycle action is to finish deactivation */
"Finish deactivation" = "Afslut deaktivering";

/* Settings page link description when next lifecycle action is to replace pod */
"Replace Pod" = "Udskift Pod";

/* Unit for singular day in pod life remaining */
"day" = "dag";

/* Unit for plural days in pod life remaining */
"days" = "dage";

/* Unit for singular hour in pod life remaining */
"hour" = "time";

/* Unit for plural hours in pod life remaining */
"hours" = "timer";

/* Unit for singular minute in pod life remaining */
"minute" = "minut";

/* Unit for plural minutes in pod life remaining */
"minutes" = "minutter";

/* Title of insulin delivery section */
"Insulin Delivery" = "Insulintilførsel";

/* */
"Scheduled Basal" = "Planlagt Basal";

/* Header for insulin remaining on pod settings screen */
"Insulin Remaining" = "Resterende Insulin";

/* Section header for activity section */
"Activity" = "Aktivitet";

/* title for device details page */
"Device Details" = "Enhedsdetaljer";

/* Section header for configuration section */
"Configuration" = "Konfiguration";

/* Settings page link description when next lifecycle action is to finish deactivation */
"Finish deactivation" = "Afslut deaktivering";

/* Settings page link description when next lifecycle action is to replace pod */
"Replace Pod" = "Udskift Pod";

/* Settings page link description when next lifecycle action is to replace pod */
"Replace Pod" = "Udskift Pod";

/* Label for pod life state when pod not fully activated */
"Unfinished Activation" = "Uafsluttet aktivering";

/* Label for pod life state when time remaining */
"Pod expires in" = "Pod udløber om";

/* Label for pod life state when within pod expiration window */
"Pod expired" = "Pod udløbet";

/* Label for pod life state when pod not fully deactivated */
"Unfinished deactivation" = "Uafsluttet deaktivering";

/* Label for pod life state when no pod paired */
"No Pod" = "Ingen Pod";

/* Pod life HUD view label */
"Fault" = "Fejl";

/* Label describing pod age view */
"Pod Age" = "Pod Alder";

/* Label describing time remaining view */
"Remaining" = "Tilbage";

/* Label indicating pod replacement necessary */
"Replace Pod" = "Udskift Pod";

/* Error message shown when no pod is paired */
"No pod paired" = "Ingen Pod parret";

/* Error message shown when user cannot pair because pod is already paired */
"Pod already paired" = "Pod allerede parret";

/* Error description for OmniBLEPumpManagerError.insulinTypeNotConfigured */
"Insulin type not configured" = "Insulintype ikke konfigureret";

/* Error message when cannula insertion fails because the pod is in an unexpected state */
"Pod is not in a state ready for cannula insertion." = "Pod er ikke klar til kanyleindførsel.";

/* Error description for OmniBLEPumpManagerError.invalidSetting */
"Invalid Setting" = "Ugyldig indstilling";

/* Recovery suggestion shown when no pod is paired */
"Please pair a new pod" = "Venligst par med en ny Pod";

/* Generic title of the OmniBLE pump manager */
"Omnipod DASH" = "Omnipod DASH";

/* Status highlight that delivery is uncertain. */
"Comms Issue" = "Kommunikationsproblem";

/* */
"Finish Pairing" = "Afslut parring";

/* Status highlight that when pod is deactivating */
"Finish Deactivation" = "Afslut deaktivering";

/* Status highlight that when no pod is paired. */
"No Pod" = "Ingen Pod";

/* Status highlight message for emptyReservoir alarm. */
"No Insulin" = "Ingen insulin";

/* Status highlight message for podExpired alarm. */
"Pod Expired" = "Pod udløbet";

/* Status highlight message for occlusion alarm. */
"Pod Occlusion" = "Pod er blokeret";

/* Status highlight message for other alarm. */
"Pod Error" = "Pod-fejl";

/* Status highlight that a pump is out of insulin. */
"No Insulin" = "Ingen insulin";

/* Status highlight that insulin delivery was suspended. */
"Insulin Suspended" = "Insulin suspenderet";

/* Status highlight when communications with the pod haven't happened recently. */
"Signal Loss" = "Signaltab";

/* Status highlight when manual temp basal is running. */
"Manual Basal" = "Manuel Basal";

/* */
"Insert Cannula" = "Indfør kanyle";

/* Cannula insertion button text while inserting */
"Inserting..." = "Indsætter...";

/* Cannula insertion button text while showing error */
"Retry" = "Prøv igen";

/* Cannula insertion button text while checking insertion */
"Checking..." = "Kontrollerer...";

/* */
"Check cannula insertion finished" = "Kontroller indsættelse af kanyle færdig";

/* */
"Get pod status" = "Pod status";

/* */
"Save Basal Profile" = "Indstil Basal Profil";

/* */
"Save basal profile failed: %{public}@" = "Kunne ikke gemme basal profil: %{public}@";

/* */
"Skipping Play Test Beeps due to bolus still in progress." = "Springer over Spil Test Bip på grund af at en bolus stadig er i gang.";

/* */
"Play Test Beeps" = "Afspil Test Bip";

/* */
"Skipping Read Pulse Log due to bolus still in progress." = "Springer over Spil Test Bip på grund af at en bolus stadig er i gang.";

/* */
"Read Pulse Log" = "Læs Pulslog";

/* */
"Set Confirmation Beeps to %s" = "Sæt bekræftelsesbip til %s";

/* */
"Set Confirmation Beeps Preference" = "Sæt Bekræftelse Bip Præference";

/* */
"Suspend" = "Suspender";

/* */
"Failed to suspend: %{public}@" = "Kunne ikke suspendere %{public}@";

/* */
"Resume" = "Genoptag";

/* */
"Bolus" = "Bolus";

/* */
"Cancel Bolus" = "Annuller bolus";

/* Alert acknowledgment OK button */
"OK" = "OK";

/* The title for Empty Reservoir alarm notification */
"Empty Reservoir" = "Tomt Reservoir";

/* The title for Occlusion alarm notification */
"Occlusion Detected" = "Blokering Opdaget";

/* The title for AlarmCode.other notification */
"Critical Pod Error" = "Kritisk Pod-fejl";

/* The default notification body for AlarmCodes */
"Insulin delivery stopped. Change Pod now." = "Insulintilførslen er stoppet. Skift Pod nu.";

/* Header for insulin remaining on pod settings screen */
"Insulin Remaining" = "Resterende Insulin";

/* Button title to set temporary basal rate */
"Set Temporary Basal Rate" = "Indstil Midlertidig Basalrate";

/* Section header for activity section */
"Activity" = "Aktivitet";

/* Section header for configuration section */
"Configuration" = "Konfiguration";

/* Title for previous pod page */
"Previous Pod" = "Forrige Pod";

/* The title of the command to change pump time zone */
"Pump Time" = "Pumpetid";

/* Text indicating ongoing pump time synchronization */
"Adjusting Pump Time..." = "Justerer pumpetid...";

/* The title of the command to change pump time zone */
"Sync to Current Time" = "Synkroniser til aktuel tid";

/* Label for PumpManager deletion button */
"Switch to other insulin delivery device" = "Skift til en anden insulintilførselsenhed";

/* Title for pod sync time action sheet. */
"The time on your pump is different from the current time. Do you want to update the time on your pump to the current time?" = "Tiden på din pumpe er forskellig fra den aktuelle tid. Vil du opdatere tiden på din pumpe til det aktuelle tidspunkt?";

/* Button text to confirm pump time sync */
"Yes, Sync to Current Time" = "Ja, synkroniser til aktuel tid";

/* Button text to cancel pump time sync */
"No, Keep Pump As Is" = "Nej, behold pumpen som den er";

/* Title for Omnipod DASH PumpManager deletion action sheet. */
"Remove Pump" = "Fjern pumpe";

/* Message for Omnipod DASH PumpManager deletion action sheet */
"Are you sure you want to stop using Omnipod DASH?" = "Er du sikker på at du vil stoppe med at bruge Omnipod DASH?";

/* Button text to confirm Omnipod DASH PumpManager deletion */
"Delete Omnipod DASH" = "Slet Omnipod DASH";

/* Text for confidence reminders navigation link" */
"Insulin Type" = "Insulintype";

/* The title of the command to change pump time zone */
"Sync to Current Time" = "Synkroniser til aktuel tid";

/* Title for suspend duration selection action sheet */
"Suspend Delivery" = "Pause Indgivelse";

/* Message for suspend duration selection action sheet */
"Insulin delivery will be stopped until you resume manually. When would you like Loop to remind you to resume delivery?" = "Insulintilførsel vil blive stoppet, indtil du genoptager manuelt. Hvornår vil du have iAPS til at minde dig om at genoptage leveringen?";

/* Button text for 30 minute suspend duration */
"30 minutes" = "30 minutter";

/* Button text for 1 hour suspend duration" */
"1 hour" = "1 time";
/* Button text for 1 hour 30 minute suspend duration */
"1 hour 30 minutes" = "1 time 30 minutter";
/* Button text for 2 hour suspend duration */
"2 hours" = "2 timer";

/* Alert title for suspend error */
"Failed to Suspend Insulin Delivery" = "Kunne ikke suspendere insulintilførsel";

/* Alert title for resume error */
"Failed to Resume Insulin Delivery" = "Kunne ikke genoptage insulintilførsel";

/* Alert title for time sync error */
"Failed to Set Pump Time" = "Kunne ikke indstille pumpetid";

/* Alert title for failing to cancel manual basal error */
"Failed to Cancel Manual Basal" = "Mislykkedes at annullere Manuel Basal";

/* */
"Please deactivate the pod. When deactivation is complete, you may remove it and pair a new pod." = "Deaktiver Poden. Når deaktiveringen er fuldført, kan du fjerne den og parre en ny Pod.";

/* Instructions for deactivate pod when pod not on body */
"Please deactivate the pod. When deactivation is complete, you may pair a new pod." = "Deaktiver Poden. Når deaktiveringen er fuldført, kan du parre en ny Pod.";

/* Deactivate pod action button */
"Deactivate Pod" = "Deaktiver Pod";

/* */
"Slide to Insert Cannula" = "Slide to Insert Cannula";

/* */
"Slide to Deactivate Pod" = "Slide to Deactivate Pod";

/* Deactivate pod action button accessibility label while deactivating */
"Deactivating." = "Deaktiverer.";

/* Deactivate pod action button accessibility label when deactivation complete */
"Pod deactivated successfully. Continue." = "Pod deaktiveret med succes. Fortsæt.";

/* Action button description for deactivate after failed attempt */
"Retry" = "Prøv igen";

/* Action button description when deactivated */
"Continue" = "Fortsæt";

/* Format string for recovery suggestion during deactivate pod. */
"There was a problem communicating with the pod. If this problem persists, tap Discard Pod. You can then activate a new Pod." = "Kunne ikke kommunikere med Pod'en. Hvis problemet fortsætter, tryk Afbryd og kassér Pod'en. Du kan herefter aktivere en ny Pod.";

/* Text for discard pod button */
"Discard Pod" = "Kassér Pod";

/* Title for remove pod modal */
"Remove Pod from Body" = "Fjern Pod fra kroppen";

/* Alert message body for confirm pod attachment */
"Your Pod may still be delivering Insulin.\nRemove it from your body, then tap “Continue.“" = "Din Pod leverer muligvis stadig insulin.\nFjern den fra din krop og tryk derefter på \"Fortsæt\".";

/* Insulin Unit */
"U" = "E";

/* The action string on pod status page when pod expired */
"Change Pod now. Insulin delivery will stop 8 hours after the Pod has expired or when no more insulin remains." = "Skift Pod nu. Insulintilførsel stopper 8 timer efter, at Pod'en er udløbet, eller når der ikke er mere insulin tilbage.";
<<<<<<< HEAD
=======

/* Label text for step 1 of pair pod instructions */
"Fill a new pod with U-100 Insulin (leave blue Pod needle cap on)." = "Fyld et nyt bælg med U-100 Insulin (efterlad den blå nålehætte på).";
>>>>>>> 2c174f5b

/* Label text for step 1 of pair pod instructions */
"Remove the Pod's blue needle cap and check cannula. Then remove paper backing." = "Remove the Pod's blue needle cap and check cannula. Then remove paper backing.";

/* Label text for step 1 of pair pod instructions */
"Remove the Pod's blue needle cap and check cannula. Then remove paper backing." = "Remove the Pod's blue needle cap and check cannula. Then remove paper backing.";

/* Label text for step 2 of pair pod instructions */
"Listen for 2 beeps." = "Lyt efter 2 bip.";

/* Label text indicating pairing finished.*/
"Paired" = "Parret";

/* Cancel button text in navigation bar on pair pod UI */
"Cancel" = "Annuller";

/* Alert title for cancel pairing modal */
"Are you sure you want to cancel Pod setup?" = "Er du sikker på, at du vil annullere Pod-opsætningen?";

/* Alert message body for confirm pod attachment */
"If you cancel Pod setup, the current Pod will be deactivated and will be unusable." = "Hvis du annullerer Pod-opsætningen, deaktiveres den aktuelle Pod og den vil være ubrugelig.";

/* Button title for confirm deactivation option */
"Yes, Deactivate Pod" = "Ja, deaktiver Pod";

/* Continue pairing button title of in pairing cancel modal */
"No, Continue With Pod" = "Nej, fortsæt med Pod";

/* Label text for step one of attach pod instructions */
"Prepare site." = "Forbered pumpested.";

/* Label text for step three of attach pod instructions */
"Check Pod, apply to site, then confirm pod attachment." = "Tjek Pod, sæt på kroppen og bekræft derefter Pod er sat korrekt på.";

/* Action button title for attach pod view */
"Continue" = "Fortsæt";

/* */
"Attach Pod" = "Påsæt Pod";

/* Alert title for confirm pod attachment */
"Confirm Pod Attachment" = "Bekræft fastgørelse af Pod";

/* Alert message body for confirm pod attachment */
"Please confirm that the Pod is securely attached to your body.\n\nThe cannula can be inserted only once with each Pod. Tap “Confirm” when Pod is attached." = "Bekræft venligst, at Pod er sikkert fastgjort til din krop.\n\nKanyaen kan kun indsættes én gang med hver side. Tryk på “Bekræft”, når Pod er fastgjort.";

/* Button title for confirm attachment option */
"Confirm" = "Bekræft";

/* Label text for step one of insert cannula instructions */
"Tap below to start cannula insertion." = "Tryk nedenfor for at starte kanyleindsættelse.";

/* Label text for step two of insert cannula instructions */
"Wait until insertion is completed." = "Vent, indtil indsættelsen er afsluttet.";

/* Label text for step one of insert cannula instructions */
"Slide the switch below to start cannula insertion." = "Slide the switch below to start cannula insertion.";

/* Label text indicating insertion finished. */
"Inserted" = "Indsat";

/* Check Cannula */
"Check Cannula" = "Kontroller kanylen";

/* */
"Is the cannula inserted properly?" = "Er kanylen indsat korrekt?";

/* Description of proper cannula insertion */
"The window on the top of the Pod should be colored pink when the cannula is properly inserted into the skin." = "Vinduet på toppen af Pod'en skal være farvet pink, når kanylen er korrekt indsat i huden.";

/* Button label for user to answer cannula was properly inserted  */
"Yes" = "Ja";

/* Button label for user to answer cannula was not properly inserted */
"No" = "Nej";

/* Pod pairing action button text while pairing */
"Pairing..." = "Parrer...";

/* Pod pairing action button text while priming */
"Priming..." = "Klargør...";

/* */
"Deactivating..." = "Deaktiverer...";

/* Pod state when pod has been deactivated */
"Deactivated" = "Deaktiveret";

/* Format string for instructions for setup complete view. (1: app name) */
"Your Pod is ready for use.\n\n%1$@ will remind you to change your pod before it expires. You can change this to a time convenient for you." = "Din pod er klar til brug.\n\n%1$@ minder dig om, at du skal skifte din pod, inden den udløber. Du kan ændre dette til et tidspunkt, der passer dig.";

/* */
"Scheduled Reminder" = "Planlagt Påmindelse";

/* Label for expiration reminder row */
"Time" = "Tid";

/* Action button title to continue at Setup Complete */
"Finish Setup" = "Afslut opsætning";

/* */
"Setup Complete" = "Opsætning fuldført";

/* Value text for no expiration reminder */
"No Reminder" = "Ingen Påmindelse";

/* Error message description for PeripheralManagerError.notReady */
"Peripheral Not Ready" = "Perifer Enhed Ikke Klar";

/* Error message description for PeripheralManagerError.incorrectResponse */
"Incorrect Response" = "Ukorrekt Respons";

/* Error message description for PeripheralManagerError.timeout */
"Timeout" = "Timeout";

/* Error message description for PeripheralManagerError.emptyValue */
"Empty Value" = "Tom Værdi";

/* Error message description for PeripheralManagerError.unknownCharacteristic */
"Unknown Characteristic" = "Ukendt Karakteristik";

/* Error message description for PeripheralManagerError.nack */
"Nack" = "Nack";

/* Title for omnipod reminders section */
"Omnipod Reminders" = "Omnipod-påmindelser";

/* Footer text for omnipod reminders section */
"The app configures a reminder on the pod to notify you in advance of Pod expiration. Set the number of hours advance notice you would like to configure when pairing a new Pod." = "Appen konfigurerer en påmindelse på Pod'en for at give dig besked inden Pod-udløb. Indstil antallet af timer i forvejen, du vil konfigurere, når du parrer en ny Pod.";

/* Footer text for scheduled reminder area */
"This is a reminder that you scheduled when you paired your current Pod." = "Dette er en påmindelse om, at du planlagde, hvornår du parrede din nuværende Pod.";

/* */
"Scheduled Reminder" = "Scheduled Reminder";

/* Footer text for low reservoir value row */
"The App notifies you when the amount of insulin in the Pod reaches this level." = "Appen giver dig besked, når mængden af insulin i Pod'en når dette niveau.";

/* Description text for critical alerts */
"Critical Alerts" = "Kritiske Advarsler";

/* Description text for critical alerts */
"The reminders above will not sound if your device is in Silent or Do Not Disturb mode.\n\nThere are other critical Pod alerts and alarms that will sound even if your device is set to Silent or Do Not Disturb mode." = "Påmindelserne ovenfor vil ikke lyde, hvis din enhed er i lydløs tilstand eller Forstyr ikke.\n\nDer er andre kritiske Pod alarmer og alarmer, der vil lyde, selvom din enhed er indstillet til Lydløs eller Forstyr ikke.";
/* navigation title for notification settings */
"Notification Settings" = "Notifikationsindstillinger";

/* Label for scheduled reminder value row */
"Time" = "Tid";

/* Value text for no expiration reminder */
"No Reminder" = "No Reminder";

/* Label for low reservoir reminder row */
"Low Reservoir Reminder" = "Påmindelse om lavt reservoir";

/* The action string on pod status page when pod data is stale */
"Make sure your phone and pod are close to each other. If communication issues persist, move to a new area." = "Sørg for, at din telefon og Pod er tæt på hinanden. Hvis der fortsat er kommunikationsproblemer, skal du flytte til et nyt område.";
/* Format string for the action string on pod status page when pod expired. (1: service time remaining) */
"Change Pod now. Insulin delivery will stop in %1$@ or when no more insulin remains." = "Skift Pod nu. Insulintilførsel stopper om %1$@, eller når der ikke er mere insulin tilbage.";

/* Title string for BeepPreference.silent */
"Disabled" = "Deaktiveret";

/* Title string for BeepPreference.manualCommands */
"Enabled" = "Aktiveret";

/* Title string for BeepPreference.extended */
"Extended" = "Forlænget";

/* Description for BeepPreference.silent */
"No confidence reminders are used." = "Der anvendes ingen tillidspåmindelser.";

/* Description for BeepPreference.manualCommands */
"Confidence reminders will sound for commands you initiate, like bolus, cancel bolus, suspend, resume, save notification reminders, etc. When the app automatically adjusts delivery, no confidence reminders are used." = "Confidence reminders will sound for commands you initiate, like bolus, cancel bolus, suspend, resume, save notification reminders, etc. When the app automatically adjusts delivery, no confidence reminders are used.";

/* Description for BeepPreference.extended */
"Confidence reminders will sound when the app automatically adjusts delivery as well as for commands you initiate." = "Confidence reminders will sound when the app automatically adjusts delivery as well as for commands you initiate.";

/* Label text for temporary basal rate summary */
"Rate" = "Værdi";

/* Insulin unit per hour */
"U/hr" = "E/t";

/* Summary string for temporary basal rate configuration page */
"%1$@ for %2$@" = "%1$@ i %2$@";

/* Description text on manual temp basal action sheet */
"Loop will not automatically adjust your insulin delivery until the temporary basal rate finishes or is canceled." = "iAPS justerer ikke automatisk din insulindosering, før den midlertidige basalrate er afsluttet eller annulleret.";
/* Button text for setting manual temporary basal rate*/
"Set Temporary Basal" = "Sæt Midlertidig Basal";

/* Navigation Title for ManualTempBasalEntryView */
"Temporary Basal" = "Midlertidig Basal";

/* Alert title for a failure to set temporary basal */
"Temporary Basal Failed" = "Midlertidig Basal Mislykkedes";

/* Alert format string for a failure to set temporary basal with recovery suggestion. (1: error description) (2: recovery text) */
"Unable to set a temporary basal rate: %1$@\n\n%2$@" = "Kan ikke indstille en midlertidig basalrate: %1$@\n\n%2$@";

/* Alert format string for a failure to set temporary basal. (1: error description) */
"Unable to set a temporary basal rate: %1$@" = "Kan ikke indstille en midlertidig basalrate: %1$@";

/* Alert title for missing temp basal configuration */
"Missing Config" = "Manglende Konfiguration";

/* Alert format string for missing temp basal configuration. */
"This PumpManager has not been configured with a maximum basal rate because it was added before manual temp basal was a feature. Please go to therapy settings -> delivery limits and set a new maximum basal rate." = "Denne PumpManager er ikke blevet konfigureret med maximal basal rate fordi det var tilføjet før manuel temp basal var en feature. Gå til Terapi Indstillinger -> Leveringsgrænser og set en ny maximal basal rate.";

/* Label text for expiration reminder default row */
"Expiration Reminder Default" = "Standard for udløbspåmindelse";

/* Text for previous pod information row */
"Previous Pod Information" = "Forringe Pod Information";

/* Text shown in insulin remaining space when no pod is paired (Please keep the '\n' while translating!) */
"No\nDelivery" = "Ingen\nlevering";

/* description label for active time pod details row */
"Active Time" = "Aktiv Tid";

/* description label for total delivery pod details row */
"Total Delivery" = "Total Levering";

/* description label for device name pod details row */
"Device Name" = "Enhedsnavn";

/* description label for lot number pod details row */
"Lot Number" = "Lot-nummer";

/* description label for sequence number pod details row */
"Sequence Number" = "Sekvensnummer";

/* description label for firmware version pod details row */
"Firmware Version" = "Firmware-version";

/* description label for ble firmware version pod details row */
"BLE Firmware Version" = "BLE Firmware Version";

/* description label for activated at timne pod details row */
"Pod Activated" = "Pod Aktiveret";

/* description label for active time pod details row */
"Active Time" = "Aktiv Tid";

/* description label for last status date pod details row */
"Last Status" = "Sidste Status";

/* description label for pod fault details */
"Pod Fault Details" = "Pod Fejldetaljer";

/* Title for PodSetupView */
"Pod Setup" = "Pumpe Setup";

/* bodyText for PodSetupView */
"You will now begin the process of configuring your reminders, filling your Pod with insulin, pairing to your device and placing it on your body." = "Du skal nu begynde at konfigurere dine påmindelser, fylde din Pod med insulin, parre den med din enhed og placere den på din krop.";

/* Cancel button title */
"Cancel" = "Annuller";

/* Text for continue button on PodSetupView */
"Continue" = "Fortsæt";

/* Are you sure you want to skip Omnipod Onboarding? */
"Skip Omnipod Onboarding?" = "Spring Omnipod Onboarding over?";

/* Description text on ExpirationReminderSetupView */
"The App notifies you in advance of Pod expiration.\n\nScroll to set the number of hours advance notice you would like to have." = "Appen giver dig besked før Pod'en udløber.\n\nIndstil antallet af timer før udløb som påmindelse.";

/* Text of continue button on ExpirationReminderSetupView" */
"Next" = "Næste";

/* */
"Expiration Reminder" = "Udløbs Påmindelse";

/* Description text on LowReservoirReminderSetupView */
"The App notifies you when the amount of insulin in the Pod reaches this level (50-10 U).\n\nScroll to set the number of units at which you would like to be reminded." = "Appen giver dig besked, når mængden af insulin i Pod'en når dette niveau (50-10 E)\n\nIndstil antallet enheder, du vil bruge som påmindelse.";

/* Label text for low reservoir value row */
"Low Reservoir" = "Lavt Reservoir";

/* */
"Save" = "Gem";

/* hr (short for hour) */
"hr" = "t";

/* Button title to cancel manual basal */
"Cancel Manual Basal" = "Annuller Manuel Basal";

/* Text shown in insulin delivery space when insulin suspended */
"Insulin\nSuspended" = "Insulin \nSuspenderet";

/* Text for suspend resume button when insulin delivery is suspended */
"Resume Insulin Delivery" = "Genoptag Insulintilførsel";

/* Recovery suggestion when no pod is available */
"Make sure your pod is nearby and try again." = "Sørg for, at din pod er tæt på, og prøv igen.";

/* Error message shown when the pod is not connected */
"Pod not connected" = "Pod ikke forbundet";

/* Label for suspended at time */
"Suspended At" = "Suspenderet";

/* Text for suspend resume button when insulin delivery is resuming */
"Resuming insulin delivery..." = "Genoptager insulintilførsel...";

/* Text for suspend resume button when insulin delivery is suspending */
"Suspending insulin delivery..." = "Suspenderer insulinlevering...";

/* Error message for PodCommsError.noPodsFound */
"No pods found" = "Ingen Pods fundet";

/* Error message for PodCommsError.tooManyPodsFound */
"Too many pods found" = "For mange pods fundet";

/* Recovery suggestion when no response is received from pod */
"Make sure iPhone is nearby the active pod" = "Sørg for, at iPhone er i nærheden af den aktive pod";

/* Recovery suggestion when ack received instead of response */
"Try again" = "Prøv igen";

/* Recovery suggestion for PodCommsError.tooManyPodsFound */
"Move to a new area away from any other pods and try again." = "Flyt til et nyt område væk fra andre Pods og prøv igen.";

/* Recovery suggestion for PodCommsError.noPodsFound */
"Make sure your pod is filled and nearby." = "Sørg for, at din pod er fyldt og i nærheden.";

/* Recovery suggestion when pairing signal strength is too high */
"Please reposition iPhone further from the pod" = "Flyt iPhone længere væk fra podden";

/* Recovery suggestion when pairing signal strength is too low */
"Please reposition iPhone relative to the pod" = "Flyt iPhone nærmere podden";

/* Recovery suggestion on unexpected pod change */
"Please bring only original pod in range or deactivate original pod" = "Hav kun den originale pod tæt på eller deaktiver den original pod";

/* Recovery suggestion when unexpected address received */
"Crosstalk possible. Please move to a new location" = "Kommunikationsfejl. Flyt til et nyt område";

/* Recovery suggestion when no pod is available */
"Make sure your pod is nearby and try again." = "Sørg for, at din pod er tæt på, og prøv igen.";

/* Recovery suggestion when operation could not be completed due to existing bolus in progress */
"Wait for existing bolus to finish, or cancel bolus" = "Vent, indtil eksisterende bolus er færdig, eller annuller bolus";

/* Recovery suggestion when operation could not be completed due to existing bolus in progress */
"Wait for existing bolus to finish, or cancel bolus" = "Vent, indtil eksisterende bolus er færdig, eller annuller bolus";

/* Recovery suggestion when operation could not be completed due to existing temp basal in progress */
"Wait for existing temp basal to finish, or suspend to cancel" = "Vent, indtil den eksisterende midlertidige basal er færdig, eller suspender for at annullere";

/* DASH Pod time ago since last status */
"%@ ago" = "%@ siden";

/* Title string for SilencePodPreference.enabled */
"Silenced" = "Silenced";

/* Description for SilencePodPreference.disabled */
"Normal operation mode where audible Pod beeps are used for all Pod alerts and when confidence reminders are enabled." = "Normal operation mode where audible Pod beeps are used for all Pod alerts and when confidence reminders are enabled.";

/* Description for SilencePodPreference.enabled */
"All Pod alerts use no beeps and confirmation reminder beeps are suppressed. The Pod will only beep for fatal Pod faults and when playing test beeps.\n\n⚠️Warning - Whenever the Pod is silenced it must be kept within Bluetooth range of this device to receive notifications for Pod alerts." = "All Pod alerts use no beeps and confirmation reminder beeps are suppressed. The Pod will only beep for fatal Pod faults and when playing test beeps.\n\n⚠️Warning - Whenever the Pod is silenced it must be kept within Bluetooth range of this device to receive notifications for Pod alerts.";

/* Help text for Silence Pod view */
"Silence Pod mode suppresses all Pod alert and confirmation reminder beeping." = "Silence Pod mode suppresses all Pod alert and confirmation reminder beeping.";

/* navigation title for Silnce Pod */
"Silence Pod" = "Silence Pod";

/* title for pod details page */
"Pod Details" = "Pod Details";

/* Text for previous pod details row" */
"Previous Pod Details" = "Previous Pod Details";

/* Text for pump manager details navigation link */
"Pump Manager Details" = "Pump Manager Details";

/* button title when retrieving pump manager details */
"Retrieving Pump Manager Details..." = "Retrieving Pump Manager Details...";
/* button title to refresh pump manager details */
"Refresh Pump Manager Details" = "Refresh Pump Manager Details";

/* Section header for diagnostic section */
"Diagnostics" = "Diagnostics";

/* Text for read pod status navigation link */
"Read Pod Status" = "Read Pod Status";<|MERGE_RESOLUTION|>--- conflicted
+++ resolved
@@ -437,12 +437,9 @@
 
 /* The action string on pod status page when pod expired */
 "Change Pod now. Insulin delivery will stop 8 hours after the Pod has expired or when no more insulin remains." = "Skift Pod nu. Insulintilførsel stopper 8 timer efter, at Pod'en er udløbet, eller når der ikke er mere insulin tilbage.";
-<<<<<<< HEAD
-=======
 
 /* Label text for step 1 of pair pod instructions */
 "Fill a new pod with U-100 Insulin (leave blue Pod needle cap on)." = "Fyld et nyt bælg med U-100 Insulin (efterlad den blå nålehætte på).";
->>>>>>> 2c174f5b
 
 /* Label text for step 1 of pair pod instructions */
 "Remove the Pod's blue needle cap and check cannula. Then remove paper backing." = "Remove the Pod's blue needle cap and check cannula. Then remove paper backing.";
