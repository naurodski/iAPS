/*
  Localizable.strings
  OmniBLE
  Created by Jon Mårtensson on 2022-08-28.
  Copyright © 2022 Randall Knutson. All rights reserved.
*/
/* Alert content title for multiCommand pod alert */

"Multiple Command Alert" = "Alerta de comandos múltiples";

/* Alert content title for userPodExpiration pod alert */
"Pod Expiration Reminder" = "Recordatorio de caducidad del Pod";

/* Alert content title for podExpiring pod alert */
"Pod Expired" = "Pod expirado";

/* Alert content title for lowReservoir pod alert */
"Low Reservoir" = "Reservorio bajo";

/* Alert content title for suspendInProgress pod alert */
"Suspend In Progress Reminder" = "Suspender recordatorio en curso";

/* Alert content title for suspendEnded pod alert */
"Resume Insulin" = "Reanudar insulina";

/* Alert content title for finishSetupReminder pod alert */
"Pod Pairing Incomplete" = "Emparejamiento del Pod incompleto";

/* Alert content title for timeOffsetChangeDetected pod alert */
"Time Change Detected" = "Cambio de hora detectado";

/* Alert content body for multiCommand pod alert */
"Multiple Command Alert" = "Alerta de comandos múltiples";

/* Format string for alert content body for userPodExpiration pod alert. (1: time until expiration) */
"Pod expires in %1$@." = "El Pod expira en %1$@.";

/* Alert content body for podExpiring pod alert */
"Change Pod now. Pod has been active for 72 hours." = "Cambie el Pod ahora. El Pod ha estado activo durante 72 horas.";

/* Alert content body for podExpireImminent pod alert */
"Change Pod now. Insulin delivery will stop in 1 hour." = "Cambie el Pod ahora. La administración de insulina se detendrá en 1 hora.";

/* Format string for alert content body for lowReservoir pod alert. (1: reminder value) */
"%1$@ insulin or less remaining in Pod. Change Pod soon." = "Queda %1$@ de insulina o menos en el Pod. Cambie el Pod pronto.";

/* Alert content body for suspendInProgress pod alert */
"Suspend In Progress Reminder" = "Suspender recordatorio en curso";

/* Alert content body for suspendEnded pod alert */
"The insulin suspension period has ended.\n\nYou can resume delivery from the banner on the home screen or from your pump settings screen. You will be reminded again in 15 minutes." = "El periodo de suspensión de la insulina ha finalizado.\n\nPuedes reanudar la administración desde el banner de la pantalla de inicio o desde la pantalla de ajustes de tu bomba. Se le recordará de nuevo en 15 minutos.";

/* Alert content body for finishSetupReminder pod alert */
"Please finish pairing your pod." = "Por favor, termine de emparejar su Pod.";

/* Alert content body for timeOffsetChangeDetected pod alert */
"The time on your pump is different from the current time. You can review the pump time and and sync to current time in settings." = "La hora de la bomba es diferente de la hora actual. Puedes revisar la hora de la bomba y sincronizarla con la hora actual en los ajustes.";

/* Alert notification body for suspendEnded pod alert user notification */
"Suspension time is up. Open the app and resume." = "El tiempo de suspensión ha terminado. Abra la aplicación y reanude la bomba.";

/* Action button default text for PodAlerts */
"Ok" = "Ok";

/* Label for pod life state when pod not fully activated */
"Unfinished Activation" = "Activación no terminada";

/* Label for pod life state when time remaining */
"Pod expires in" = "El Pod expira en";

/* */
"Pod Expires" = "El Pod expira";

/* */
"Pod Activated" = "Pod activado";

/* */
"Notification Settings" = "Configuración de las notificaciones";

/* */
"Confidence Reminders" = "Recordatorios de confianza";

/* Text for suspend resume button when insulin delivery active */
"Suspend Insulin Delivery" = "Suspender administración insulina";

/* Label for pod life state when within pod expiration window */
"Pod expired" = "Pod expirado";

/* Label for pod life state when pod not fully deactivated */
"Unfinished deactivation" = "Desactivación no terminada";

/* Label for pod life state when no pod paired */
"No Pod" = "No hay Pod";

/* Settings page link description when next lifecycle action is to pair new pod */
"Pair Pod" = "Emparejar Pod";

/* Pairing action button accessibility label while ready to pair */
"Pair pod." = "Emparejar Pod.";

/* Pairing action button accessibility label while pairing */
"Pairing." = "Emparejando.";

/* Pairing action button accessibility label while priming */
"Priming. Please wait." = "Purgando. Por favor, espere.";

/* Pairing action button accessibility label when pairing succeeded */
"Pod paired successfully. Continue." = "Pod emparejado correctamente. Continúe.";

/* Settings page link description when next lifecycle action is to finish deactivation */
"Finish deactivation" = "Finalizar desactivación";

/* Settings page link description when next lifecycle action is to replace pod */
"Replace Pod" = "Cambie el Pod";

/* Unit for singular day in pod life remaining */
"day" = "día";

/* Unit for plural days in pod life remaining */
"days" = "días";

/* Unit for singular hour in pod life remaining */
"hour" = "hora";

/* Unit for plural hours in pod life remaining */
"hours" = "horas";

/* Unit for singular minute in pod life remaining */
"minute" = "minuto";

/* Unit for plural minutes in pod life remaining */
"minutes" = "minutos";

/* Title of insulin delivery section */
"Insulin Delivery" = "Administración de insulina";

/* */
"Scheduled Basal" = "Basal programada";

/* Header for insulin remaining on pod settings screen */
"Insulin Remaining" = "Insulina restante";

/* Section header for activity section */
"Activity" = "Actividad";

/* title for device details page */
"Device Details" = "Detalles del dispositivo";

/* Section header for configuration section */
"Configuration" = "Configuracion";

/* Settings page link description when next lifecycle action is to finish deactivation */
"Finish deactivation" = "Finalizar la desactivación";

/* Settings page link description when next lifecycle action is to replace pod */
"Replace Pod" = "Cambie el Pod";

/* Settings page link description when next lifecycle action is to replace pod */
"Replace Pod" = "Cambie el Pod";

/* Label for pod life state when pod not fully activated */
"Unfinished Activation" = "Activación no terminada";

/* Label for pod life state when time remaining */
"Pod expires in" = "El Pod expira en";

/* Label for pod life state when within pod expiration window */
"Pod expired" = "Pod expirado";

/* Label for pod life state when pod not fully deactivated */
"Unfinished deactivation" = "Desactivación no terminada";

/* Label for pod life state when no pod paired */
"No Pod" = "No hay Pod";

/* Pod life HUD view label */
"Fault" = "Fallo";

/* Label describing pod age view */
"Pod Age" = "Edad del Pod";

/* Label describing time remaining view */
"Remaining" = "Restante";

/* Label indicating pod replacement necessary */
"Replace Pod" = "Cambie el Pod";

/* Error message shown when no pod is paired */
"No pod paired" = "No hay Pod emparejado";

/* Error message shown when user cannot pair because pod is already paired */
"Pod already paired" = "Ya hay un Pod emparejado";

/* Error description for OmniBLEPumpManagerError.insulinTypeNotConfigured */
"Insulin type not configured" = "Tipo de insulina no configurada";

/* Error message when cannula insertion fails because the pod is in an unexpected state */
"Pod is not in a state ready for cannula insertion." = "El Pod no está listo para insertar la cánula";

/* Error description for OmniBLEPumpManagerError.invalidSetting */
"Invalid Setting" = "Configuración no válida";

/* Recovery suggestion shown when no pod is paired */
"Please pair a new pod" = "Por favor, empareje un nuevo Pod";

/* Generic title of the OmniBLE pump manager */
"Omnipod DASH" = "Omnipod DASH";

/* Status highlight that delivery is uncertain. */
"Comms Issue" = "Problema de comunicaciones";

/* */
"Finish Pairing" = "Finalizar emparejamiento";

/* Status highlight that when pod is deactivating */
"Finish Deactivation" = "Finalizar desactivación";

/* Status highlight that when no pod is paired. */
"No Pod" = "No hay Pod";

/* Status highlight message for emptyReservoir alarm. */
"No Insulin" = "No hay insulina";

/* Status highlight message for podExpired alarm. */
"Pod Expired" = "Pod expirado";

/* Status highlight message for occlusion alarm. */
"Pod Occlusion" = "Oclusión del Pod";

/* Status highlight message for other alarm. */
"Pod Error" = "Error del Pod";

/* Status highlight that a pump is out of insulin. */
"No Insulin" = "No hay insulina";

/* Status highlight that insulin delivery was suspended. */
"Insulin Suspended" = "Insulina suspendida";

/* Status highlight when communications with the pod haven't happened recently. */
"Signal Loss" = "Pérdida de señal";

/* Status highlight when manual temp basal is running. */
"Manual Basal" = "Basal temporal manual";

/* */
"Insert Cannula" = "Insertar Cánula";

/* Cannula insertion button text while inserting */
"Inserting..." = "Insertando...";

/* Cannula insertion button text while showing error */
"Retry" = "Reintentar";

/* Cannula insertion button text while checking insertion */
"Checking..." = "Comprobando...";

/* */
"Check cannula insertion finished" = "Comprobar inserción de cannula finalizada";

/* */
"Get pod status" = "Obtener estado de Pod";

/* */
"Save Basal Profile" = "Guardar perfil basal";

/* */
"Save basal profile failed: %{public}@" = "Error al guardar perfil basal: %{public}@";

/* */
"Skipping Play Test Beeps due to bolus still in progress." = "Omitiendo sonidos de prueba por bolo aún en curso.";

/* */
"Play Test Beeps" = "Tocar Pitidos de Prueba";

/* */
"Skipping Read Pulse Log due to bolus still in progress." = "Omitiendo lectura de registro de pulso por bolo aún en curso.";

/* */
"Read Pulse Log" = "Leer registro de pulso";

/* */
"Set Confirmation Beeps to %s" = "Establecer pitidos de confirmación a %s";

/* */
"Set Confirmation Beeps Preference" = "Establecer preferencia de pitidos de confirmación";

/* */
"Suspend" = "Suspender";

/* */
"Failed to suspend: %{public}@" = "Error al suspender: %{public}@";

/* */
"Resume" = "Reanudar";

/* */
"Bolus" = "Bolo";

/* */
"Cancel Bolus" = "Cancelar bolo";

/* Alert acknowledgment OK button */
"OK" = "OK";

/* The title for Empty Reservoir alarm notification */
"Empty Reservoir" = "Reservorio vacío";

/* The title for Occlusion alarm notification */
"Occlusion Detected" = "Oclusión detectada";

/* The title for AlarmCode.other notification */
"Critical Pod Error" = "Error crítico del Pod";

/* The default notification body for AlarmCodes */
"Insulin delivery stopped. Change Pod now." = "El suministro de insulina se detuvo. Cambie el Pod ahora.";

/* Header for insulin remaining on pod settings screen */
"Insulin Remaining" = "Insulina restante";

/* Button title to set temporary basal rate */
"Set Temporary Basal Rate" = "Establecer basal temporal";

/* Description text on manual temp basal action sheet */
"Your insulin delivery will not be automatically adjusted until the temporary basal rate finishes or is canceled." = "Su entrega insulina no se ajustará automáticamente hasta que la basal temporal termine o sea cancelada.";
<<<<<<< HEAD

/* Description text on manual temp basal action sheet */
"Your insulin delivery will not be automatically adjusted until the temporary basal rate finishes or is canceled." = "Your insulin delivery will not be automatically adjusted until the temporary basal rate finishes or is canceled.";
=======
>>>>>>> 6d5c88c2

/* Section header for activity section */
"Activity" = "Actividad";

/* Section header for configuration section */
"Configuration" = "Configuracion";

/* Title for previous pod page */
"Previous Pod" = "Pod anterior";

/* The title of the command to change pump time zone */
"Pump Time" = "Hora de la bomba";

/* Text indicating ongoing pump time synchronization */
"Adjusting Pump Time..." = "Ajustando hora de la bomba...";

/* The title of the command to change pump time zone */
"Sync to Current Time" = "Sincronizar con la hora actual";

/* Label for PumpManager deletion button */
"Switch to other insulin delivery device" = "Cambiar a otra bomba de insulina";

/* Title for pod sync time action sheet. */
"The time on your pump is different from the current time. Do you want to update the time on your pump to the current time?" = "La hora de la bomba es diferente de la hora actual. ¿Desea actualizar la hora de su bomba a la hora actual?";

/* Button text to confirm pump time sync */
"Yes, Sync to Current Time" = "Sí, sincronizar con la hora actual";

/* Button text to cancel pump time sync */
"No, Keep Pump As Is" = "No, mantenga la bomba como está";

/* Title for Omnipod DASH PumpManager deletion action sheet. */
"Remove Pump" = "Retire la bomba";

/* Message for Omnipod DASH PumpManager deletion action sheet */
"Are you sure you want to stop using Omnipod DASH?" = "¿Seguro que quiere dejar de usar Omnipod DASH?";

/* Button text to confirm Omnipod DASH PumpManager deletion */
"Delete Omnipod DASH" = "Eliminar Omnipod DASH";

/* Text for confidence reminders navigation link" */
"Insulin Type" = "Tipo de Insulina";

/* The title of the command to change pump time zone */
"Sync to Current Time" = "Sincronizar con la hora actual";

/* Title for suspend duration selection action sheet */
"Suspend Delivery" = "Suspender la infusión";

/* Message for suspend duration selection action sheet */
"Insulin delivery will be stopped until you resume manually. When would you like Loop to remind you to resume delivery?" = "La administración de insulina se detendrá hasta que la reanude manualmente. ¿Cuándo desea que iAPS le recuerde que debe reanudar la infusión?";

/* Button text for 30 minute suspend duration */
"30 minutes" = "30 minutos";

/* Button text for 1 hour suspend duration" */
"1 hour" = "1 hora";
/* Button text for 1 hour 30 minute suspend duration */
"1 hour 30 minutes" = "1 hora 30 minutos";
/* Button text for 2 hour suspend duration */
"2 hours" = "2 horas";

/* Alert title for suspend error */
"Failed to Suspend Insulin Delivery" = "No se pudo suspender la administración de insulina";

/* Alert title for resume error */
"Failed to Resume Insulin Delivery" = "No se pudo reanudar la administración de insulina";

/* Alert title for time sync error */
"Failed to Set Pump Time" = "No se establecio la hora de la bomba";

/* Alert title for failing to cancel manual basal error */
"Failed to Cancel Manual Basal" = "No se pudo cancelar la insulina basal manual";

/* */
"Please deactivate the pod. When deactivation is complete, you may remove it and pair a new pod." = "Por favor, desactive el Pod. Cuando la desactivación se haya completado, puede retirarlo y emparejar un nuevo Pod.";

/* Instructions for deactivate pod when pod not on body */
"Please deactivate the pod. When deactivation is complete, you may pair a new pod." = "Por favor, desactive el Pod. Cuando la desactivación se haya completado, puede emparejar un nuevo Pod.";

/* Deactivate pod action button */
"Deactivate Pod" = "Desactivar Pod";

/* */
"Slide to Insert Cannula" = "Deslizar para insertar cánula";

/* */
"Slide to Deactivate Pod" = "Deslizar para desactivar Pod";

/* Deactivate pod action button accessibility label while deactivating */
"Deactivating." = "Desactivando.";

/* Deactivate pod action button accessibility label when deactivation complete */
"Pod deactivated successfully. Continue." = "Pod desactivado correctamente. Continúe.";

/* Action button description for deactivate after failed attempt */
"Retry" = "Reintentar";

/* Action button description when deactivated */
"Continue" = "Continuar";

/* Format string for recovery suggestion during deactivate pod. */
"There was a problem communicating with the pod. If this problem persists, tap Discard Pod. You can then activate a new Pod." = "Se ha producido un problema de comunicación con el Pod. Si el problema persiste, pulse Descartar Pod. A continuación, puede activar un nuevo Pod.";

/* Text for discard pod button */
"Discard Pod" = "Descartar Pod";

/* Title for remove pod modal */
"Remove Pod from Body" = "Quitar Pod del cuerpo";

/* Alert message body for confirm pod attachment */
"Your Pod may still be delivering Insulin.\nRemove it from your body, then tap “Continue.“" = "Es posible que su Pod siga suministrando insulina.\nRetírelo de su cuerpo y pulse \"Continuar\"";

/* Insulin Unit */
"U" = "U";

/* The action string on pod status page when pod expired */
"Change Pod now. Insulin delivery will stop 8 hours after the Pod has expired or when no more insulin remains." = "Cambie el Pod ahora. La administración de insulina se detendrá 8 horas después de que el Pod haya expirado o cuando no quede más insulina.";

/* Label text for step 1 of pair pod instructions */
"Fill a new pod with U-100 Insulin (leave blue Pod needle cap on)." = "Rellena un nuevo Pod con insulina U-100 (deja la tapa azul del Pod puesta).";

/* Label text for step 1 of pair pod instructions */
"Remove the Pod's blue needle cap and check cannula. Then remove paper backing." = "Retire la tapa azul de la aguja del Pod y compruebe la cánula. A continuación, retire el envoltorio de papel de la parte de atrás.";

/* Label text for step 2 of pair pod instructions */
"Listen for 2 beeps." = "Escuche 2 pitidos.";

/* Label text indicating pairing finished.*/
"Paired" = "Emparejado";

/* Cancel button text in navigation bar on pair pod UI */
"Cancel" = "Cancelar";

/* Alert title for cancel pairing modal */
"Are you sure you want to cancel Pod setup?" = "¿Está seguro de que desea cancelar la configuración del Pod?";

/* Alert message body for confirm pod attachment */
"If you cancel Pod setup, the current Pod will be deactivated and will be unusable." = "Si cancela la configuración del Pod, el Pod actual se desactivará y quedará inutilizable.";

/* Button title for confirm deactivation option */
"Yes, Deactivate Pod" = "Sí, desactivar Pod";

/* Continue pairing button title of in pairing cancel modal */
"No, Continue With Pod" = "No, continuar con el Pod";

/* Label text for step one of attach pod instructions */
"Prepare site." = "Prepare la zona.";

/* Label text for step three of attach pod instructions */
"Check Pod, apply to site, then confirm pod attachment." = "Revise el Pod, aplíquelo y, a continuación, asegure que este está bien adherido.";

/* Action button title for attach pod view */
"Continue" = "Continuar";

/* */
"Attach Pod" = "Adherir Pod";

/* Alert title for confirm pod attachment */
"Confirm Pod Attachment" = "Confirmar la fijación del Pod";

/* Alert message body for confirm pod attachment */
"Please confirm that the Pod is securely attached to your body.\n\nThe cannula can be inserted only once with each Pod. Tap “Confirm” when Pod is attached." = "Compruebe que el Pod está bien adherido a su cuerpo.\n\nLa cánula sólo puede insertarse una vez con cada Pod. Pulse \"Confirmar\" cuando el Pod esté bien adherido a su cuerpo.";

/* Button title for confirm attachment option */
"Confirm" = "Confirmar";

/* Label text for step one of insert cannula instructions */
"Tap below to start cannula insertion." = "Toque abajo para iniciar la inserción de la cánula.";

/* Label text for step two of insert cannula instructions */
"Wait until insertion is completed." = "Espere hasta que finalice la inserción.";

/* Label text for step one of insert cannula instructions */
"Slide the switch below to start cannula insertion." = "Deslice el botón de abajo para iniciar la inserción de la cánula.";

/* Label text indicating insertion finished. */
"Inserted" = "Insertada";

/* Check Cannula */
"Check Cannula" = "Revise la cánula";

/* */
"Is the cannula inserted properly?" = "¿Está la cánula insertada correctamente?";

/* Description of proper cannula insertion */
"The window on the top of the Pod should be colored pink when the cannula is properly inserted into the skin." = "La ventana situada en la parte superior del Pod debe volverse de color rosa cuando la cánula esté correctamente insertada en la piel.";

/* Button label for user to answer cannula was properly inserted  */
"Yes" = "Sí";

/* Button label for user to answer cannula was not properly inserted */
"No" = "No";

/* Pod pairing action button text while pairing */
"Pairing..." = "Emparejando...";

/* Pod pairing action button text while priming */
"Priming..." = "Purgando...";

/* */
"Deactivating..." = "Desactivando...";

/* Pod state when pod has been deactivated */
"Deactivated" = "Desactivado";

/* Format string for instructions for setup complete view. (1: app name) */
"Your Pod is ready for use.\n\n%1$@ will remind you to change your pod before it expires. You can change this to a time convenient for you." = "Su Pod está listo para usar.\n\n%1$@ le recordará cambiar su Pod antes de que caduque.  Puede cambiar esto a un momento más conveniente para usted.";

/* */
"Scheduled Reminder" = "Recordatorio programado";

/* Label for expiration reminder row */
"Time" = "Tiempo";

/* Action button title to continue at Setup Complete */
"Finish Setup" = "Finalizar configuración";

/* */
"Setup Complete" = "Configuración completada";

/* Value text for no expiration reminder */
"No Reminder" = "Sin recordatorio";

/* Error message description for PeripheralManagerError.notReady */
"Peripheral Not Ready" = "El periférico no está listo";

/* Error message description for PeripheralManagerError.incorrectResponse */
"Incorrect Response" = "Respuesta incorrecta";

/* Error message description for PeripheralManagerError.timeout */
"Timeout" = "Tiempo de espera superado";

/* Error message description for PeripheralManagerError.emptyValue */
"Empty Value" = "Valor vacío";

/* Error message description for PeripheralManagerError.unknownCharacteristic */
"Unknown Characteristic" = "Característica desconocida";

/* Error message description for PeripheralManagerError.nack */
"Nack" = "Nack";

/* Title for omnipod reminders section */
"Omnipod Reminders" = "Recordatorios de Omnipod";

/* Footer text for omnipod reminders section */
"The app configures a reminder on the pod to notify you in advance of Pod expiration. Set the number of hours advance notice you would like to configure when pairing a new Pod." = "La aplicación configura un recordatorio en el Pod para notificarle con antelación sobre la expiración del mismo. Establezca el número de horas de antelación con las que desea que se le avise para emparejar una nueva bomba.";

/* Footer text for scheduled reminder area */
"This is a reminder that you scheduled when you paired your current Pod." = "Este es un recordatorio que programó cuando enlazó su Pod actual.";

/* */
"Scheduled Reminder" = "Recordatorio programado";

/* Footer text for low reservoir value row */
"The App notifies you when the amount of insulin in the Pod reaches this level." = "La aplicación le notificará cuando la cantidad de insulina en el Pod alcance este nivel.";

/* Description text for critical alerts */
"Critical Alerts" = "Alertas críticas";

/* Description text for critical alerts */
"The reminders above will not sound if your device is in Silent or Do Not Disturb mode.\n\nThere are other critical Pod alerts and alarms that will sound even if your device is set to Silent or Do Not Disturb mode." = "Los recordatorios de arriba no emitirán sonido si su dispositivo está en modo Silencio o No Molestar.\n\nExisten otras alertas críticas del Pod que sonarán incluso si su dispositivo está en dichos modos.";
/* navigation title for notification settings */
"Notification Settings" = "Configuración de las notificaciones";

/* Label for scheduled reminder value row */
"Time" = "Tiempo";

/* Value text for no expiration reminder */
"No Reminder" = "Sin recordatorio";

/* Label for low reservoir reminder row */
"Low Reservoir Reminder" = "Recordatorio de reservorio bajo";

/* The action string on pod status page when pod data is stale */
"Make sure your phone and pod are close to each other. If communication issues persist, move to a new area." = "Asegúrese de que su teléfono y su Pod estén cerca el uno del otro. Si los problemas de comunicación persisten, muévase a otra área.";
/* Format string for the action string on pod status page when pod expired. (1: service time remaining) */
"Change Pod now. Insulin delivery will stop in %1$@ or when no more insulin remains." = "Cambie el Pod ahora. La administración de insulina se detendrá en %1$@ o cuando no quede más insulina.";

/* Title string for BeepPreference.silent */
"Disabled" = "Desactivado";

/* Title string for BeepPreference.manualCommands */
"Enabled" = "Habilitado";

/* Title string for BeepPreference.extended */
"Extended" = "Extendido";

/* Description for BeepPreference.silent */
"No confidence reminders are used." = "No se utilizan recordatorios de confianza.";

/* Description for BeepPreference.manualCommands */
"Confidence reminders will sound for commands you initiate, like bolus, cancel bolus, suspend, resume, save notification reminders, etc. When the app automatically adjusts delivery, no confidence reminders are used." = "Los recordatorios de confianza sonarán para los comandos que inicie, como bolo, cancelar bolo, suspender, reanudar, guardar recordatorios de notificación, etc. Cuando el lazo cerrado ajusta automáticamente la administración de insulina, no se utilizan recordatorios de confianza.";

/* Description for BeepPreference.extended */
"Confidence reminders will sound when the app automatically adjusts delivery as well as for commands you initiate." = "Los recordatorios de confianza sonarán cuando el lazo cerrado ajuste la administración de insulina, así como para los comandos manuales.";

/* Label text for temporary basal rate summary */
"Rate" = "Ratio";

/* Insulin unit per hour */
"U/hr" = "U/h";

/* Summary string for temporary basal rate configuration page */
"%1$@ for %2$@" = "%1$@ para %2$@";

/* Description text on manual temp basal action sheet */
"Loop will not automatically adjust your insulin delivery until the temporary basal rate finishes or is canceled." = "iAPS no ajustará automáticamente su administración de insulina hasta que el actual ratio de insulina basal temporal finalice o sea cancelado.";
/* Button text for setting manual temporary basal rate*/
"Set Temporary Basal" = "Establecer basal temporal";

/* Navigation Title for ManualTempBasalEntryView */
"Temporary Basal" = "Basal temporal";

/* Alert title for a failure to set temporary basal */
"Temporary Basal Failed" = "Basal temporal fallida";

/* Alert format string for a failure to set temporary basal with recovery suggestion. (1: error description) (2: recovery text) */
"Unable to set a temporary basal rate: %1$@\n\n%2$@" = "No se ha podido establecer una basal temporal: %1$@\n\n%2$@";

/* Alert format string for a failure to set temporary basal. (1: error description) */
"Unable to set a temporary basal rate: %1$@" = "No se ha podido establecer una basal temporal: %1$@";

/* Alert title for missing temp basal configuration */
"Missing Config" = "Configuración faltante";

/* Alert format string for missing temp basal configuration. */
"This PumpManager has not been configured with a maximum basal rate because it was added before manual temp basal was a feature. Please go to therapy settings -> delivery limits and set a new maximum basal rate." = "Este gestor de bomba no ha sido configurado con una tasa basal máxima porque fue añadido antes de que basal manual temporal fuese una funcionalidad. Por favor, vaya a 'Configuración de terapia -> Límites de administración' y establezca una nueva tasa basal máxima.";

/* Label text for expiration reminder default row */
"Expiration Reminder Default" = "Recordatorio de expiración predeterminado";

/* Text for previous pod information row */
"Previous Pod Information" = "Información del Pod anterior";

/* Text shown in insulin remaining space when no pod is paired (Please keep the '\n' while translating!) */
"No\nDelivery" = "Sin\nadministración";

/* description label for active time pod details row */
"Active Time" = "Tiempo Activo";

/* description label for total delivery pod details row */
"Total Delivery" = "Total administrado";

/* description label for device name pod details row */
"Device Name" = "Nombre del dispositivo";

/* description label for lot number pod details row */
"Lot Number" = "Número de lote";

/* description label for sequence number pod details row */
"Sequence Number" = "Número de secuencia";

/* description label for firmware version pod details row */
"Firmware Version" = "Versión del firmware";

/* description label for ble firmware version pod details row */
"BLE Firmware Version" = "Versión del firmware BLE";

/* description label for activated at timne pod details row */
"Pod Activated" = "Pod activado";

/* description label for active time pod details row */
"Active Time" = "Tiempo Activo";

/* description label for last status date pod details row */
"Last Status" = "Último estado";

/* description label for pod fault details */
"Pod Fault Details" = "Detalles del fallo del Pod";

/* Title for PodSetupView */
"Pod Setup" = "Configuración del Pod";

/* bodyText for PodSetupView */
"You will now begin the process of configuring your reminders, filling your Pod with insulin, pairing to your device and placing it on your body." = "Ahora comenzará el proceso de configurar sus recordatorios, llenar su Pod con insulina, emparejarlo con su dispositivo y colocárselo en el cuerpo.";

/* Cancel button title */
"Cancel" = "Cancelar";

/* Text for continue button on PodSetupView */
"Continue" = "Continuar";

/* Are you sure you want to skip Omnipod Onboarding? */
"Skip Omnipod Onboarding?" = "¿Saltear el onboarding de Omnipod?";

/* Description text on ExpirationReminderSetupView */
"The App notifies you in advance of Pod expiration.\n\nScroll to set the number of hours advance notice you would like to have." = "La aplicación le avisa con antelación de la expiración del Pod.\n\nDeslice para establecer el número de horas de antelación que le gustaría tener.";

/* Text of continue button on ExpirationReminderSetupView" */
"Next" = "Siguiente";

/* */
"Expiration Reminder" = "Recordatorio de Caducidad";

/* Description text on LowReservoirReminderSetupView */
"The App notifies you when the amount of insulin in the Pod reaches this level (50-10 U).\n\nScroll to set the number of units at which you would like to be reminded." = "La app le avisará cuando la cantidad de insulina en el Pod alcance este nivel (10 a 50U).\n\\Deslice para establecer el número de unidades en las que desea ser notificado.";

/* Label text for low reservoir value row */
"Low Reservoir" = "Reservorio bajo";

/* */
"Save" = "Guardar";

/* hr (short for hour) */
"hr" = "h";

/* Button title to cancel manual basal */
"Cancel Manual Basal" = "Cancelar basal manual";

/* Text shown in insulin delivery space when insulin suspended */
"Insulin\nSuspended" = "Insulina\nSuspendida";

/* Text for suspend resume button when insulin delivery is suspended */
"Resume Insulin Delivery" = "Reanudar administración de insulina";

/* Recovery suggestion when no pod is available */
"Make sure your pod is nearby and try again." = "Asegúrate que tu Pod se encuentre cerca e inténtelo de nuevo.";

/* Error message shown when the pod is not connected */
"Pod not connected" = "Pod no conectado";

/* Label for suspended at time */
"Suspended At" = "Suspendido a las";

/* Text for suspend resume button when insulin delivery is resuming */
"Resuming insulin delivery..." = "Reanudando administración de insulina...";

/* Text for suspend resume button when insulin delivery is suspending */
"Suspending insulin delivery..." = "Suspendiendo administración de insulina...";

/* Error message for PodCommsError.noPodsFound */
"No pods found" = "No se encontraron Pods";

/* Error message for PodCommsError.tooManyPodsFound */
"Too many pods found" = "Se encontraron demasiados Pods";

/* Recovery suggestion when no response is received from pod */
"Make sure iPhone is nearby the active pod" = "Asegúrese de que el iPhone está cerca del Pod activo";

/* Recovery suggestion when ack received instead of response */
"Try again" = "Vuelva a intentarlo";

/* Recovery suggestion for PodCommsError.tooManyPodsFound */
"Move to a new area away from any other pods and try again." = "Muévase a una área alejado de cualquier otro Pod e inténtelo de nuevo.";

/* Recovery suggestion for PodCommsError.noPodsFound */
"Make sure your pod is filled and nearby." = "Asegúrese de que su Pod está lleno y a poca distancia.";

/* Recovery suggestion when pairing signal strength is too high */
"Please reposition iPhone further from the pod" = "Por favor, posicione el iPhone más lejos del Pod";

/* Recovery suggestion when pairing signal strength is too low */
"Please reposition iPhone relative to the pod" = "Por favor, posicione el iPhone cerca del Pod";

/* Recovery suggestion on unexpected pod change */
"Please bring only original pod in range or deactivate original pod" = "Por favor, ponga solamente el Pod inicial en rango o desactívelo";

/* Recovery suggestion when unexpected address received */
"Crosstalk possible. Please move to a new location" = "Interferencia posible. Por favor, muévase a una nueva ubicación";

/* Recovery suggestion when no pod is available */
"Make sure your pod is nearby and try again." = "Asegúrate que tu Pod se encuentre cerca e inténtelo de nuevo.";

/* Recovery suggestion when operation could not be completed due to existing bolus in progress */
"Wait for existing bolus to finish, or cancel bolus" = "Espere a que termine el bolo actual o cancélelo";

/* Recovery suggestion when operation could not be completed due to existing bolus in progress */
"Wait for existing bolus to finish, or cancel bolus" = "Espere a que termine el bolo actual o cancélelo";

/* Recovery suggestion when operation could not be completed due to existing temp basal in progress */
"Wait for existing temp basal to finish, or suspend to cancel" = "Espere a que termine la basal temporal existente o suspéndala para cancelar";

/* DASH Pod time ago since last status */
"%@ ago" = "Hace %@";

/* Title string for SilencePodPreference.enabled */
"Silenced" = "Silenciado";

/* Description for SilencePodPreference.disabled */
"Normal operation mode where audible Pod beeps are used for all Pod alerts and when confidence reminders are enabled." = "Modo de operación normal, donde se utilizan pitidos audibles para todas las alertas del Pod y cuando los recordatorios de confianza están habilitados.";

/* Description for SilencePodPreference.enabled */
"All Pod alerts use no beeps and confirmation reminder beeps are suppressed. The Pod will only beep for fatal Pod faults and when playing test beeps.\n\n⚠️Warning - Whenever the Pod is silenced it must be kept within Bluetooth range of this device to receive notifications for Pod alerts." = "Ninguna alerta del Pod emitirá sonido. Los recordatorios de confirmación también son suprimidos. El Pod sólo sonará en caso de error crítico del Pod o de pruebas manuales.\n\n⚠️Advertencia - Siempre que el Pod esté silenciado, debe mantenerse dentro del alcance Bluetooth del dispositivo para recibir las alertas mencionadas anteriormente.";

/* Help text for Silence Pod view */
"Silence Pod mode suppresses all Pod alert and confirmation reminder beeping." = "El modo Silence Pod reprime toda la alerta de Pod y el recordatorio de confirmación.";

/* navigation title for Silnce Pod */
"Silence Pod" = "Silenciar Pod";

/* title for pod details page */
"Pod Details" = "Detalles del Pod";

/* Text for previous pod details row" */
"Previous Pod Details" = "Detalles del Pod anterior";

/* Text for pump manager details navigation link */
"Pump Manager Details" = "Detalles del gestor de la bomba";

/* button title when retrieving pump manager details */
"Retrieving Pump Manager Details..." = "Recuperando detalles del gestor de la bomba...";
/* button title to refresh pump manager details */
"Refresh Pump Manager Details" = "Actualizar detalles del gestor de la bomba";

/* Section header for diagnostic section */
"Diagnostics" = "Diagnósticos";

/* Text for read pod status navigation link */
"Read Pod Status" = "Obtener estado del Pod";

/* Title of done button on OmnipodSettingsView */
"Done" = "Hecho";

/* Title for the pod diagnostic view */
"Pod Diagnostics" = "Diagnósticos del Pod";

/* Text for read pulse log plus title */
"Read Pulse Log Plus" = "Leer registro de pulso extendido";

/* Text for read activation time title */
"Read Activation Time" = "Leer el tiempo de activación";

/* Text for read triggered alerts title */
"Read Triggered Alerts" = "Leer alertas activadas";<|MERGE_RESOLUTION|>--- conflicted
+++ resolved
@@ -322,12 +322,6 @@
 
 /* Description text on manual temp basal action sheet */
 "Your insulin delivery will not be automatically adjusted until the temporary basal rate finishes or is canceled." = "Su entrega insulina no se ajustará automáticamente hasta que la basal temporal termine o sea cancelada.";
-<<<<<<< HEAD
-
-/* Description text on manual temp basal action sheet */
-"Your insulin delivery will not be automatically adjusted until the temporary basal rate finishes or is canceled." = "Your insulin delivery will not be automatically adjusted until the temporary basal rate finishes or is canceled.";
-=======
->>>>>>> 6d5c88c2
 
 /* Section header for activity section */
 "Activity" = "Actividad";
