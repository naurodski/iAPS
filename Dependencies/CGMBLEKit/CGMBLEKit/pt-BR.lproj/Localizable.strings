--- conflicted
+++ resolved
@@ -38,8 +38,4 @@
 "Sensor needs calibration" = "O sensor precisa de calibração";
 
 /* Error description */
-<<<<<<< HEAD
-"Unknown characteristic" = "Característica Desconhecida";
-=======
-"Unknown characteristic" = "Característica Desconhecida";
->>>>>>> f3427763
+"Unknown characteristic" = "Característica Desconhecida";