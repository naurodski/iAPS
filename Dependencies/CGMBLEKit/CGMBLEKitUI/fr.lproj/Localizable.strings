/* Format string for glucose trend per minute. (1: glucose value and unit) */
"%@/min" = "%@/min";

/* Confirmation message for deleting a CGM */
"Are you sure you want to delete this CGM?" = "Voulez-vous vraiment supprimer ce CGM?";

/* The title of the cancel action in an action sheet */
"Cancel" = "Annuler";

/* Title describing glucose date */
"Date" = "Date";

/* Button title to delete CGM
Title text for the button to remove a CGM from Loop */
"Delete CGM" = "Effacer le CGM";

/* Title describing glucose value */
"Glucose" = "Glycémie";

/* Describes a glucose value adjusted to reflect a recent calibration */
"Glucose (Adjusted)" = "Glycémie (ajustée)";

/* Section title for latest glucose calibration */
"Latest Calibration" = "Dernier étalonnage";

/* Section title for latest connection date */
"Latest Connection" = "Dernière connexion";

/* Section title for latest glucose reading */
"Latest Reading" = "Dernière mesure";

/* Section title for latest connection date */
"Latest Connection" = "Dernière connexion";

/* Button title to open CGM app */
"Open App" = "Ouvrir l’application";

/* Section title for remote data synchronization */
"Remote Data Synchronization" = "Synchronisation des données à distance";

/* Title describing past sensor expiration */
"Sensor Expired" = "Capteur expiré";

/* Title describing sensor expiration */
"Sensor Expires" = "Le capteur expire";

/* Title describing sensor session age */
"Session Age" = "L’âge de la session";

/* Section title for remote data synchronization */
"Remote Data Synchronization" = "Synchronisation des données à distance";

/* Title describing sensor expiration */
"Sensor Expires" = "Le capteur expire";

/* Title describing past sensor expiration */
"Sensor Expired" = "Capteur expiré";

/* Title describing CGM calibration and battery state */
"Status" = "Statut";

/* Title describing transmitter session age */
"Transmitter Age" = "L’âge du transmetteur";

/* The title text for the Dexcom G5/G6 transmitter ID config value */
"Transmitter ID" = "ID du transmetteur";

/* Title describing glucose trend */
"Trend" = "Tendance";

/* The title text for the upload glucose switch cell */
<<<<<<< HEAD
"Upload Readings" = "Envoyer les données";
=======
"Upload Readings" = "Envoyer les données";
>>>>>>> f3427763
<|MERGE_RESOLUTION|>--- conflicted
+++ resolved
@@ -69,8 +69,4 @@
 "Trend" = "Tendance";
 
 /* The title text for the upload glucose switch cell */
-<<<<<<< HEAD
-"Upload Readings" = "Envoyer les données";
-=======
-"Upload Readings" = "Envoyer les données";
->>>>>>> f3427763
+"Upload Readings" = "Envoyer les données";