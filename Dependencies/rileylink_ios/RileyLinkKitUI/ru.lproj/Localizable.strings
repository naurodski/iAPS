--- conflicted
+++ resolved
@@ -100,11 +100,7 @@
 "Updating diagnostic LEDs mode" = "Изменить режим светодиодов";
 
 /* The title of the cell showing uptime */
-<<<<<<< HEAD
 "Uptime" = "Время работы";
-=======
-"Uptime" = "Uptime";
 
 /* The title of the cell showing ORL */
-"Voltage" = "Напряжение";
->>>>>>> 4f0f6f2b
+"Voltage" = "Напряжение";