/* Accessibility format string for (1: localized volume)(2: time) */
"%1$@ units remaining at %2$@" = "%1$@ eenheden aanwezig op %2$@";

/* The format string for displaying an offset from a time zone: (1: GMT)(2: -)(3: 4:00) */
"%1$@%2$@%3$@" = "%1$@%2$@%3$@";

/* Format string providing instructions for replacing pod due to a fault. (1: The fault description) */
"%1$@. Insulin delivery has stopped. Please deactivate and remove pod." = "%1$@. Insuline toevoeging gestopt. Deactiveer en vervang pod.";

/* Format string for delivered insulin. (1: The localized amount)
   Format string for insulin remaining in reservoir. (1: The localized amount) */
"%@ U" = "%@ E";

/* Format string for bolus progress when finished. (1: The localized amount) */
"%@ U (Finished)" = "%@ E (afgerond)";

/* Format string for bolus progress. (1: The delivered amount) (2: The programmed amount) (3: the percent progress) */
"%@ U of %@ U (%@)" = "%1$@ E van %2$@ E (%3$@)";

/* Format string for temp basal rate. (1: The localized amount) */
"%@ U/hour" = "%@ E/uur";

/* Format string for bolus percent progress. (1: Percent progress) */
"%@%%" = "%@%%";

/* Format string for reservoir reading when above or equal to maximum reading. (1: The localized amount) */
"%@+ U" = "%@+ E";

/* Appends a full-stop to a statement */
"%@." = "%@.";

/* Format string for reservoir volume. (1: The localized volume) */
"%@U" = "%@E";

/* The title of the cell showing the pod activated at time */
"Active Time" = "Activatie tijd";

<<<<<<< HEAD
/* The title of the cell showing the Pod Active Clock */
"Pod Active Clock" = "Pod actieve klok";

=======
>>>>>>> db8e1e9b
/* The title of the cell showing alarm status */
"Alarms" = "Alarmen";

/* Confirmation message for shutting down a pod */
"Are you sure you want to shutdown this pod?" = "Weet je zeker dat je pod wilt afsluiten";

/* Confirmation message for removing Omnipod PumpManager */
"Are you sure you want to stop using Omnipod?" = "Weet je zeker dat je wilt stoppen met gebruik Omnipod";

/* The title text for the address assigned to the pod */
"Assigned Address" = "Toegewezen adres";

/* The title of the cell showing pod basal status */
"Basal Delivery" = "Basaal levering";

/* The title text for the basal rate schedule */
"Basal Rates" = "Basaal ratios";

/* The title of the cell showing pod bolus status */
"Bolus Delivery" = "Bolus levering";

/* The title of the cancel action in an action sheet */
"Cancel" = "Annuleer";

/* The title of the command to change pump time zone */
"Change Time Zone" = "Pas tijdzone aan";

/* Progress message for changing pod time. */
"Changing time…" = "Vervang tijd…";

/* The title of the configuration section in settings */
"Configuration" = "Configuratie";

/* The title of the continue action in an action sheet */
"Continue" = "Vervolg";

/* Button title to deactivate pod because of fault during setup */
"Deactivate" = "Deactiveer";

/* Button title for pod deactivation
   Button title to deactivate pod */
"Deactivate Pod" = "Deactiveer pod";

/* Button title to delete Omnipod PumpManager */
"Delete Omnipod" = "Verwijder Omnipod";

/* Title text for delivery limits */
"Delivery Limits" = "Leveringslimieten";

/* The title of the device information section in settings */
"Device Information" = "Apparaat informatie";

/* Title text for button to disable bolus beeps */
"Disable Bolus Beeps" = "Stop gebruik Bolus Piepjes";

/* Title text for button to enable bolus beeps */
"Enable Bolus Beeps" = "Pas Bolus Piepjes gebruik toe";

/* The alert title for disable bolus beeps error */
"Error disabling bolus beeps" = "Fout in stoppen gebruik bolus piepjes";

/* The alert title for enable bolus beeps error */
"Error enabling bolus beeps" = "Fout in toepassen gebruik bolus piepjes";

/* The alert title for a resume error */
"Error Resuming" = "Fout met hervatten";

/* The alert title for a suspend error */
"Error Suspending" = "Fout met onderbreken";

/* The title of the cell showing the pod expiration reminder date */
"Expiration Reminder" = "Herinnering over de vervaltijd";

/* The title of the cell showing the pod expiration after expiry */
"Expired" = "Vervallen";

/* The title of the cell showing the pod expiration */
"Expires" = "Vervalt";

/* Pod life HUD view label */
"Fault" = "Fout";

/* The title of the command to finish pod setup */
"Finish pod setup" = "Rond pod setup af";

/* Accessibility format string for (1: localized volume)(2: time) */
"Greater than %1$@ units remaining at %2$@" = "Meer dan %1$@ eenheden aanwezig op %2$@";

/* Instructions when deactivating pod that has been paired, but not attached. */
"Incompletely set up pod must be deactivated before pairing with a new one. Please deactivate and discard pod." = "Onvolledig verbonden pod moet eerst worden gedeactiveerd voordat er geprobeerd wordt te verbinden met een nieuwe pod. Deactiveer pod en gooi weg";

/* Instructions when deactivating pod that has been paired and possibly attached. */
"Incompletely set up pod must be deactivated before pairing with a new one. Please deactivate and remove pod." = "Onvolledig verbonden pod moet eerst worden gedeactiveerd voordat er geprobeerd wordt te verbinden met een nieuwe pod. Deactiveer pod en gooi weg";

/* Button title to insert cannula during setup */
"Insert Cannula" = "Plaats canule";

/* The title of the cell showing delivered insulin */
"Insulin Delivered" = "Geleverde insuline";

/* The error message shown when Loop's basal schedule has an unsupported rate */
"Invalid entry" = "Ongeldige mogelijkheid";

/* The title of the cell showing the pod lot id */
"Lot" = "Partij";

/* The detail text for bolus delivery when no bolus is being delivered */
"None" = "Geen";

/* Button title to pair with pod during setup */
"Pair" = "Verbind";

/* The title of the command to pair new pod */
"Pair New Pod" = "Verbind nieuwe pod";

/* The text of the loading label when pairing */
"Pairing…" = "Verbinden…";

/* The title of the cell showing the pod pi version */
"PI Version" = "PI versie";

/* The title of the command to play test beeps */
"Play Test Beeps" = "Speel test piepjes af";

/* Progress message for play test beeps. */
"Play Test Beeps…" = "Speelt test piepjes…";

/* The title of the cell showing the pod pm version */
"PM Version" = "PM versie";

/* Label describing pod age view */
"Pod Age" = "Pod leeftijd";

/* Title of the pod settings view controller */
"Pod Settings" = "Pod instellingen";

/* The text of the loading label when pod is primed */
"Primed" = "Klaar gemaakt";

/* The text of the loading label when priming */
"Priming…" = "Klaar maken…";

/* Label describing time remaining view */
"Remaining" = "Resterend";

/* Label indicating pod replacement necessary
   The title of the command to replace pod */
"Replace Pod" = "Vervang pod";

/* The title of the command to replace pod when there is a pod fault */
"Replace Pod Now" = "Vervang pod nu";

/* The title of the cell showing reservoir status */
"Reservoir" = "Reservoir";

/* Button title for retrying pod deactivation */
"Retry Pod Deactivation" = "Probeer pod deactivatie nog een keer";

/* Title of button to save delivery limit settings
   Title of button to sync basal profile when no pod paired */
"Save" = "Sla op";

/* The detail text of the basal row when pod is running scheduled basal */
"Schedule" = "Plan";

/* The title of the status section in settings */
"Status" = "Status";

/* A message indicating a command succeeded */
"Succeeded" = "Geslaagd";

/* The detail text of the basal row when pod is suspended */
"Suspended" = "Onderbroken";

/* Title text for the button to delete Omnipod PumpManager */
"Switch from Omnipod Pumps" = "Switch van Omnipod pompen";

/* Title of button to sync basal profile from pod */
"Sync With Pod" = "Synchroniseer met pod";

/* The title of the command to run the test command */
"Test Command" = "Test commando";

/* Progress message for testing commands. */
"Testing Commands…" = "Test commando’s…";

/* The error message shown when Loop's basal schedule has more entries than the pod can support */
"Too many entries" = "Te veel invoer";

/* Instructions when pod cannot be deactivated */
"Unable to deactivate pod. Please continue and pair a new one." = "Onmogelijk om pod te deactiveren. Ga verder en verbind een nieuwe.";

/* The detail text for delivered insulin when no measurement is available */
"Unknown" = "Onbekend";
<|MERGE_RESOLUTION|>--- conflicted
+++ resolved
@@ -35,12 +35,9 @@
 /* The title of the cell showing the pod activated at time */
 "Active Time" = "Activatie tijd";
 
-<<<<<<< HEAD
 /* The title of the cell showing the Pod Active Clock */
 "Pod Active Clock" = "Pod actieve klok";
 
-=======
->>>>>>> db8e1e9b
 /* The title of the cell showing alarm status */
 "Alarms" = "Alarmen";
 
