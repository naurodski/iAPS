--- conflicted
+++ resolved
@@ -228,8 +228,4 @@
 "Unable to deactivate pod. Please continue and pair a new one." = "Impossibile disattivare Pod. Continua e abbina un nuovo Pod.";
 
 /* The detail text for delivered insulin when no measurement is available */
-<<<<<<< HEAD
-"Unknown" = "Sconosciuto";
-=======
-"Unknown" = "Sconosciuto";
->>>>>>> 4709995e
+"Unknown" = "Sconosciuto";