// !$*UTF8*$!
{
	archiveVersion = 1;
	classes = {
	};
	objectVersion = 52;
	objects = {

/* Begin PBXBuildFile section */
		041D1E995A6AE92E9289DC49 /* BolusDataFlow.swift in Sources */ = {isa = PBXBuildFile; fileRef = C8D1A7CA8C10C4403D4BBFA7 /* BolusDataFlow.swift */; };
		0CEA2EA070AB041AF3E3745B /* BolusRootView.swift in Sources */ = {isa = PBXBuildFile; fileRef = 10A0C32B0DAB52726EF9B6D9 /* BolusRootView.swift */; };
		0D9A5E34A899219C5C4CDFAF /* DataTableViewModel.swift in Sources */ = {isa = PBXBuildFile; fileRef = 9455FA2D92E77A6C4AFED8A3 /* DataTableViewModel.swift */; };
		17A9D0899046B45E87834820 /* CREditorProvider.swift in Sources */ = {isa = PBXBuildFile; fileRef = 9C8D5F457B5AFF763F8CF3DF /* CREditorProvider.swift */; };
		19434C14DF3F4816F4E4BF2E /* BolusBuilder.swift in Sources */ = {isa = PBXBuildFile; fileRef = 77FAEF7B34EEC71B3A7B800C /* BolusBuilder.swift */; };
		198377D2266BFFF6004DE65E /* Localizable.strings in Resources */ = {isa = PBXBuildFile; fileRef = 198377D4266BFFF6004DE65E /* Localizable.strings */; };
		1BBB001DAD60F3B8CEA4B1C7 /* ISFEditorViewModel.swift in Sources */ = {isa = PBXBuildFile; fileRef = 505E09DC17A0C3D0AF4B66FE /* ISFEditorViewModel.swift */; };
		1D086541F369D339A74893AC /* BasalProfileEditorBuilder.swift in Sources */ = {isa = PBXBuildFile; fileRef = 6BA56D2DCAB9E0A8AF24D984 /* BasalProfileEditorBuilder.swift */; };
		1D845DF2E3324130E1D95E67 /* DataTableProvider.swift in Sources */ = {isa = PBXBuildFile; fileRef = 60744C3E9BB3652895C908CC /* DataTableProvider.swift */; };
		1FF95E8F785B28961EFDE5A9 /* ManualTempBasalBuilder.swift in Sources */ = {isa = PBXBuildFile; fileRef = A480F6EA37954BDE0DB4B64C /* ManualTempBasalBuilder.swift */; };
		23888883D4EA091C88480FF2 /* BolusProvider.swift in Sources */ = {isa = PBXBuildFile; fileRef = C19984D62EFC0035A9E9644D /* BolusProvider.swift */; };
		25548F1F0AA8E42FF5F96DBA /* PumpSettingsEditorBuilder.swift in Sources */ = {isa = PBXBuildFile; fileRef = 10CAE3534904CDCA0F367017 /* PumpSettingsEditorBuilder.swift */; };
		28089E07169488CF6DCC2A31 /* AddCarbsRootView.swift in Sources */ = {isa = PBXBuildFile; fileRef = 86FC1CFD647CF34508AF9A3B /* AddCarbsRootView.swift */; };
		2BE9A6FA20875F6F4F9CD461 /* PumpSettingsEditorProvider.swift in Sources */ = {isa = PBXBuildFile; fileRef = D97F14812C1AFED3621165A5 /* PumpSettingsEditorProvider.swift */; };
		3083261C4B268E353F36CD0B /* AutotuneConfigDataFlow.swift in Sources */ = {isa = PBXBuildFile; fileRef = 8DCCCCE633F5E98E41B0CD3C /* AutotuneConfigDataFlow.swift */; };
		3340E0D14D4701342D459C95 /* PumpConfigBuilder.swift in Sources */ = {isa = PBXBuildFile; fileRef = E01C416A0792696C6911C1D7 /* PumpConfigBuilder.swift */; };
		33E198D3039045D98C3DC5D4 /* AddCarbsViewModel.swift in Sources */ = {isa = PBXBuildFile; fileRef = 39E7C997E56DAF8D28D09014 /* AddCarbsViewModel.swift */; };
		3811DE0925C9D32F00A708ED /* BaseViewModel.swift in Sources */ = {isa = PBXBuildFile; fileRef = 3811DE0525C9D32E00A708ED /* BaseViewModel.swift */; };
		3811DE0A25C9D32F00A708ED /* BaseModuleBuilder.swift in Sources */ = {isa = PBXBuildFile; fileRef = 3811DE0625C9D32E00A708ED /* BaseModuleBuilder.swift */; };
		3811DE0B25C9D32F00A708ED /* BaseView.swift in Sources */ = {isa = PBXBuildFile; fileRef = 3811DE0725C9D32E00A708ED /* BaseView.swift */; };
		3811DE0C25C9D32F00A708ED /* BaseProvider.swift in Sources */ = {isa = PBXBuildFile; fileRef = 3811DE0825C9D32F00A708ED /* BaseProvider.swift */; };
		3811DE1025C9D37700A708ED /* Swinject in Frameworks */ = {isa = PBXBuildFile; productRef = 3811DE0F25C9D37700A708ED /* Swinject */; };
		3811DE1725C9D40400A708ED /* Screen.swift in Sources */ = {isa = PBXBuildFile; fileRef = 3811DE1525C9D40400A708ED /* Screen.swift */; };
		3811DE1825C9D40400A708ED /* Router.swift in Sources */ = {isa = PBXBuildFile; fileRef = 3811DE1625C9D40400A708ED /* Router.swift */; };
		3811DE2125C9D48300A708ED /* MainBuilder.swift in Sources */ = {isa = PBXBuildFile; fileRef = 3811DE1B25C9D48300A708ED /* MainBuilder.swift */; };
		3811DE2225C9D48300A708ED /* MainProvider.swift in Sources */ = {isa = PBXBuildFile; fileRef = 3811DE1C25C9D48300A708ED /* MainProvider.swift */; };
		3811DE2325C9D48300A708ED /* MainDataFlow.swift in Sources */ = {isa = PBXBuildFile; fileRef = 3811DE1D25C9D48300A708ED /* MainDataFlow.swift */; };
		3811DE2425C9D48300A708ED /* MainViewModel.swift in Sources */ = {isa = PBXBuildFile; fileRef = 3811DE1E25C9D48300A708ED /* MainViewModel.swift */; };
		3811DE2525C9D48300A708ED /* MainRootView.swift in Sources */ = {isa = PBXBuildFile; fileRef = 3811DE2025C9D48300A708ED /* MainRootView.swift */; };
		3811DE3025C9D49500A708ED /* HomeViewModel.swift in Sources */ = {isa = PBXBuildFile; fileRef = 3811DE2825C9D49500A708ED /* HomeViewModel.swift */; };
		3811DE3125C9D49500A708ED /* HomeProvider.swift in Sources */ = {isa = PBXBuildFile; fileRef = 3811DE2925C9D49500A708ED /* HomeProvider.swift */; };
		3811DE3225C9D49500A708ED /* HomeDataFlow.swift in Sources */ = {isa = PBXBuildFile; fileRef = 3811DE2A25C9D49500A708ED /* HomeDataFlow.swift */; };
		3811DE3325C9D49500A708ED /* HomeBuilder.swift in Sources */ = {isa = PBXBuildFile; fileRef = 3811DE2B25C9D49500A708ED /* HomeBuilder.swift */; };
		3811DE3525C9D49500A708ED /* HomeRootView.swift in Sources */ = {isa = PBXBuildFile; fileRef = 3811DE2E25C9D49500A708ED /* HomeRootView.swift */; };
		3811DE3F25C9D4A100A708ED /* SettingsViewModel.swift in Sources */ = {isa = PBXBuildFile; fileRef = 3811DE3925C9D4A100A708ED /* SettingsViewModel.swift */; };
		3811DE4025C9D4A100A708ED /* SettingsBuilder.swift in Sources */ = {isa = PBXBuildFile; fileRef = 3811DE3A25C9D4A100A708ED /* SettingsBuilder.swift */; };
		3811DE4125C9D4A100A708ED /* SettingsRootView.swift in Sources */ = {isa = PBXBuildFile; fileRef = 3811DE3C25C9D4A100A708ED /* SettingsRootView.swift */; };
		3811DE4225C9D4A100A708ED /* SettingsDataFlow.swift in Sources */ = {isa = PBXBuildFile; fileRef = 3811DE3D25C9D4A100A708ED /* SettingsDataFlow.swift */; };
		3811DE4325C9D4A100A708ED /* SettingsProvider.swift in Sources */ = {isa = PBXBuildFile; fileRef = 3811DE3E25C9D4A100A708ED /* SettingsProvider.swift */; };
		3811DE4C25C9D4B800A708ED /* AuthorizedRootBuilder.swift in Sources */ = {isa = PBXBuildFile; fileRef = 3811DE4625C9D4B800A708ED /* AuthorizedRootBuilder.swift */; };
		3811DE4D25C9D4B800A708ED /* AuthorizedRootViewModel.swift in Sources */ = {isa = PBXBuildFile; fileRef = 3811DE4725C9D4B800A708ED /* AuthorizedRootViewModel.swift */; };
		3811DE4E25C9D4B800A708ED /* AuthotizedRootRootView.swift in Sources */ = {isa = PBXBuildFile; fileRef = 3811DE4925C9D4B800A708ED /* AuthotizedRootRootView.swift */; };
		3811DE4F25C9D4B800A708ED /* AuthorizedRootDataFlow.swift in Sources */ = {isa = PBXBuildFile; fileRef = 3811DE4A25C9D4B800A708ED /* AuthorizedRootDataFlow.swift */; };
		3811DE5025C9D4B800A708ED /* AuthorizedRootProvider.swift in Sources */ = {isa = PBXBuildFile; fileRef = 3811DE4B25C9D4B800A708ED /* AuthorizedRootProvider.swift */; };
		3811DE5C25C9D4D500A708ED /* Formatters.swift in Sources */ = {isa = PBXBuildFile; fileRef = 3811DE5425C9D4D500A708ED /* Formatters.swift */; };
		3811DE5D25C9D4D500A708ED /* Publisher.swift in Sources */ = {isa = PBXBuildFile; fileRef = 3811DE5525C9D4D500A708ED /* Publisher.swift */; };
		3811DE5F25C9D4D500A708ED /* ProgressBar.swift in Sources */ = {isa = PBXBuildFile; fileRef = 3811DE5725C9D4D500A708ED /* ProgressBar.swift */; };
		3811DE6125C9D4D500A708ED /* ViewModifiers.swift in Sources */ = {isa = PBXBuildFile; fileRef = 3811DE5925C9D4D500A708ED /* ViewModifiers.swift */; };
		3811DE6A25C9D62600A708ED /* OnboardingBuilder.swift in Sources */ = {isa = PBXBuildFile; fileRef = 3811DE6425C9D62600A708ED /* OnboardingBuilder.swift */; };
		3811DE6B25C9D62600A708ED /* OnboardingProvider.swift in Sources */ = {isa = PBXBuildFile; fileRef = 3811DE6525C9D62600A708ED /* OnboardingProvider.swift */; };
		3811DE6C25C9D62600A708ED /* OnboardingDataFlow.swift in Sources */ = {isa = PBXBuildFile; fileRef = 3811DE6625C9D62600A708ED /* OnboardingDataFlow.swift */; };
		3811DE6D25C9D62600A708ED /* OnboardingRootView.swift in Sources */ = {isa = PBXBuildFile; fileRef = 3811DE6825C9D62600A708ED /* OnboardingRootView.swift */; };
		3811DE6E25C9D62600A708ED /* OnboardingViewModel.swift in Sources */ = {isa = PBXBuildFile; fileRef = 3811DE6925C9D62600A708ED /* OnboardingViewModel.swift */; };
		3811DE7925C9D6D300A708ED /* LoginViewModel.swift in Sources */ = {isa = PBXBuildFile; fileRef = 3811DE7125C9D6D300A708ED /* LoginViewModel.swift */; };
		3811DE7A25C9D6D300A708ED /* LoginDataFlow.swift in Sources */ = {isa = PBXBuildFile; fileRef = 3811DE7225C9D6D300A708ED /* LoginDataFlow.swift */; };
		3811DE7B25C9D6D300A708ED /* LoginProvider.swift in Sources */ = {isa = PBXBuildFile; fileRef = 3811DE7325C9D6D300A708ED /* LoginProvider.swift */; };
		3811DE7D25C9D6D300A708ED /* LoginRootView.swift in Sources */ = {isa = PBXBuildFile; fileRef = 3811DE7625C9D6D300A708ED /* LoginRootView.swift */; };
		3811DE7F25C9D6D300A708ED /* LoginBuilder.swift in Sources */ = {isa = PBXBuildFile; fileRef = 3811DE7825C9D6D300A708ED /* LoginBuilder.swift */; };
		3811DE8825C9D6DD00A708ED /* RequestPermissionsDataFlow.swift in Sources */ = {isa = PBXBuildFile; fileRef = 3811DE8225C9D6DD00A708ED /* RequestPermissionsDataFlow.swift */; };
		3811DE8925C9D6DD00A708ED /* RequestPermissionsProvider.swift in Sources */ = {isa = PBXBuildFile; fileRef = 3811DE8325C9D6DD00A708ED /* RequestPermissionsProvider.swift */; };
		3811DE8A25C9D6DD00A708ED /* RequestPermissionsRootView.swift in Sources */ = {isa = PBXBuildFile; fileRef = 3811DE8525C9D6DD00A708ED /* RequestPermissionsRootView.swift */; };
		3811DE8B25C9D6DD00A708ED /* RequestPermissionsBuilder.swift in Sources */ = {isa = PBXBuildFile; fileRef = 3811DE8625C9D6DD00A708ED /* RequestPermissionsBuilder.swift */; };
		3811DE8C25C9D6DD00A708ED /* RequestPermissionsViewModel.swift in Sources */ = {isa = PBXBuildFile; fileRef = 3811DE8725C9D6DD00A708ED /* RequestPermissionsViewModel.swift */; };
		3811DE8F25C9D80400A708ED /* User.swift in Sources */ = {isa = PBXBuildFile; fileRef = 3811DE8E25C9D80400A708ED /* User.swift */; };
		3811DEA925C9D88300A708ED /* AppearanceManager.swift in Sources */ = {isa = PBXBuildFile; fileRef = 3811DE9325C9D88200A708ED /* AppearanceManager.swift */; };
		3811DEAB25C9D88300A708ED /* HTTPResponseStatus.swift in Sources */ = {isa = PBXBuildFile; fileRef = 3811DE9625C9D88300A708ED /* HTTPResponseStatus.swift */; };
		3811DEAC25C9D88300A708ED /* NightscoutManager.swift in Sources */ = {isa = PBXBuildFile; fileRef = 3811DE9725C9D88300A708ED /* NightscoutManager.swift */; };
		3811DEAD25C9D88300A708ED /* UserDefaults+Cache.swift in Sources */ = {isa = PBXBuildFile; fileRef = 3811DE9A25C9D88300A708ED /* UserDefaults+Cache.swift */; };
		3811DEAE25C9D88300A708ED /* Cache.swift in Sources */ = {isa = PBXBuildFile; fileRef = 3811DE9B25C9D88300A708ED /* Cache.swift */; };
		3811DEAF25C9D88300A708ED /* KeyValueStorage.swift in Sources */ = {isa = PBXBuildFile; fileRef = 3811DE9C25C9D88300A708ED /* KeyValueStorage.swift */; };
		3811DEB025C9D88300A708ED /* BaseKeychain.swift in Sources */ = {isa = PBXBuildFile; fileRef = 3811DE9E25C9D88300A708ED /* BaseKeychain.swift */; };
		3811DEB125C9D88300A708ED /* Keychain.swift in Sources */ = {isa = PBXBuildFile; fileRef = 3811DE9F25C9D88300A708ED /* Keychain.swift */; };
		3811DEB225C9D88300A708ED /* KeychainItemAccessibility.swift in Sources */ = {isa = PBXBuildFile; fileRef = 3811DEA025C9D88300A708ED /* KeychainItemAccessibility.swift */; };
		3811DEB625C9D88300A708ED /* UnlockManager.swift in Sources */ = {isa = PBXBuildFile; fileRef = 3811DEA625C9D88300A708ED /* UnlockManager.swift */; };
		3811DEB725C9D88300A708ED /* AuthorizationManager.swift in Sources */ = {isa = PBXBuildFile; fileRef = 3811DEA825C9D88300A708ED /* AuthorizationManager.swift */; };
		3811DEC225C9D99900A708ED /* SecurityContainer.swift in Sources */ = {isa = PBXBuildFile; fileRef = 3811DEBE25C9D99900A708ED /* SecurityContainer.swift */; };
		3811DEC325C9D99900A708ED /* UIContainer.swift in Sources */ = {isa = PBXBuildFile; fileRef = 3811DEBF25C9D99900A708ED /* UIContainer.swift */; };
		3811DEC425C9D99900A708ED /* NetworkContainer.swift in Sources */ = {isa = PBXBuildFile; fileRef = 3811DEC025C9D99900A708ED /* NetworkContainer.swift */; };
		3811DEC525C9D99900A708ED /* StorageContainer.swift in Sources */ = {isa = PBXBuildFile; fileRef = 3811DEC125C9D99900A708ED /* StorageContainer.swift */; };
		3811DEE825CA063400A708ED /* Injected.swift in Sources */ = {isa = PBXBuildFile; fileRef = 3811DEE425CA063400A708ED /* Injected.swift */; };
		3811DEEA25CA063400A708ED /* SyncAccess.swift in Sources */ = {isa = PBXBuildFile; fileRef = 3811DEE625CA063400A708ED /* SyncAccess.swift */; };
		3811DEEB25CA063400A708ED /* PersistedProperty.swift in Sources */ = {isa = PBXBuildFile; fileRef = 3811DEE725CA063400A708ED /* PersistedProperty.swift */; };
		3811DF0225CA9FEA00A708ED /* Credentials.swift in Sources */ = {isa = PBXBuildFile; fileRef = 3811DF0125CA9FEA00A708ED /* Credentials.swift */; };
		3811DF0525CAA62600A708ED /* DependeciesContainer.swift in Sources */ = {isa = PBXBuildFile; fileRef = 3811DF0425CAA62600A708ED /* DependeciesContainer.swift */; };
		3811DF0825CAAA4700A708ED /* ServiceContainer.swift in Sources */ = {isa = PBXBuildFile; fileRef = 3811DF0725CAAA4700A708ED /* ServiceContainer.swift */; };
		3811DF1025CAAAE200A708ED /* APSManager.swift in Sources */ = {isa = PBXBuildFile; fileRef = 3811DF0F25CAAAE200A708ED /* APSManager.swift */; };
		38192E01261B826A0094D973 /* Alamofire in Frameworks */ = {isa = PBXBuildFile; productRef = 38192E00261B826A0094D973 /* Alamofire */; };
		38192E04261B82FA0094D973 /* ReachabilityManager.swift in Sources */ = {isa = PBXBuildFile; fileRef = 38192E03261B82FA0094D973 /* ReachabilityManager.swift */; };
		38192E07261BA9960094D973 /* FetchTreatmentsManager.swift in Sources */ = {isa = PBXBuildFile; fileRef = 38192E06261BA9960094D973 /* FetchTreatmentsManager.swift */; };
		38192E0D261BAF980094D973 /* ConvenienceExtensions.swift in Sources */ = {isa = PBXBuildFile; fileRef = 38192E0C261BAF980094D973 /* ConvenienceExtensions.swift */; };
		3821ED4C25DD18BA00BC42AD /* Constants.swift in Sources */ = {isa = PBXBuildFile; fileRef = 3821ED4B25DD18BA00BC42AD /* Constants.swift */; };
		382C133725F13A1E00715CE1 /* InsulinSensitivities.swift in Sources */ = {isa = PBXBuildFile; fileRef = 382C133625F13A1E00715CE1 /* InsulinSensitivities.swift */; };
		382C134B25F14E3700715CE1 /* BGTargets.swift in Sources */ = {isa = PBXBuildFile; fileRef = 382C134A25F14E3700715CE1 /* BGTargets.swift */; };
		3833B46D26012030003021B3 /* Algorithms in Frameworks */ = {isa = PBXBuildFile; productRef = 3833B46C26012030003021B3 /* Algorithms */; };
		383420D625FFE38C002D46C1 /* LoopView.swift in Sources */ = {isa = PBXBuildFile; fileRef = 383420D525FFE38C002D46C1 /* LoopView.swift */; };
		383420D925FFEB3F002D46C1 /* Popup.swift in Sources */ = {isa = PBXBuildFile; fileRef = 383420D825FFEB3F002D46C1 /* Popup.swift */; };
		383948D325CD4D6D00E91849 /* Disk in Frameworks */ = {isa = PBXBuildFile; productRef = 383948D225CD4D6D00E91849 /* Disk */; };
		383948D625CD4D8900E91849 /* FileStorage.swift in Sources */ = {isa = PBXBuildFile; fileRef = 383948D525CD4D8900E91849 /* FileStorage.swift */; };
		383948DA25CD64D500E91849 /* Glucose.swift in Sources */ = {isa = PBXBuildFile; fileRef = 383948D925CD64D500E91849 /* Glucose.swift */; };
		384E803425C385E60086DB71 /* JavaScriptWorker.swift in Sources */ = {isa = PBXBuildFile; fileRef = 384E803325C385E60086DB71 /* JavaScriptWorker.swift */; };
		384E803825C388640086DB71 /* Script.swift in Sources */ = {isa = PBXBuildFile; fileRef = 384E803725C388640086DB71 /* Script.swift */; };
		385CEA8225F23DFD002D6D5B /* NightscoutStatus.swift in Sources */ = {isa = PBXBuildFile; fileRef = 385CEA8125F23DFD002D6D5B /* NightscoutStatus.swift */; };
		385CEAC125F2EA52002D6D5B /* Announcement.swift in Sources */ = {isa = PBXBuildFile; fileRef = 385CEAC025F2EA52002D6D5B /* Announcement.swift */; };
		385CEAC425F2F154002D6D5B /* AnnouncementsStorage.swift in Sources */ = {isa = PBXBuildFile; fileRef = 385CEAC325F2F154002D6D5B /* AnnouncementsStorage.swift */; };
		3870FF4725EC187A0088248F /* BloodGlucose.swift in Sources */ = {isa = PBXBuildFile; fileRef = 3870FF4225EC13F40088248F /* BloodGlucose.swift */; };
		3871F38725ED661C0013ECB5 /* Suggestion.swift in Sources */ = {isa = PBXBuildFile; fileRef = 3871F38625ED661C0013ECB5 /* Suggestion.swift */; };
		3871F39C25ED892B0013ECB5 /* TempTarget.swift in Sources */ = {isa = PBXBuildFile; fileRef = 3871F39B25ED892B0013ECB5 /* TempTarget.swift */; };
		3871F39F25ED895A0013ECB5 /* Decimal+Extensions.swift in Sources */ = {isa = PBXBuildFile; fileRef = 3871F39E25ED895A0013ECB5 /* Decimal+Extensions.swift */; };
		3883581C25EE79BB00E024B2 /* DecimalTextField.swift in Sources */ = {isa = PBXBuildFile; fileRef = 3883581B25EE79BB00E024B2 /* DecimalTextField.swift */; };
		3883583425EEB38000E024B2 /* PumpSettings.swift in Sources */ = {isa = PBXBuildFile; fileRef = 3883583325EEB38000E024B2 /* PumpSettings.swift */; };
		388358C825EEF6D200E024B2 /* BasalProfileEntry.swift in Sources */ = {isa = PBXBuildFile; fileRef = 388358C725EEF6D200E024B2 /* BasalProfileEntry.swift */; };
		38887CCE25F5725200944304 /* IOBEntry.swift in Sources */ = {isa = PBXBuildFile; fileRef = 38887CCD25F5725200944304 /* IOBEntry.swift */; };
		38887DE025F61F7500944304 /* LoopKit.framework in Frameworks */ = {isa = PBXBuildFile; fileRef = 38887DD025F61F7500944304 /* LoopKit.framework */; };
		38887DE125F61F7500944304 /* LoopKit.framework in Embed Frameworks */ = {isa = PBXBuildFile; fileRef = 38887DD025F61F7500944304 /* LoopKit.framework */; settings = {ATTRIBUTES = (CodeSignOnCopy, RemoveHeadersOnCopy, ); }; };
		38887DE225F61F7500944304 /* LoopKitUI.framework in Frameworks */ = {isa = PBXBuildFile; fileRef = 38887DD125F61F7500944304 /* LoopKitUI.framework */; };
		38887DE325F61F7500944304 /* LoopKitUI.framework in Embed Frameworks */ = {isa = PBXBuildFile; fileRef = 38887DD125F61F7500944304 /* LoopKitUI.framework */; settings = {ATTRIBUTES = (CodeSignOnCopy, RemoveHeadersOnCopy, ); }; };
		38887DE425F61F7500944304 /* LoopTestingKit.framework in Frameworks */ = {isa = PBXBuildFile; fileRef = 38887DD225F61F7500944304 /* LoopTestingKit.framework */; };
		38887DE525F61F7500944304 /* LoopTestingKit.framework in Embed Frameworks */ = {isa = PBXBuildFile; fileRef = 38887DD225F61F7500944304 /* LoopTestingKit.framework */; settings = {ATTRIBUTES = (CodeSignOnCopy, RemoveHeadersOnCopy, ); }; };
		38887DE625F61F7500944304 /* MockKit.framework in Frameworks */ = {isa = PBXBuildFile; fileRef = 38887DD325F61F7500944304 /* MockKit.framework */; };
		38887DE725F61F7500944304 /* MockKit.framework in Embed Frameworks */ = {isa = PBXBuildFile; fileRef = 38887DD325F61F7500944304 /* MockKit.framework */; settings = {ATTRIBUTES = (CodeSignOnCopy, RemoveHeadersOnCopy, ); }; };
		38887DE825F61F7500944304 /* MockKitUI.framework in Frameworks */ = {isa = PBXBuildFile; fileRef = 38887DD425F61F7500944304 /* MockKitUI.framework */; };
		38887DE925F61F7500944304 /* MockKitUI.framework in Embed Frameworks */ = {isa = PBXBuildFile; fileRef = 38887DD425F61F7500944304 /* MockKitUI.framework */; settings = {ATTRIBUTES = (CodeSignOnCopy, RemoveHeadersOnCopy, ); }; };
		38887DEC25F61F7500944304 /* Crypto.framework in Frameworks */ = {isa = PBXBuildFile; fileRef = 38887DD625F61F7500944304 /* Crypto.framework */; };
		38887DED25F61F7500944304 /* Crypto.framework in Embed Frameworks */ = {isa = PBXBuildFile; fileRef = 38887DD625F61F7500944304 /* Crypto.framework */; settings = {ATTRIBUTES = (CodeSignOnCopy, RemoveHeadersOnCopy, ); }; };
		38887DEE25F61F7500944304 /* MinimedKit.framework in Frameworks */ = {isa = PBXBuildFile; fileRef = 38887DD725F61F7500944304 /* MinimedKit.framework */; };
		38887DEF25F61F7500944304 /* MinimedKit.framework in Embed Frameworks */ = {isa = PBXBuildFile; fileRef = 38887DD725F61F7500944304 /* MinimedKit.framework */; settings = {ATTRIBUTES = (CodeSignOnCopy, RemoveHeadersOnCopy, ); }; };
		38887DF025F61F7500944304 /* MinimedKitUI.framework in Frameworks */ = {isa = PBXBuildFile; fileRef = 38887DD825F61F7500944304 /* MinimedKitUI.framework */; };
		38887DF125F61F7500944304 /* MinimedKitUI.framework in Embed Frameworks */ = {isa = PBXBuildFile; fileRef = 38887DD825F61F7500944304 /* MinimedKitUI.framework */; settings = {ATTRIBUTES = (CodeSignOnCopy, RemoveHeadersOnCopy, ); }; };
		38887DF225F61F7500944304 /* NightscoutUploadKit.framework in Frameworks */ = {isa = PBXBuildFile; fileRef = 38887DD925F61F7500944304 /* NightscoutUploadKit.framework */; };
		38887DF325F61F7600944304 /* NightscoutUploadKit.framework in Embed Frameworks */ = {isa = PBXBuildFile; fileRef = 38887DD925F61F7500944304 /* NightscoutUploadKit.framework */; settings = {ATTRIBUTES = (CodeSignOnCopy, RemoveHeadersOnCopy, ); }; };
		38887DF425F61F7600944304 /* OmniKit.framework in Frameworks */ = {isa = PBXBuildFile; fileRef = 38887DDA25F61F7500944304 /* OmniKit.framework */; };
		38887DF525F61F7600944304 /* OmniKit.framework in Embed Frameworks */ = {isa = PBXBuildFile; fileRef = 38887DDA25F61F7500944304 /* OmniKit.framework */; settings = {ATTRIBUTES = (CodeSignOnCopy, RemoveHeadersOnCopy, ); }; };
		38887DF625F61F7600944304 /* OmniKitUI.framework in Frameworks */ = {isa = PBXBuildFile; fileRef = 38887DDB25F61F7500944304 /* OmniKitUI.framework */; };
		38887DF725F61F7600944304 /* OmniKitUI.framework in Embed Frameworks */ = {isa = PBXBuildFile; fileRef = 38887DDB25F61F7500944304 /* OmniKitUI.framework */; settings = {ATTRIBUTES = (CodeSignOnCopy, RemoveHeadersOnCopy, ); }; };
		38887DF825F61F7600944304 /* RileyLinkBLEKit.framework in Frameworks */ = {isa = PBXBuildFile; fileRef = 38887DDC25F61F7500944304 /* RileyLinkBLEKit.framework */; };
		38887DF925F61F7600944304 /* RileyLinkBLEKit.framework in Embed Frameworks */ = {isa = PBXBuildFile; fileRef = 38887DDC25F61F7500944304 /* RileyLinkBLEKit.framework */; settings = {ATTRIBUTES = (CodeSignOnCopy, RemoveHeadersOnCopy, ); }; };
		38887DFA25F61F7600944304 /* RileyLinkKit.framework in Frameworks */ = {isa = PBXBuildFile; fileRef = 38887DDD25F61F7500944304 /* RileyLinkKit.framework */; };
		38887DFB25F61F7600944304 /* RileyLinkKit.framework in Embed Frameworks */ = {isa = PBXBuildFile; fileRef = 38887DDD25F61F7500944304 /* RileyLinkKit.framework */; settings = {ATTRIBUTES = (CodeSignOnCopy, RemoveHeadersOnCopy, ); }; };
		38887DFC25F61F7600944304 /* RileyLinkKitUI.framework in Frameworks */ = {isa = PBXBuildFile; fileRef = 38887DDE25F61F7500944304 /* RileyLinkKitUI.framework */; };
		38887DFD25F61F7600944304 /* RileyLinkKitUI.framework in Embed Frameworks */ = {isa = PBXBuildFile; fileRef = 38887DDE25F61F7500944304 /* RileyLinkKitUI.framework */; settings = {ATTRIBUTES = (CodeSignOnCopy, RemoveHeadersOnCopy, ); }; };
		388E595C25AD948C0019842D /* FreeAPSApp.swift in Sources */ = {isa = PBXBuildFile; fileRef = 388E595B25AD948C0019842D /* FreeAPSApp.swift */; };
		388E596025AD948E0019842D /* Assets.xcassets in Resources */ = {isa = PBXBuildFile; fileRef = 388E595F25AD948E0019842D /* Assets.xcassets */; };
		388E596C25AD95110019842D /* OpenAPS.swift in Sources */ = {isa = PBXBuildFile; fileRef = 388E596B25AD95110019842D /* OpenAPS.swift */; };
		388E596F25AD96040019842D /* javascript in Resources */ = {isa = PBXBuildFile; fileRef = 388E596E25AD96040019842D /* javascript */; };
		388E597225AD9CF10019842D /* json in Resources */ = {isa = PBXBuildFile; fileRef = 388E597125AD9CF10019842D /* json */; };
		388E5A5C25B6F0770019842D /* JSON.swift in Sources */ = {isa = PBXBuildFile; fileRef = 388E5A5B25B6F0770019842D /* JSON.swift */; };
		388E5A6025B6F2310019842D /* Autosens.swift in Sources */ = {isa = PBXBuildFile; fileRef = 388E5A5F25B6F2310019842D /* Autosens.swift */; };
		389442CB25F65F7100FA1F27 /* NightscoutTreatment.swift in Sources */ = {isa = PBXBuildFile; fileRef = 389442CA25F65F7100FA1F27 /* NightscoutTreatment.swift */; };
		3894873A2614928B004DF424 /* DispatchTimer.swift in Sources */ = {isa = PBXBuildFile; fileRef = 389487392614928B004DF424 /* DispatchTimer.swift */; };
		3895E4C625B9E00D00214B37 /* Preferences.swift in Sources */ = {isa = PBXBuildFile; fileRef = 3895E4C525B9E00D00214B37 /* Preferences.swift */; };
		389A572026079BAA00BC102F /* Interpolation.swift in Sources */ = {isa = PBXBuildFile; fileRef = 389A571F26079BAA00BC102F /* Interpolation.swift */; };
		389ECDFE2601061500D86C4F /* View+Snapshot.swift in Sources */ = {isa = PBXBuildFile; fileRef = 389ECDFD2601061500D86C4F /* View+Snapshot.swift */; };
		389ECE052601144100D86C4F /* ConcurrentMap.swift in Sources */ = {isa = PBXBuildFile; fileRef = 389ECE042601144100D86C4F /* ConcurrentMap.swift */; };
		38A00B1F25FC00F7006BC0B0 /* Autotune.swift in Sources */ = {isa = PBXBuildFile; fileRef = 38A00B1E25FC00F7006BC0B0 /* Autotune.swift */; };
		38A00B2325FC2B55006BC0B0 /* LRUCache.swift in Sources */ = {isa = PBXBuildFile; fileRef = 38A00B2225FC2B55006BC0B0 /* LRUCache.swift */; };
		38A0363B25ECF07E00FCBB52 /* GlucoseStorage.swift in Sources */ = {isa = PBXBuildFile; fileRef = 38A0363A25ECF07E00FCBB52 /* GlucoseStorage.swift */; };
		38A0364225ED069400FCBB52 /* TempBasal.swift in Sources */ = {isa = PBXBuildFile; fileRef = 38A0364125ED069400FCBB52 /* TempBasal.swift */; };
		38A13D3225E28B4B00EAA382 /* PumpHistoryEvent.swift in Sources */ = {isa = PBXBuildFile; fileRef = 38A13D3125E28B4B00EAA382 /* PumpHistoryEvent.swift */; };
		38A43598262E0E4900E80935 /* FetchAnnouncementsManager.swift in Sources */ = {isa = PBXBuildFile; fileRef = 38A43597262E0E4900E80935 /* FetchAnnouncementsManager.swift */; };
		38A504A425DD9C4000C5B9E8 /* UserDefaultsExtensions.swift in Sources */ = {isa = PBXBuildFile; fileRef = 38A5049125DD9C4000C5B9E8 /* UserDefaultsExtensions.swift */; };
		38A9260525F012D8009E3739 /* CarbRatios.swift in Sources */ = {isa = PBXBuildFile; fileRef = 38A9260425F012D8009E3739 /* CarbRatios.swift */; };
		38AAF85525FFF846004AF583 /* CurrentGlucoseView.swift in Sources */ = {isa = PBXBuildFile; fileRef = 38AAF85425FFF846004AF583 /* CurrentGlucoseView.swift */; };
		38AAF8712600C1B0004AF583 /* MainChartView.swift in Sources */ = {isa = PBXBuildFile; fileRef = 38AAF8702600C1B0004AF583 /* MainChartView.swift */; };
		38AEE73D25F0200C0013F05B /* FreeAPSSettings.swift in Sources */ = {isa = PBXBuildFile; fileRef = 38AEE73C25F0200C0013F05B /* FreeAPSSettings.swift */; };
		38AEE75225F022080013F05B /* SettingsManager.swift in Sources */ = {isa = PBXBuildFile; fileRef = 38AEE75125F022080013F05B /* SettingsManager.swift */; };
		38AEE75725F0F18E0013F05B /* CarbsStorage.swift in Sources */ = {isa = PBXBuildFile; fileRef = 38AEE75625F0F18E0013F05B /* CarbsStorage.swift */; };
		38B17B6625DD90E0005CAE3D /* SwiftDate in Frameworks */ = {isa = PBXBuildFile; productRef = 38B17B6525DD90E0005CAE3D /* SwiftDate */; };
		38B4F3AF25E2979F00E76A18 /* IndexedCollection.swift in Sources */ = {isa = PBXBuildFile; fileRef = 38B4F3AE25E2979F00E76A18 /* IndexedCollection.swift */; };
		38B4F3C325E2A20B00E76A18 /* PumpSetupView.swift in Sources */ = {isa = PBXBuildFile; fileRef = 38B4F3C225E2A20B00E76A18 /* PumpSetupView.swift */; };
		38B4F3C625E5017E00E76A18 /* NotificationCenter.swift in Sources */ = {isa = PBXBuildFile; fileRef = 38B4F3C525E5017E00E76A18 /* NotificationCenter.swift */; };
		38B4F3CA25E502E200E76A18 /* SwiftNotificationCenter.swift in Sources */ = {isa = PBXBuildFile; fileRef = 38B4F3C825E502E100E76A18 /* SwiftNotificationCenter.swift */; };
		38B4F3CB25E502E200E76A18 /* WeakObjectSet.swift in Sources */ = {isa = PBXBuildFile; fileRef = 38B4F3C925E502E100E76A18 /* WeakObjectSet.swift */; };
		38B4F3CD25E5031100E76A18 /* Broadcaster.swift in Sources */ = {isa = PBXBuildFile; fileRef = 38B4F3CC25E5031100E76A18 /* Broadcaster.swift */; };
		38B4F3CF25E5041600E76A18 /* APSContainer.swift in Sources */ = {isa = PBXBuildFile; fileRef = 38B4F3CE25E5041600E76A18 /* APSContainer.swift */; };
		38BF021725E7CBBC00579895 /* PumpManagerExtensions.swift in Sources */ = {isa = PBXBuildFile; fileRef = 38BF021625E7CBBC00579895 /* PumpManagerExtensions.swift */; };
		38BF021B25E7D06400579895 /* PumpSettingsView.swift in Sources */ = {isa = PBXBuildFile; fileRef = 38BF021A25E7D06400579895 /* PumpSettingsView.swift */; };
		38BF021D25E7E3AF00579895 /* Reservoir.swift in Sources */ = {isa = PBXBuildFile; fileRef = 38BF021C25E7E3AF00579895 /* Reservoir.swift */; };
		38BF021F25E7F0DE00579895 /* DeviceDataManager.swift in Sources */ = {isa = PBXBuildFile; fileRef = 38BF021E25E7F0DE00579895 /* DeviceDataManager.swift */; };
		38C4D33725E9A1A300D30B77 /* DispatchQueue+Extensions.swift in Sources */ = {isa = PBXBuildFile; fileRef = 38C4D33625E9A1A200D30B77 /* DispatchQueue+Extensions.swift */; };
		38C4D33A25E9A1ED00D30B77 /* NSObject+AssociatedValues.swift in Sources */ = {isa = PBXBuildFile; fileRef = 38C4D33925E9A1ED00D30B77 /* NSObject+AssociatedValues.swift */; };
		38D0B3B625EBE24900CB6E88 /* Battery.swift in Sources */ = {isa = PBXBuildFile; fileRef = 38D0B3B525EBE24900CB6E88 /* Battery.swift */; };
		38D0B3D925EC07C400CB6E88 /* CarbsEntry.swift in Sources */ = {isa = PBXBuildFile; fileRef = 38D0B3D825EC07C400CB6E88 /* CarbsEntry.swift */; };
		38DAB280260CBB7F00F74C1A /* PumpView.swift in Sources */ = {isa = PBXBuildFile; fileRef = 38DAB27F260CBB7F00F74C1A /* PumpView.swift */; };
		38DAB28A260D349500F74C1A /* FetchGlucoseManager.swift in Sources */ = {isa = PBXBuildFile; fileRef = 38DAB289260D349500F74C1A /* FetchGlucoseManager.swift */; };
		38E989DD25F5021400C0CED0 /* PumpStatus.swift in Sources */ = {isa = PBXBuildFile; fileRef = 38E989DC25F5021400C0CED0 /* PumpStatus.swift */; };
		38E98A2325F52C9300C0CED0 /* Signpost.swift in Sources */ = {isa = PBXBuildFile; fileRef = 38E98A1B25F52C9300C0CED0 /* Signpost.swift */; };
		38E98A2425F52C9300C0CED0 /* Logger.swift in Sources */ = {isa = PBXBuildFile; fileRef = 38E98A1C25F52C9300C0CED0 /* Logger.swift */; };
		38E98A2525F52C9300C0CED0 /* IssueReporter.swift in Sources */ = {isa = PBXBuildFile; fileRef = 38E98A1E25F52C9300C0CED0 /* IssueReporter.swift */; };
		38E98A2725F52C9300C0CED0 /* CollectionIssueReporter.swift in Sources */ = {isa = PBXBuildFile; fileRef = 38E98A2025F52C9300C0CED0 /* CollectionIssueReporter.swift */; };
		38E98A2925F52C9300C0CED0 /* Error+Extensions.swift in Sources */ = {isa = PBXBuildFile; fileRef = 38E98A2225F52C9300C0CED0 /* Error+Extensions.swift */; };
		38E98A2D25F52DC400C0CED0 /* NSLocking+Extensions.swift in Sources */ = {isa = PBXBuildFile; fileRef = 38E98A2C25F52DC400C0CED0 /* NSLocking+Extensions.swift */; };
		38E98A3025F52FF700C0CED0 /* Config.swift in Sources */ = {isa = PBXBuildFile; fileRef = 38E98A2F25F52FF700C0CED0 /* Config.swift */; };
		38E98A3725F5509500C0CED0 /* String+Extensions.swift in Sources */ = {isa = PBXBuildFile; fileRef = 38E98A3625F5509500C0CED0 /* String+Extensions.swift */; };
		38EA05DA261F6E7C0064E39B /* SimpleLogReporter.swift in Sources */ = {isa = PBXBuildFile; fileRef = 38EA05D9261F6E7C0064E39B /* SimpleLogReporter.swift */; };
		38EA0600262091870064E39B /* BolusProgressViewStyle.swift in Sources */ = {isa = PBXBuildFile; fileRef = 38EA05FF262091870064E39B /* BolusProgressViewStyle.swift */; };
		38F37828261260DC009DB701 /* Color+Extensions.swift in Sources */ = {isa = PBXBuildFile; fileRef = 38F37827261260DC009DB701 /* Color+Extensions.swift */; };
		38F3B2EF25ED8E2A005C48AA /* TempTargetsStorage.swift in Sources */ = {isa = PBXBuildFile; fileRef = 38F3B2EE25ED8E2A005C48AA /* TempTargetsStorage.swift */; };
		38FCF3D625E8FDF40078B0D1 /* MD5.swift in Sources */ = {isa = PBXBuildFile; fileRef = 38FCF3D525E8FDF40078B0D1 /* MD5.swift */; };
		38FCF3F925E902C20078B0D1 /* FileStorageTests.swift in Sources */ = {isa = PBXBuildFile; fileRef = 38FCF3F825E902C20078B0D1 /* FileStorageTests.swift */; };
		38FCF3FD25E997A80078B0D1 /* PumpHistoryStorage.swift in Sources */ = {isa = PBXBuildFile; fileRef = 38FCF3FC25E997A80078B0D1 /* PumpHistoryStorage.swift */; };
		38FE826A25CC82DB001FF17A /* NetworkService.swift in Sources */ = {isa = PBXBuildFile; fileRef = 38FE826925CC82DB001FF17A /* NetworkService.swift */; };
		38FE826D25CC8461001FF17A /* NightscoutAPI.swift in Sources */ = {isa = PBXBuildFile; fileRef = 38FE826C25CC8461001FF17A /* NightscoutAPI.swift */; };
		3BD663A04B4CA5278B0260B4 /* CREditorBuilder.swift in Sources */ = {isa = PBXBuildFile; fileRef = 42BA004367A6998F8AFC1A0F /* CREditorBuilder.swift */; };
		44190F0BBA464D74B857D1FB /* PreferencesEditorRootView.swift in Sources */ = {isa = PBXBuildFile; fileRef = 8A965332F237348B119FB858 /* PreferencesEditorRootView.swift */; };
		448B6FCB252BD4796E2960C0 /* PumpSettingsEditorDataFlow.swift in Sources */ = {isa = PBXBuildFile; fileRef = 0274EE6439B1C3ED70730D41 /* PumpSettingsEditorDataFlow.swift */; };
		45252C95D220E796FDB3B022 /* ConfigEditorDataFlow.swift in Sources */ = {isa = PBXBuildFile; fileRef = 3F8A87AA037BD079BA3528BA /* ConfigEditorDataFlow.swift */; };
		45717281F743594AA9D87191 /* ConfigEditorRootView.swift in Sources */ = {isa = PBXBuildFile; fileRef = 920DDB21E5D0EB813197500D /* ConfigEditorRootView.swift */; };
		460745235E45CA6311C98613 /* AddCarbsBuilder.swift in Sources */ = {isa = PBXBuildFile; fileRef = FCB9EC17A17E1D371673E7F0 /* AddCarbsBuilder.swift */; };
		46159F33C01CDBF822B4F1F8 /* AddTempTargetBuilder.swift in Sources */ = {isa = PBXBuildFile; fileRef = 073A69402BBB977D7E902997 /* AddTempTargetBuilder.swift */; };
		5075C1608E6249A51495C422 /* TargetsEditorProvider.swift in Sources */ = {isa = PBXBuildFile; fileRef = 3BDEA2DC60EDE0A3CA54DC73 /* TargetsEditorProvider.swift */; };
		53F2382465BF74DB1A967C8B /* PumpConfigProvider.swift in Sources */ = {isa = PBXBuildFile; fileRef = A8630D58BDAD6D9C650B9B39 /* PumpConfigProvider.swift */; };
		5BFA1C2208114643B77F8CEB /* AddTempTargetProvider.swift in Sources */ = {isa = PBXBuildFile; fileRef = AEE53A13D26F101B332EFFC8 /* AddTempTargetProvider.swift */; };
		5D16287A969E64D18CE40E44 /* PumpConfigViewModel.swift in Sources */ = {isa = PBXBuildFile; fileRef = 3F60E97100041040446F44E7 /* PumpConfigViewModel.swift */; };
		63E890B4D951EAA91C071D5C /* BasalProfileEditorViewModel.swift in Sources */ = {isa = PBXBuildFile; fileRef = AAFF91130F2FCCC7EBBA11AD /* BasalProfileEditorViewModel.swift */; };
		642F76A05A4FF530463A9FD0 /* NightscoutConfigRootView.swift in Sources */ = {isa = PBXBuildFile; fileRef = 8782B44544F38F2B2D82C38E /* NightscoutConfigRootView.swift */; };
		6632A0DC746872439A858B44 /* ISFEditorDataFlow.swift in Sources */ = {isa = PBXBuildFile; fileRef = 79BDA519C9B890FD9A5DFCF3 /* ISFEditorDataFlow.swift */; };
		69A31254F2451C20361D172F /* BolusViewModel.swift in Sources */ = {isa = PBXBuildFile; fileRef = 223EC0494F55A91E3EA69EF4 /* BolusViewModel.swift */; };
		69B9A368029F7EB39F525422 /* CREditorViewModel.swift in Sources */ = {isa = PBXBuildFile; fileRef = 64AA5E04A2761F6EEA6568E1 /* CREditorViewModel.swift */; };
		6B9625766B697D1C98E455A2 /* PumpSettingsEditorViewModel.swift in Sources */ = {isa = PBXBuildFile; fileRef = 72778B68C3004F71F6E79BDC /* PumpSettingsEditorViewModel.swift */; };
		711C0CB42CAABE788916BC9D /* ManualTempBasalDataFlow.swift in Sources */ = {isa = PBXBuildFile; fileRef = 96653287EDB276A111288305 /* ManualTempBasalDataFlow.swift */; };
		72F1BD388F42FCA6C52E4500 /* ConfigEditorProvider.swift in Sources */ = {isa = PBXBuildFile; fileRef = 44080E4709E3AE4B73054563 /* ConfigEditorProvider.swift */; };
		7BCFACB97C821041BA43A114 /* ManualTempBasalRootView.swift in Sources */ = {isa = PBXBuildFile; fileRef = C377490C77661D75E8C50649 /* ManualTempBasalRootView.swift */; };
		7F7017AA5C69838FB7E6FECE /* TargetsEditorBuilder.swift in Sources */ = {isa = PBXBuildFile; fileRef = 3409A5984BB4171EC484266B /* TargetsEditorBuilder.swift */; };
		7F7B756BE8543965D9FDF1A2 /* DataTableDataFlow.swift in Sources */ = {isa = PBXBuildFile; fileRef = A401509D21F7F35D4E109EDA /* DataTableDataFlow.swift */; };
		88AB39B23C9552BD6E0C9461 /* ISFEditorRootView.swift in Sources */ = {isa = PBXBuildFile; fileRef = FBB3BAE7494CB771ABAC7B8B /* ISFEditorRootView.swift */; };
		891DECF7BC20968D7F566161 /* AutotuneConfigProvider.swift in Sources */ = {isa = PBXBuildFile; fileRef = B5EF98E22A39CD656A230704 /* AutotuneConfigProvider.swift */; };
		8B759CFCF47B392BB365C251 /* BasalProfileEditorDataFlow.swift in Sources */ = {isa = PBXBuildFile; fileRef = 67F94DD2853CF42BA4E30616 /* BasalProfileEditorDataFlow.swift */; };
		8BC2F5A29AD1ED08AC0EE013 /* AddTempTargetRootView.swift in Sources */ = {isa = PBXBuildFile; fileRef = E9AAB83FB6C3B41EFD1846A0 /* AddTempTargetRootView.swift */; };
		91732A8060347C0E67024D80 /* AutotuneConfigBuilder.swift in Sources */ = {isa = PBXBuildFile; fileRef = 91B260840169E712C05ACC1F /* AutotuneConfigBuilder.swift */; };
		919DBD08F13BAFB180DF6F47 /* AddTempTargetViewModel.swift in Sources */ = {isa = PBXBuildFile; fileRef = 8C3B5FD881CA45DFDEE0EDA9 /* AddTempTargetViewModel.swift */; };
		937407F04370AAB478C112D1 /* DataTableBuilder.swift in Sources */ = {isa = PBXBuildFile; fileRef = 63869A4B6CAF91EB974D1581 /* DataTableBuilder.swift */; };
		9702FF92A09C53942F20D7EA /* TargetsEditorRootView.swift in Sources */ = {isa = PBXBuildFile; fileRef = 4DD795BA46B193644D48138C /* TargetsEditorRootView.swift */; };
		97C1388354C7133C1D5ED72A /* PreferencesEditorBuilder.swift in Sources */ = {isa = PBXBuildFile; fileRef = E08D9D69E5B052E5C9E8BD32 /* PreferencesEditorBuilder.swift */; };
		9825E5E923F0B8FA80C8C7C7 /* NightscoutConfigViewModel.swift in Sources */ = {isa = PBXBuildFile; fileRef = A0A48AE3AC813A49A517846A /* NightscoutConfigViewModel.swift */; };
		98641AF4F92123DA668AB931 /* CREditorRootView.swift in Sources */ = {isa = PBXBuildFile; fileRef = D0BDC6993C1087310EDFC428 /* CREditorRootView.swift */; };
		A05235B9112E677ED03B6E8E /* AutotuneConfigRootView.swift in Sources */ = {isa = PBXBuildFile; fileRef = 8CF5ACEE1F0859670E71B2C0 /* AutotuneConfigRootView.swift */; };
		A0B8EC8CC5CD1DD237D1BCD2 /* PumpSettingsEditorRootView.swift in Sources */ = {isa = PBXBuildFile; fileRef = B8C7F882606FF83A21BE00D8 /* PumpSettingsEditorRootView.swift */; };
		A228DF96647338139F152B15 /* PreferencesEditorDataFlow.swift in Sources */ = {isa = PBXBuildFile; fileRef = 12204445D7632AF09264A979 /* PreferencesEditorDataFlow.swift */; };
		A33352ED40476125EBAC6EE0 /* CREditorDataFlow.swift in Sources */ = {isa = PBXBuildFile; fileRef = 7E22146D3DF4853786C78132 /* CREditorDataFlow.swift */; };
		A6F097A14CAAE0CE0D11BE1B /* AddCarbsProvider.swift in Sources */ = {isa = PBXBuildFile; fileRef = 618E62C9757B2F95431B5DC0 /* AddCarbsProvider.swift */; };
		AD3D2CD42CD01B9EB8F26522 /* PumpConfigDataFlow.swift in Sources */ = {isa = PBXBuildFile; fileRef = AF65DA88F972B56090AD6AC3 /* PumpConfigDataFlow.swift */; };
		BD2B464E0745FBE7B79913F4 /* NightscoutConfigProvider.swift in Sources */ = {isa = PBXBuildFile; fileRef = 3BF768BD6264FF7D71D66767 /* NightscoutConfigProvider.swift */; };
		BF1667ADE69E4B5B111CECAE /* ManualTempBasalProvider.swift in Sources */ = {isa = PBXBuildFile; fileRef = 680C4420C9A345D46D90D06C /* ManualTempBasalProvider.swift */; };
		C967DACD3B1E638F8B43BE06 /* ManualTempBasalViewModel.swift in Sources */ = {isa = PBXBuildFile; fileRef = CFCFE0781F9074C2917890E8 /* ManualTempBasalViewModel.swift */; };
		CA370FC152BC98B3D1832968 /* BasalProfileEditorRootView.swift in Sources */ = {isa = PBXBuildFile; fileRef = BF8BCB0C37DEB5EC377B9612 /* BasalProfileEditorRootView.swift */; };
		CDB87FA71A93F3739D3D338E /* NightscoutConfigBuilder.swift in Sources */ = {isa = PBXBuildFile; fileRef = 111579A6E3AC6BFA79C4DD43 /* NightscoutConfigBuilder.swift */; };
		D2165E9D78EFF692C1DED1C6 /* AddTempTargetDataFlow.swift in Sources */ = {isa = PBXBuildFile; fileRef = 5B8A42073A2D03A278914448 /* AddTempTargetDataFlow.swift */; };
		D6D02515BBFBE64FEBE89856 /* DataTableRootView.swift in Sources */ = {isa = PBXBuildFile; fileRef = 881E04BA5E0A003DE8E0A9C6 /* DataTableRootView.swift */; };
		D6DEC113821A7F1056C4AA1E /* NightscoutConfigDataFlow.swift in Sources */ = {isa = PBXBuildFile; fileRef = 2F2A13DF0EDEEEDC4106AA2A /* NightscoutConfigDataFlow.swift */; };
		D76333C9256787610B3B4875 /* AutotuneConfigViewModel.swift in Sources */ = {isa = PBXBuildFile; fileRef = D295A3F870E826BE371C0BB5 /* AutotuneConfigViewModel.swift */; };
		DBA5254DBB2586C98F61220C /* ISFEditorProvider.swift in Sources */ = {isa = PBXBuildFile; fileRef = 9F9F137F126D9F8DEB799F26 /* ISFEditorProvider.swift */; };
		DD399FB31EACB9343C944C4C /* PreferencesEditorViewModel.swift in Sources */ = {isa = PBXBuildFile; fileRef = 0CA3E609094E064C99A4752C /* PreferencesEditorViewModel.swift */; };
		E102DE9C3E9C8AEDCB3C61BB /* ConfigEditorBuilder.swift in Sources */ = {isa = PBXBuildFile; fileRef = E492D5B2EEF2119977EA2CE4 /* ConfigEditorBuilder.swift */; };
		E13B7DAB2A435F57066AF02E /* TargetsEditorViewModel.swift in Sources */ = {isa = PBXBuildFile; fileRef = 36F58DDD71F0E795464FA3F0 /* TargetsEditorViewModel.swift */; };
		E39E418C56A5A46B61D960EE /* ConfigEditorViewModel.swift in Sources */ = {isa = PBXBuildFile; fileRef = 5D5B4F8B4194BB7E260EF251 /* ConfigEditorViewModel.swift */; };
		E4984C5262A90469788754BB /* PreferencesEditorProvider.swift in Sources */ = {isa = PBXBuildFile; fileRef = 6F8BA8533F56BC55748CA877 /* PreferencesEditorProvider.swift */; };
		E97285ED9B814CD5253C6658 /* AddCarbsDataFlow.swift in Sources */ = {isa = PBXBuildFile; fileRef = 5F48C3AC770D4CCD0EA2B0C2 /* AddCarbsDataFlow.swift */; };
		E974172296125A5AE99E634C /* PumpConfigRootView.swift in Sources */ = {isa = PBXBuildFile; fileRef = 2AD22C985B79A2F0D2EA3D9D /* PumpConfigRootView.swift */; };
		F215CAB49BA4B5A01C3BC6B6 /* ISFEditorBuilder.swift in Sources */ = {isa = PBXBuildFile; fileRef = 3239D795F77DEB5676F9427A /* ISFEditorBuilder.swift */; };
		F5F7E6C1B7F098F59EB67EC5 /* TargetsEditorDataFlow.swift in Sources */ = {isa = PBXBuildFile; fileRef = BA49538D56989D8DA6FCF538 /* TargetsEditorDataFlow.swift */; };
		FA630397F76B582C8D8681A7 /* BasalProfileEditorProvider.swift in Sources */ = {isa = PBXBuildFile; fileRef = 42369F66CF91F30624C0B3A6 /* BasalProfileEditorProvider.swift */; };
/* End PBXBuildFile section */

/* Begin PBXContainerItemProxy section */
		38FCF3F225E9028E0078B0D1 /* PBXContainerItemProxy */ = {
			isa = PBXContainerItemProxy;
			containerPortal = 388E595025AD948C0019842D /* Project object */;
			proxyType = 1;
			remoteGlobalIDString = 388E595725AD948C0019842D;
			remoteInfo = FreeAPS;
		};
/* End PBXContainerItemProxy section */

/* Begin PBXCopyFilesBuildPhase section */
		3821ECD025DC703C00BC42AD /* Embed Frameworks */ = {
			isa = PBXCopyFilesBuildPhase;
			buildActionMask = 2147483647;
			dstPath = "";
			dstSubfolderSpec = 10;
			files = (
				38887DED25F61F7500944304 /* Crypto.framework in Embed Frameworks */,
				38887DE525F61F7500944304 /* LoopTestingKit.framework in Embed Frameworks */,
				38887DE125F61F7500944304 /* LoopKit.framework in Embed Frameworks */,
				38887DEF25F61F7500944304 /* MinimedKit.framework in Embed Frameworks */,
				38887DF325F61F7600944304 /* NightscoutUploadKit.framework in Embed Frameworks */,
				38887DFB25F61F7600944304 /* RileyLinkKit.framework in Embed Frameworks */,
				38887DFD25F61F7600944304 /* RileyLinkKitUI.framework in Embed Frameworks */,
				38887DE325F61F7500944304 /* LoopKitUI.framework in Embed Frameworks */,
				38887DE725F61F7500944304 /* MockKit.framework in Embed Frameworks */,
				38887DF125F61F7500944304 /* MinimedKitUI.framework in Embed Frameworks */,
				38887DF725F61F7600944304 /* OmniKitUI.framework in Embed Frameworks */,
				38887DF925F61F7600944304 /* RileyLinkBLEKit.framework in Embed Frameworks */,
				38887DF525F61F7600944304 /* OmniKit.framework in Embed Frameworks */,
				38887DE925F61F7500944304 /* MockKitUI.framework in Embed Frameworks */,
			);
			name = "Embed Frameworks";
			runOnlyForDeploymentPostprocessing = 0;
		};
/* End PBXCopyFilesBuildPhase section */

/* Begin PBXFileReference section */
		0274EE6439B1C3ED70730D41 /* PumpSettingsEditorDataFlow.swift */ = {isa = PBXFileReference; includeInIndex = 1; lastKnownFileType = sourcecode.swift; path = PumpSettingsEditorDataFlow.swift; sourceTree = "<group>"; };
		073A69402BBB977D7E902997 /* AddTempTargetBuilder.swift */ = {isa = PBXFileReference; includeInIndex = 1; lastKnownFileType = sourcecode.swift; path = AddTempTargetBuilder.swift; sourceTree = "<group>"; };
		0CA3E609094E064C99A4752C /* PreferencesEditorViewModel.swift */ = {isa = PBXFileReference; includeInIndex = 1; lastKnownFileType = sourcecode.swift; path = PreferencesEditorViewModel.swift; sourceTree = "<group>"; };
		10A0C32B0DAB52726EF9B6D9 /* BolusRootView.swift */ = {isa = PBXFileReference; includeInIndex = 1; lastKnownFileType = sourcecode.swift; path = BolusRootView.swift; sourceTree = "<group>"; };
		10CAE3534904CDCA0F367017 /* PumpSettingsEditorBuilder.swift */ = {isa = PBXFileReference; includeInIndex = 1; lastKnownFileType = sourcecode.swift; path = PumpSettingsEditorBuilder.swift; sourceTree = "<group>"; };
		111579A6E3AC6BFA79C4DD43 /* NightscoutConfigBuilder.swift */ = {isa = PBXFileReference; includeInIndex = 1; lastKnownFileType = sourcecode.swift; path = NightscoutConfigBuilder.swift; sourceTree = "<group>"; };
		12204445D7632AF09264A979 /* PreferencesEditorDataFlow.swift */ = {isa = PBXFileReference; includeInIndex = 1; lastKnownFileType = sourcecode.swift; path = PreferencesEditorDataFlow.swift; sourceTree = "<group>"; };
		1918333A26ADA46800F45722 /* fi */ = {isa = PBXFileReference; lastKnownFileType = text.plist.strings; name = fi; path = fi.lproj/Localizable.strings; sourceTree = "<group>"; };
		198377D3266BFFF6004DE65E /* en */ = {isa = PBXFileReference; lastKnownFileType = text.plist.strings; name = en; path = en.lproj/Localizable.strings; sourceTree = "<group>"; };
		198377D5266C0A05004DE65E /* ar */ = {isa = PBXFileReference; lastKnownFileType = text.plist.strings; name = ar; path = ar.lproj/Localizable.strings; sourceTree = "<group>"; };
		198377D6266C0A0A004DE65E /* ca */ = {isa = PBXFileReference; lastKnownFileType = text.plist.strings; name = ca; path = ca.lproj/Localizable.strings; sourceTree = "<group>"; };
		198377D7266C0A15004DE65E /* zh-Hans */ = {isa = PBXFileReference; lastKnownFileType = text.plist.strings; name = "zh-Hans"; path = "zh-Hans.lproj/Localizable.strings"; sourceTree = "<group>"; };
		198377D8266C0A1C004DE65E /* da */ = {isa = PBXFileReference; lastKnownFileType = text.plist.strings; name = da; path = da.lproj/Localizable.strings; sourceTree = "<group>"; };
		198377D9266C0A21004DE65E /* nl */ = {isa = PBXFileReference; lastKnownFileType = text.plist.strings; name = nl; path = nl.lproj/Localizable.strings; sourceTree = "<group>"; };
		198377DA266C0A2B004DE65E /* fr */ = {isa = PBXFileReference; lastKnownFileType = text.plist.strings; name = fr; path = fr.lproj/Localizable.strings; sourceTree = "<group>"; };
		198377DB266C0A32004DE65E /* de */ = {isa = PBXFileReference; lastKnownFileType = text.plist.strings; name = de; path = de.lproj/Localizable.strings; sourceTree = "<group>"; };
		198377DC266C0A3C004DE65E /* he */ = {isa = PBXFileReference; lastKnownFileType = text.plist.strings; name = he; path = he.lproj/Localizable.strings; sourceTree = "<group>"; };
		198377DD266C0A51004DE65E /* it */ = {isa = PBXFileReference; lastKnownFileType = text.plist.strings; name = it; path = it.lproj/Localizable.strings; sourceTree = "<group>"; };
		198377DE266C0A69004DE65E /* nb */ = {isa = PBXFileReference; lastKnownFileType = text.plist.strings; name = nb; path = nb.lproj/Localizable.strings; sourceTree = "<group>"; };
		198377DF266C0A7F004DE65E /* pl */ = {isa = PBXFileReference; lastKnownFileType = text.plist.strings; name = pl; path = pl.lproj/Localizable.strings; sourceTree = "<group>"; };
		198377E0266C0AB5004DE65E /* ru */ = {isa = PBXFileReference; lastKnownFileType = text.plist.strings; name = ru; path = ru.lproj/Localizable.strings; sourceTree = "<group>"; };
		198377E1266C0ABF004DE65E /* es */ = {isa = PBXFileReference; lastKnownFileType = text.plist.strings; name = es; path = es.lproj/Localizable.strings; sourceTree = "<group>"; };
		198377E2266C0AC8004DE65E /* sv */ = {isa = PBXFileReference; lastKnownFileType = text.plist.strings; name = sv; path = sv.lproj/Localizable.strings; sourceTree = "<group>"; };
		198377E3266C0ADC004DE65E /* tr */ = {isa = PBXFileReference; lastKnownFileType = text.plist.strings; name = tr; path = tr.lproj/Localizable.strings; sourceTree = "<group>"; };
		198377E4266C13D2004DE65E /* uk */ = {isa = PBXFileReference; lastKnownFileType = text.plist.strings; name = uk; path = uk.lproj/Localizable.strings; sourceTree = "<group>"; };
		223EC0494F55A91E3EA69EF4 /* BolusViewModel.swift */ = {isa = PBXFileReference; includeInIndex = 1; lastKnownFileType = sourcecode.swift; path = BolusViewModel.swift; sourceTree = "<group>"; };
		2AD22C985B79A2F0D2EA3D9D /* PumpConfigRootView.swift */ = {isa = PBXFileReference; includeInIndex = 1; lastKnownFileType = sourcecode.swift; path = PumpConfigRootView.swift; sourceTree = "<group>"; };
		2F2A13DF0EDEEEDC4106AA2A /* NightscoutConfigDataFlow.swift */ = {isa = PBXFileReference; includeInIndex = 1; lastKnownFileType = sourcecode.swift; path = NightscoutConfigDataFlow.swift; sourceTree = "<group>"; };
		3239D795F77DEB5676F9427A /* ISFEditorBuilder.swift */ = {isa = PBXFileReference; includeInIndex = 1; lastKnownFileType = sourcecode.swift; path = ISFEditorBuilder.swift; sourceTree = "<group>"; };
		3409A5984BB4171EC484266B /* TargetsEditorBuilder.swift */ = {isa = PBXFileReference; includeInIndex = 1; lastKnownFileType = sourcecode.swift; path = TargetsEditorBuilder.swift; sourceTree = "<group>"; };
		36F58DDD71F0E795464FA3F0 /* TargetsEditorViewModel.swift */ = {isa = PBXFileReference; includeInIndex = 1; lastKnownFileType = sourcecode.swift; path = TargetsEditorViewModel.swift; sourceTree = "<group>"; };
		3811DE0525C9D32E00A708ED /* BaseViewModel.swift */ = {isa = PBXFileReference; fileEncoding = 4; lastKnownFileType = sourcecode.swift; path = BaseViewModel.swift; sourceTree = "<group>"; };
		3811DE0625C9D32E00A708ED /* BaseModuleBuilder.swift */ = {isa = PBXFileReference; fileEncoding = 4; lastKnownFileType = sourcecode.swift; path = BaseModuleBuilder.swift; sourceTree = "<group>"; };
		3811DE0725C9D32E00A708ED /* BaseView.swift */ = {isa = PBXFileReference; fileEncoding = 4; lastKnownFileType = sourcecode.swift; path = BaseView.swift; sourceTree = "<group>"; };
		3811DE0825C9D32F00A708ED /* BaseProvider.swift */ = {isa = PBXFileReference; fileEncoding = 4; lastKnownFileType = sourcecode.swift; path = BaseProvider.swift; sourceTree = "<group>"; };
		3811DE1525C9D40400A708ED /* Screen.swift */ = {isa = PBXFileReference; fileEncoding = 4; lastKnownFileType = sourcecode.swift; path = Screen.swift; sourceTree = "<group>"; };
		3811DE1625C9D40400A708ED /* Router.swift */ = {isa = PBXFileReference; fileEncoding = 4; lastKnownFileType = sourcecode.swift; path = Router.swift; sourceTree = "<group>"; };
		3811DE1B25C9D48300A708ED /* MainBuilder.swift */ = {isa = PBXFileReference; fileEncoding = 4; lastKnownFileType = sourcecode.swift; path = MainBuilder.swift; sourceTree = "<group>"; };
		3811DE1C25C9D48300A708ED /* MainProvider.swift */ = {isa = PBXFileReference; fileEncoding = 4; lastKnownFileType = sourcecode.swift; path = MainProvider.swift; sourceTree = "<group>"; };
		3811DE1D25C9D48300A708ED /* MainDataFlow.swift */ = {isa = PBXFileReference; fileEncoding = 4; lastKnownFileType = sourcecode.swift; path = MainDataFlow.swift; sourceTree = "<group>"; };
		3811DE1E25C9D48300A708ED /* MainViewModel.swift */ = {isa = PBXFileReference; fileEncoding = 4; lastKnownFileType = sourcecode.swift; path = MainViewModel.swift; sourceTree = "<group>"; };
		3811DE2025C9D48300A708ED /* MainRootView.swift */ = {isa = PBXFileReference; fileEncoding = 4; lastKnownFileType = sourcecode.swift; path = MainRootView.swift; sourceTree = "<group>"; };
		3811DE2825C9D49500A708ED /* HomeViewModel.swift */ = {isa = PBXFileReference; fileEncoding = 4; lastKnownFileType = sourcecode.swift; path = HomeViewModel.swift; sourceTree = "<group>"; };
		3811DE2925C9D49500A708ED /* HomeProvider.swift */ = {isa = PBXFileReference; fileEncoding = 4; lastKnownFileType = sourcecode.swift; path = HomeProvider.swift; sourceTree = "<group>"; };
		3811DE2A25C9D49500A708ED /* HomeDataFlow.swift */ = {isa = PBXFileReference; fileEncoding = 4; lastKnownFileType = sourcecode.swift; path = HomeDataFlow.swift; sourceTree = "<group>"; };
		3811DE2B25C9D49500A708ED /* HomeBuilder.swift */ = {isa = PBXFileReference; fileEncoding = 4; lastKnownFileType = sourcecode.swift; path = HomeBuilder.swift; sourceTree = "<group>"; };
		3811DE2E25C9D49500A708ED /* HomeRootView.swift */ = {isa = PBXFileReference; fileEncoding = 4; lastKnownFileType = sourcecode.swift; path = HomeRootView.swift; sourceTree = "<group>"; };
		3811DE3925C9D4A100A708ED /* SettingsViewModel.swift */ = {isa = PBXFileReference; fileEncoding = 4; lastKnownFileType = sourcecode.swift; path = SettingsViewModel.swift; sourceTree = "<group>"; };
		3811DE3A25C9D4A100A708ED /* SettingsBuilder.swift */ = {isa = PBXFileReference; fileEncoding = 4; lastKnownFileType = sourcecode.swift; path = SettingsBuilder.swift; sourceTree = "<group>"; };
		3811DE3C25C9D4A100A708ED /* SettingsRootView.swift */ = {isa = PBXFileReference; fileEncoding = 4; lastKnownFileType = sourcecode.swift; path = SettingsRootView.swift; sourceTree = "<group>"; };
		3811DE3D25C9D4A100A708ED /* SettingsDataFlow.swift */ = {isa = PBXFileReference; fileEncoding = 4; lastKnownFileType = sourcecode.swift; path = SettingsDataFlow.swift; sourceTree = "<group>"; };
		3811DE3E25C9D4A100A708ED /* SettingsProvider.swift */ = {isa = PBXFileReference; fileEncoding = 4; lastKnownFileType = sourcecode.swift; path = SettingsProvider.swift; sourceTree = "<group>"; };
		3811DE4625C9D4B800A708ED /* AuthorizedRootBuilder.swift */ = {isa = PBXFileReference; fileEncoding = 4; lastKnownFileType = sourcecode.swift; path = AuthorizedRootBuilder.swift; sourceTree = "<group>"; };
		3811DE4725C9D4B800A708ED /* AuthorizedRootViewModel.swift */ = {isa = PBXFileReference; fileEncoding = 4; lastKnownFileType = sourcecode.swift; path = AuthorizedRootViewModel.swift; sourceTree = "<group>"; };
		3811DE4925C9D4B800A708ED /* AuthotizedRootRootView.swift */ = {isa = PBXFileReference; fileEncoding = 4; lastKnownFileType = sourcecode.swift; path = AuthotizedRootRootView.swift; sourceTree = "<group>"; };
		3811DE4A25C9D4B800A708ED /* AuthorizedRootDataFlow.swift */ = {isa = PBXFileReference; fileEncoding = 4; lastKnownFileType = sourcecode.swift; path = AuthorizedRootDataFlow.swift; sourceTree = "<group>"; };
		3811DE4B25C9D4B800A708ED /* AuthorizedRootProvider.swift */ = {isa = PBXFileReference; fileEncoding = 4; lastKnownFileType = sourcecode.swift; path = AuthorizedRootProvider.swift; sourceTree = "<group>"; };
		3811DE5425C9D4D500A708ED /* Formatters.swift */ = {isa = PBXFileReference; fileEncoding = 4; lastKnownFileType = sourcecode.swift; path = Formatters.swift; sourceTree = "<group>"; };
		3811DE5525C9D4D500A708ED /* Publisher.swift */ = {isa = PBXFileReference; fileEncoding = 4; lastKnownFileType = sourcecode.swift; path = Publisher.swift; sourceTree = "<group>"; };
		3811DE5725C9D4D500A708ED /* ProgressBar.swift */ = {isa = PBXFileReference; fileEncoding = 4; lastKnownFileType = sourcecode.swift; path = ProgressBar.swift; sourceTree = "<group>"; };
		3811DE5925C9D4D500A708ED /* ViewModifiers.swift */ = {isa = PBXFileReference; fileEncoding = 4; lastKnownFileType = sourcecode.swift; path = ViewModifiers.swift; sourceTree = "<group>"; };
		3811DE6425C9D62600A708ED /* OnboardingBuilder.swift */ = {isa = PBXFileReference; fileEncoding = 4; lastKnownFileType = sourcecode.swift; path = OnboardingBuilder.swift; sourceTree = "<group>"; };
		3811DE6525C9D62600A708ED /* OnboardingProvider.swift */ = {isa = PBXFileReference; fileEncoding = 4; lastKnownFileType = sourcecode.swift; path = OnboardingProvider.swift; sourceTree = "<group>"; };
		3811DE6625C9D62600A708ED /* OnboardingDataFlow.swift */ = {isa = PBXFileReference; fileEncoding = 4; lastKnownFileType = sourcecode.swift; path = OnboardingDataFlow.swift; sourceTree = "<group>"; };
		3811DE6825C9D62600A708ED /* OnboardingRootView.swift */ = {isa = PBXFileReference; fileEncoding = 4; lastKnownFileType = sourcecode.swift; path = OnboardingRootView.swift; sourceTree = "<group>"; };
		3811DE6925C9D62600A708ED /* OnboardingViewModel.swift */ = {isa = PBXFileReference; fileEncoding = 4; lastKnownFileType = sourcecode.swift; path = OnboardingViewModel.swift; sourceTree = "<group>"; };
		3811DE7125C9D6D300A708ED /* LoginViewModel.swift */ = {isa = PBXFileReference; fileEncoding = 4; lastKnownFileType = sourcecode.swift; path = LoginViewModel.swift; sourceTree = "<group>"; };
		3811DE7225C9D6D300A708ED /* LoginDataFlow.swift */ = {isa = PBXFileReference; fileEncoding = 4; lastKnownFileType = sourcecode.swift; path = LoginDataFlow.swift; sourceTree = "<group>"; };
		3811DE7325C9D6D300A708ED /* LoginProvider.swift */ = {isa = PBXFileReference; fileEncoding = 4; lastKnownFileType = sourcecode.swift; path = LoginProvider.swift; sourceTree = "<group>"; };
		3811DE7625C9D6D300A708ED /* LoginRootView.swift */ = {isa = PBXFileReference; fileEncoding = 4; lastKnownFileType = sourcecode.swift; path = LoginRootView.swift; sourceTree = "<group>"; };
		3811DE7825C9D6D300A708ED /* LoginBuilder.swift */ = {isa = PBXFileReference; fileEncoding = 4; lastKnownFileType = sourcecode.swift; path = LoginBuilder.swift; sourceTree = "<group>"; };
		3811DE8225C9D6DD00A708ED /* RequestPermissionsDataFlow.swift */ = {isa = PBXFileReference; fileEncoding = 4; lastKnownFileType = sourcecode.swift; path = RequestPermissionsDataFlow.swift; sourceTree = "<group>"; };
		3811DE8325C9D6DD00A708ED /* RequestPermissionsProvider.swift */ = {isa = PBXFileReference; fileEncoding = 4; lastKnownFileType = sourcecode.swift; path = RequestPermissionsProvider.swift; sourceTree = "<group>"; };
		3811DE8525C9D6DD00A708ED /* RequestPermissionsRootView.swift */ = {isa = PBXFileReference; fileEncoding = 4; lastKnownFileType = sourcecode.swift; path = RequestPermissionsRootView.swift; sourceTree = "<group>"; };
		3811DE8625C9D6DD00A708ED /* RequestPermissionsBuilder.swift */ = {isa = PBXFileReference; fileEncoding = 4; lastKnownFileType = sourcecode.swift; path = RequestPermissionsBuilder.swift; sourceTree = "<group>"; };
		3811DE8725C9D6DD00A708ED /* RequestPermissionsViewModel.swift */ = {isa = PBXFileReference; fileEncoding = 4; lastKnownFileType = sourcecode.swift; path = RequestPermissionsViewModel.swift; sourceTree = "<group>"; };
		3811DE8E25C9D80400A708ED /* User.swift */ = {isa = PBXFileReference; fileEncoding = 4; lastKnownFileType = sourcecode.swift; path = User.swift; sourceTree = "<group>"; };
		3811DE9325C9D88200A708ED /* AppearanceManager.swift */ = {isa = PBXFileReference; fileEncoding = 4; lastKnownFileType = sourcecode.swift; path = AppearanceManager.swift; sourceTree = "<group>"; };
		3811DE9625C9D88300A708ED /* HTTPResponseStatus.swift */ = {isa = PBXFileReference; fileEncoding = 4; lastKnownFileType = sourcecode.swift; path = HTTPResponseStatus.swift; sourceTree = "<group>"; };
		3811DE9725C9D88300A708ED /* NightscoutManager.swift */ = {isa = PBXFileReference; fileEncoding = 4; lastKnownFileType = sourcecode.swift; path = NightscoutManager.swift; sourceTree = "<group>"; };
		3811DE9A25C9D88300A708ED /* UserDefaults+Cache.swift */ = {isa = PBXFileReference; fileEncoding = 4; lastKnownFileType = sourcecode.swift; path = "UserDefaults+Cache.swift"; sourceTree = "<group>"; };
		3811DE9B25C9D88300A708ED /* Cache.swift */ = {isa = PBXFileReference; fileEncoding = 4; lastKnownFileType = sourcecode.swift; path = Cache.swift; sourceTree = "<group>"; };
		3811DE9C25C9D88300A708ED /* KeyValueStorage.swift */ = {isa = PBXFileReference; fileEncoding = 4; lastKnownFileType = sourcecode.swift; path = KeyValueStorage.swift; sourceTree = "<group>"; };
		3811DE9E25C9D88300A708ED /* BaseKeychain.swift */ = {isa = PBXFileReference; fileEncoding = 4; lastKnownFileType = sourcecode.swift; path = BaseKeychain.swift; sourceTree = "<group>"; };
		3811DE9F25C9D88300A708ED /* Keychain.swift */ = {isa = PBXFileReference; fileEncoding = 4; lastKnownFileType = sourcecode.swift; path = Keychain.swift; sourceTree = "<group>"; };
		3811DEA025C9D88300A708ED /* KeychainItemAccessibility.swift */ = {isa = PBXFileReference; fileEncoding = 4; lastKnownFileType = sourcecode.swift; path = KeychainItemAccessibility.swift; sourceTree = "<group>"; };
		3811DEA625C9D88300A708ED /* UnlockManager.swift */ = {isa = PBXFileReference; fileEncoding = 4; lastKnownFileType = sourcecode.swift; path = UnlockManager.swift; sourceTree = "<group>"; };
		3811DEA825C9D88300A708ED /* AuthorizationManager.swift */ = {isa = PBXFileReference; fileEncoding = 4; lastKnownFileType = sourcecode.swift; path = AuthorizationManager.swift; sourceTree = "<group>"; };
		3811DEBE25C9D99900A708ED /* SecurityContainer.swift */ = {isa = PBXFileReference; fileEncoding = 4; lastKnownFileType = sourcecode.swift; path = SecurityContainer.swift; sourceTree = "<group>"; };
		3811DEBF25C9D99900A708ED /* UIContainer.swift */ = {isa = PBXFileReference; fileEncoding = 4; lastKnownFileType = sourcecode.swift; path = UIContainer.swift; sourceTree = "<group>"; };
		3811DEC025C9D99900A708ED /* NetworkContainer.swift */ = {isa = PBXFileReference; fileEncoding = 4; lastKnownFileType = sourcecode.swift; path = NetworkContainer.swift; sourceTree = "<group>"; };
		3811DEC125C9D99900A708ED /* StorageContainer.swift */ = {isa = PBXFileReference; fileEncoding = 4; lastKnownFileType = sourcecode.swift; path = StorageContainer.swift; sourceTree = "<group>"; };
		3811DEC725C9DA7300A708ED /* FreeAPS.entitlements */ = {isa = PBXFileReference; lastKnownFileType = text.plist.entitlements; path = FreeAPS.entitlements; sourceTree = "<group>"; };
		3811DEE425CA063400A708ED /* Injected.swift */ = {isa = PBXFileReference; fileEncoding = 4; lastKnownFileType = sourcecode.swift; path = Injected.swift; sourceTree = "<group>"; };
		3811DEE625CA063400A708ED /* SyncAccess.swift */ = {isa = PBXFileReference; fileEncoding = 4; lastKnownFileType = sourcecode.swift; path = SyncAccess.swift; sourceTree = "<group>"; };
		3811DEE725CA063400A708ED /* PersistedProperty.swift */ = {isa = PBXFileReference; fileEncoding = 4; lastKnownFileType = sourcecode.swift; path = PersistedProperty.swift; sourceTree = "<group>"; };
		3811DF0125CA9FEA00A708ED /* Credentials.swift */ = {isa = PBXFileReference; lastKnownFileType = sourcecode.swift; path = Credentials.swift; sourceTree = "<group>"; };
		3811DF0425CAA62600A708ED /* DependeciesContainer.swift */ = {isa = PBXFileReference; fileEncoding = 4; lastKnownFileType = sourcecode.swift; path = DependeciesContainer.swift; sourceTree = "<group>"; };
		3811DF0725CAAA4700A708ED /* ServiceContainer.swift */ = {isa = PBXFileReference; lastKnownFileType = sourcecode.swift; path = ServiceContainer.swift; sourceTree = "<group>"; };
		3811DF0F25CAAAE200A708ED /* APSManager.swift */ = {isa = PBXFileReference; lastKnownFileType = sourcecode.swift; path = APSManager.swift; sourceTree = "<group>"; };
		38192E03261B82FA0094D973 /* ReachabilityManager.swift */ = {isa = PBXFileReference; fileEncoding = 4; lastKnownFileType = sourcecode.swift; path = ReachabilityManager.swift; sourceTree = "<group>"; };
		38192E06261BA9960094D973 /* FetchTreatmentsManager.swift */ = {isa = PBXFileReference; lastKnownFileType = sourcecode.swift; path = FetchTreatmentsManager.swift; sourceTree = "<group>"; };
		38192E0C261BAF980094D973 /* ConvenienceExtensions.swift */ = {isa = PBXFileReference; fileEncoding = 4; lastKnownFileType = sourcecode.swift; path = ConvenienceExtensions.swift; sourceTree = "<group>"; };
		3821ED4B25DD18BA00BC42AD /* Constants.swift */ = {isa = PBXFileReference; lastKnownFileType = sourcecode.swift; path = Constants.swift; sourceTree = "<group>"; };
		382C133625F13A1E00715CE1 /* InsulinSensitivities.swift */ = {isa = PBXFileReference; lastKnownFileType = sourcecode.swift; path = InsulinSensitivities.swift; sourceTree = "<group>"; };
		382C134A25F14E3700715CE1 /* BGTargets.swift */ = {isa = PBXFileReference; lastKnownFileType = sourcecode.swift; path = BGTargets.swift; sourceTree = "<group>"; };
		383420D525FFE38C002D46C1 /* LoopView.swift */ = {isa = PBXFileReference; lastKnownFileType = sourcecode.swift; path = LoopView.swift; sourceTree = "<group>"; };
		383420D825FFEB3F002D46C1 /* Popup.swift */ = {isa = PBXFileReference; lastKnownFileType = sourcecode.swift; path = Popup.swift; sourceTree = "<group>"; };
		383948D525CD4D8900E91849 /* FileStorage.swift */ = {isa = PBXFileReference; lastKnownFileType = sourcecode.swift; path = FileStorage.swift; sourceTree = "<group>"; };
		383948D925CD64D500E91849 /* Glucose.swift */ = {isa = PBXFileReference; lastKnownFileType = sourcecode.swift; path = Glucose.swift; sourceTree = "<group>"; };
		384E803325C385E60086DB71 /* JavaScriptWorker.swift */ = {isa = PBXFileReference; lastKnownFileType = sourcecode.swift; path = JavaScriptWorker.swift; sourceTree = "<group>"; };
		384E803725C388640086DB71 /* Script.swift */ = {isa = PBXFileReference; lastKnownFileType = sourcecode.swift; path = Script.swift; sourceTree = "<group>"; };
		385CEA8125F23DFD002D6D5B /* NightscoutStatus.swift */ = {isa = PBXFileReference; lastKnownFileType = sourcecode.swift; path = NightscoutStatus.swift; sourceTree = "<group>"; };
		385CEAC025F2EA52002D6D5B /* Announcement.swift */ = {isa = PBXFileReference; lastKnownFileType = sourcecode.swift; path = Announcement.swift; sourceTree = "<group>"; };
		385CEAC325F2F154002D6D5B /* AnnouncementsStorage.swift */ = {isa = PBXFileReference; lastKnownFileType = sourcecode.swift; path = AnnouncementsStorage.swift; sourceTree = "<group>"; };
		3870FF4225EC13F40088248F /* BloodGlucose.swift */ = {isa = PBXFileReference; fileEncoding = 4; lastKnownFileType = sourcecode.swift; path = BloodGlucose.swift; sourceTree = "<group>"; };
		3871F38625ED661C0013ECB5 /* Suggestion.swift */ = {isa = PBXFileReference; lastKnownFileType = sourcecode.swift; path = Suggestion.swift; sourceTree = "<group>"; };
		3871F39B25ED892B0013ECB5 /* TempTarget.swift */ = {isa = PBXFileReference; lastKnownFileType = sourcecode.swift; path = TempTarget.swift; sourceTree = "<group>"; };
		3871F39E25ED895A0013ECB5 /* Decimal+Extensions.swift */ = {isa = PBXFileReference; lastKnownFileType = sourcecode.swift; path = "Decimal+Extensions.swift"; sourceTree = "<group>"; };
		3883581B25EE79BB00E024B2 /* DecimalTextField.swift */ = {isa = PBXFileReference; lastKnownFileType = sourcecode.swift; path = DecimalTextField.swift; sourceTree = "<group>"; };
		3883583325EEB38000E024B2 /* PumpSettings.swift */ = {isa = PBXFileReference; lastKnownFileType = sourcecode.swift; path = PumpSettings.swift; sourceTree = "<group>"; };
		388358C725EEF6D200E024B2 /* BasalProfileEntry.swift */ = {isa = PBXFileReference; lastKnownFileType = sourcecode.swift; path = BasalProfileEntry.swift; sourceTree = "<group>"; };
		38887CCD25F5725200944304 /* IOBEntry.swift */ = {isa = PBXFileReference; lastKnownFileType = sourcecode.swift; path = IOBEntry.swift; sourceTree = "<group>"; };
		38887DD025F61F7500944304 /* LoopKit.framework */ = {isa = PBXFileReference; explicitFileType = wrapper.framework; path = LoopKit.framework; sourceTree = BUILT_PRODUCTS_DIR; };
		38887DD125F61F7500944304 /* LoopKitUI.framework */ = {isa = PBXFileReference; explicitFileType = wrapper.framework; path = LoopKitUI.framework; sourceTree = BUILT_PRODUCTS_DIR; };
		38887DD225F61F7500944304 /* LoopTestingKit.framework */ = {isa = PBXFileReference; explicitFileType = wrapper.framework; path = LoopTestingKit.framework; sourceTree = BUILT_PRODUCTS_DIR; };
		38887DD325F61F7500944304 /* MockKit.framework */ = {isa = PBXFileReference; explicitFileType = wrapper.framework; path = MockKit.framework; sourceTree = BUILT_PRODUCTS_DIR; };
		38887DD425F61F7500944304 /* MockKitUI.framework */ = {isa = PBXFileReference; explicitFileType = wrapper.framework; path = MockKitUI.framework; sourceTree = BUILT_PRODUCTS_DIR; };
		38887DD525F61F7500944304 /* MKRingProgressView.framework */ = {isa = PBXFileReference; explicitFileType = wrapper.framework; path = MKRingProgressView.framework; sourceTree = BUILT_PRODUCTS_DIR; };
		38887DD625F61F7500944304 /* Crypto.framework */ = {isa = PBXFileReference; explicitFileType = wrapper.framework; path = Crypto.framework; sourceTree = BUILT_PRODUCTS_DIR; };
		38887DD725F61F7500944304 /* MinimedKit.framework */ = {isa = PBXFileReference; explicitFileType = wrapper.framework; path = MinimedKit.framework; sourceTree = BUILT_PRODUCTS_DIR; };
		38887DD825F61F7500944304 /* MinimedKitUI.framework */ = {isa = PBXFileReference; explicitFileType = wrapper.framework; path = MinimedKitUI.framework; sourceTree = BUILT_PRODUCTS_DIR; };
		38887DD925F61F7500944304 /* NightscoutUploadKit.framework */ = {isa = PBXFileReference; explicitFileType = wrapper.framework; path = NightscoutUploadKit.framework; sourceTree = BUILT_PRODUCTS_DIR; };
		38887DDA25F61F7500944304 /* OmniKit.framework */ = {isa = PBXFileReference; explicitFileType = wrapper.framework; path = OmniKit.framework; sourceTree = BUILT_PRODUCTS_DIR; };
		38887DDB25F61F7500944304 /* OmniKitUI.framework */ = {isa = PBXFileReference; explicitFileType = wrapper.framework; path = OmniKitUI.framework; sourceTree = BUILT_PRODUCTS_DIR; };
		38887DDC25F61F7500944304 /* RileyLinkBLEKit.framework */ = {isa = PBXFileReference; explicitFileType = wrapper.framework; path = RileyLinkBLEKit.framework; sourceTree = BUILT_PRODUCTS_DIR; };
		38887DDD25F61F7500944304 /* RileyLinkKit.framework */ = {isa = PBXFileReference; explicitFileType = wrapper.framework; path = RileyLinkKit.framework; sourceTree = BUILT_PRODUCTS_DIR; };
		38887DDE25F61F7500944304 /* RileyLinkKitUI.framework */ = {isa = PBXFileReference; explicitFileType = wrapper.framework; path = RileyLinkKitUI.framework; sourceTree = BUILT_PRODUCTS_DIR; };
		38887DDF25F61F7500944304 /* SwiftCharts.framework */ = {isa = PBXFileReference; explicitFileType = wrapper.framework; path = SwiftCharts.framework; sourceTree = BUILT_PRODUCTS_DIR; };
		38887E2025F6209B00944304 /* SwiftCharts.framework */ = {isa = PBXFileReference; explicitFileType = wrapper.framework; path = SwiftCharts.framework; sourceTree = BUILT_PRODUCTS_DIR; };
		388E595825AD948C0019842D /* FreeAPS.app */ = {isa = PBXFileReference; explicitFileType = wrapper.application; includeInIndex = 0; path = FreeAPS.app; sourceTree = BUILT_PRODUCTS_DIR; };
		388E595B25AD948C0019842D /* FreeAPSApp.swift */ = {isa = PBXFileReference; lastKnownFileType = sourcecode.swift; path = FreeAPSApp.swift; sourceTree = "<group>"; };
		388E595F25AD948E0019842D /* Assets.xcassets */ = {isa = PBXFileReference; lastKnownFileType = folder.assetcatalog; path = Assets.xcassets; sourceTree = "<group>"; };
		388E596425AD948E0019842D /* Info.plist */ = {isa = PBXFileReference; lastKnownFileType = text.plist.xml; path = Info.plist; sourceTree = "<group>"; };
		388E596B25AD95110019842D /* OpenAPS.swift */ = {isa = PBXFileReference; lastKnownFileType = sourcecode.swift; path = OpenAPS.swift; sourceTree = "<group>"; };
		388E596E25AD96040019842D /* javascript */ = {isa = PBXFileReference; lastKnownFileType = folder; path = javascript; sourceTree = "<group>"; };
		388E597125AD9CF10019842D /* json */ = {isa = PBXFileReference; lastKnownFileType = folder; path = json; sourceTree = "<group>"; };
		388E5A5B25B6F0770019842D /* JSON.swift */ = {isa = PBXFileReference; lastKnownFileType = sourcecode.swift; path = JSON.swift; sourceTree = "<group>"; };
		388E5A5F25B6F2310019842D /* Autosens.swift */ = {isa = PBXFileReference; lastKnownFileType = sourcecode.swift; path = Autosens.swift; sourceTree = "<group>"; };
		389442CA25F65F7100FA1F27 /* NightscoutTreatment.swift */ = {isa = PBXFileReference; lastKnownFileType = sourcecode.swift; path = NightscoutTreatment.swift; sourceTree = "<group>"; };
		389487392614928B004DF424 /* DispatchTimer.swift */ = {isa = PBXFileReference; fileEncoding = 4; lastKnownFileType = sourcecode.swift; path = DispatchTimer.swift; sourceTree = "<group>"; };
		3895E4C525B9E00D00214B37 /* Preferences.swift */ = {isa = PBXFileReference; lastKnownFileType = sourcecode.swift; path = Preferences.swift; sourceTree = "<group>"; };
		389A571F26079BAA00BC102F /* Interpolation.swift */ = {isa = PBXFileReference; fileEncoding = 4; lastKnownFileType = sourcecode.swift; path = Interpolation.swift; sourceTree = "<group>"; };
		389ECDFD2601061500D86C4F /* View+Snapshot.swift */ = {isa = PBXFileReference; lastKnownFileType = sourcecode.swift; path = "View+Snapshot.swift"; sourceTree = "<group>"; };
		389ECE042601144100D86C4F /* ConcurrentMap.swift */ = {isa = PBXFileReference; lastKnownFileType = sourcecode.swift; path = ConcurrentMap.swift; sourceTree = "<group>"; };
		38A00B1E25FC00F7006BC0B0 /* Autotune.swift */ = {isa = PBXFileReference; lastKnownFileType = sourcecode.swift; path = Autotune.swift; sourceTree = "<group>"; };
		38A00B2225FC2B55006BC0B0 /* LRUCache.swift */ = {isa = PBXFileReference; fileEncoding = 4; lastKnownFileType = sourcecode.swift; path = LRUCache.swift; sourceTree = "<group>"; };
		38A0363A25ECF07E00FCBB52 /* GlucoseStorage.swift */ = {isa = PBXFileReference; lastKnownFileType = sourcecode.swift; path = GlucoseStorage.swift; sourceTree = "<group>"; };
		38A0364125ED069400FCBB52 /* TempBasal.swift */ = {isa = PBXFileReference; lastKnownFileType = sourcecode.swift; path = TempBasal.swift; sourceTree = "<group>"; };
		38A13D3125E28B4B00EAA382 /* PumpHistoryEvent.swift */ = {isa = PBXFileReference; lastKnownFileType = sourcecode.swift; path = PumpHistoryEvent.swift; sourceTree = "<group>"; };
		38A43597262E0E4900E80935 /* FetchAnnouncementsManager.swift */ = {isa = PBXFileReference; lastKnownFileType = sourcecode.swift; path = FetchAnnouncementsManager.swift; sourceTree = "<group>"; };
		38A5049125DD9C4000C5B9E8 /* UserDefaultsExtensions.swift */ = {isa = PBXFileReference; fileEncoding = 4; lastKnownFileType = sourcecode.swift; path = UserDefaultsExtensions.swift; sourceTree = "<group>"; };
		38A9260425F012D8009E3739 /* CarbRatios.swift */ = {isa = PBXFileReference; lastKnownFileType = sourcecode.swift; path = CarbRatios.swift; sourceTree = "<group>"; };
		38AAF85425FFF846004AF583 /* CurrentGlucoseView.swift */ = {isa = PBXFileReference; lastKnownFileType = sourcecode.swift; path = CurrentGlucoseView.swift; sourceTree = "<group>"; };
		38AAF8702600C1B0004AF583 /* MainChartView.swift */ = {isa = PBXFileReference; lastKnownFileType = sourcecode.swift; path = MainChartView.swift; sourceTree = "<group>"; };
		38AEE73C25F0200C0013F05B /* FreeAPSSettings.swift */ = {isa = PBXFileReference; lastKnownFileType = sourcecode.swift; path = FreeAPSSettings.swift; sourceTree = "<group>"; };
		38AEE75125F022080013F05B /* SettingsManager.swift */ = {isa = PBXFileReference; lastKnownFileType = sourcecode.swift; path = SettingsManager.swift; sourceTree = "<group>"; };
		38AEE75625F0F18E0013F05B /* CarbsStorage.swift */ = {isa = PBXFileReference; lastKnownFileType = sourcecode.swift; path = CarbsStorage.swift; sourceTree = "<group>"; };
		38B4F3AE25E2979F00E76A18 /* IndexedCollection.swift */ = {isa = PBXFileReference; lastKnownFileType = sourcecode.swift; path = IndexedCollection.swift; sourceTree = "<group>"; };
		38B4F3C225E2A20B00E76A18 /* PumpSetupView.swift */ = {isa = PBXFileReference; lastKnownFileType = sourcecode.swift; path = PumpSetupView.swift; sourceTree = "<group>"; };
		38B4F3C525E5017E00E76A18 /* NotificationCenter.swift */ = {isa = PBXFileReference; fileEncoding = 4; lastKnownFileType = sourcecode.swift; path = NotificationCenter.swift; sourceTree = "<group>"; };
		38B4F3C825E502E100E76A18 /* SwiftNotificationCenter.swift */ = {isa = PBXFileReference; fileEncoding = 4; lastKnownFileType = sourcecode.swift; path = SwiftNotificationCenter.swift; sourceTree = "<group>"; };
		38B4F3C925E502E100E76A18 /* WeakObjectSet.swift */ = {isa = PBXFileReference; fileEncoding = 4; lastKnownFileType = sourcecode.swift; path = WeakObjectSet.swift; sourceTree = "<group>"; };
		38B4F3CC25E5031100E76A18 /* Broadcaster.swift */ = {isa = PBXFileReference; fileEncoding = 4; lastKnownFileType = sourcecode.swift; path = Broadcaster.swift; sourceTree = "<group>"; };
		38B4F3CE25E5041600E76A18 /* APSContainer.swift */ = {isa = PBXFileReference; lastKnownFileType = sourcecode.swift; path = APSContainer.swift; sourceTree = "<group>"; };
		38BF021625E7CBBC00579895 /* PumpManagerExtensions.swift */ = {isa = PBXFileReference; lastKnownFileType = sourcecode.swift; path = PumpManagerExtensions.swift; sourceTree = "<group>"; };
		38BF021A25E7D06400579895 /* PumpSettingsView.swift */ = {isa = PBXFileReference; lastKnownFileType = sourcecode.swift; path = PumpSettingsView.swift; sourceTree = "<group>"; };
		38BF021C25E7E3AF00579895 /* Reservoir.swift */ = {isa = PBXFileReference; lastKnownFileType = sourcecode.swift; path = Reservoir.swift; sourceTree = "<group>"; };
		38BF021E25E7F0DE00579895 /* DeviceDataManager.swift */ = {isa = PBXFileReference; lastKnownFileType = sourcecode.swift; path = DeviceDataManager.swift; sourceTree = "<group>"; };
		38C4D33625E9A1A200D30B77 /* DispatchQueue+Extensions.swift */ = {isa = PBXFileReference; fileEncoding = 4; lastKnownFileType = sourcecode.swift; path = "DispatchQueue+Extensions.swift"; sourceTree = "<group>"; };
		38C4D33925E9A1ED00D30B77 /* NSObject+AssociatedValues.swift */ = {isa = PBXFileReference; fileEncoding = 4; lastKnownFileType = sourcecode.swift; path = "NSObject+AssociatedValues.swift"; sourceTree = "<group>"; };
		38D0B3B525EBE24900CB6E88 /* Battery.swift */ = {isa = PBXFileReference; lastKnownFileType = sourcecode.swift; path = Battery.swift; sourceTree = "<group>"; };
		38D0B3D825EC07C400CB6E88 /* CarbsEntry.swift */ = {isa = PBXFileReference; lastKnownFileType = sourcecode.swift; path = CarbsEntry.swift; sourceTree = "<group>"; };
		38DAB27F260CBB7F00F74C1A /* PumpView.swift */ = {isa = PBXFileReference; lastKnownFileType = sourcecode.swift; path = PumpView.swift; sourceTree = "<group>"; };
		38DAB289260D349500F74C1A /* FetchGlucoseManager.swift */ = {isa = PBXFileReference; lastKnownFileType = sourcecode.swift; path = FetchGlucoseManager.swift; sourceTree = "<group>"; };
		38E989DC25F5021400C0CED0 /* PumpStatus.swift */ = {isa = PBXFileReference; lastKnownFileType = sourcecode.swift; path = PumpStatus.swift; sourceTree = "<group>"; };
		38E98A1B25F52C9300C0CED0 /* Signpost.swift */ = {isa = PBXFileReference; fileEncoding = 4; lastKnownFileType = sourcecode.swift; path = Signpost.swift; sourceTree = "<group>"; };
		38E98A1C25F52C9300C0CED0 /* Logger.swift */ = {isa = PBXFileReference; fileEncoding = 4; lastKnownFileType = sourcecode.swift; path = Logger.swift; sourceTree = "<group>"; };
		38E98A1E25F52C9300C0CED0 /* IssueReporter.swift */ = {isa = PBXFileReference; fileEncoding = 4; lastKnownFileType = sourcecode.swift; path = IssueReporter.swift; sourceTree = "<group>"; };
		38E98A2025F52C9300C0CED0 /* CollectionIssueReporter.swift */ = {isa = PBXFileReference; fileEncoding = 4; lastKnownFileType = sourcecode.swift; path = CollectionIssueReporter.swift; sourceTree = "<group>"; };
		38E98A2225F52C9300C0CED0 /* Error+Extensions.swift */ = {isa = PBXFileReference; fileEncoding = 4; lastKnownFileType = sourcecode.swift; path = "Error+Extensions.swift"; sourceTree = "<group>"; };
		38E98A2C25F52DC400C0CED0 /* NSLocking+Extensions.swift */ = {isa = PBXFileReference; fileEncoding = 4; lastKnownFileType = sourcecode.swift; path = "NSLocking+Extensions.swift"; sourceTree = "<group>"; };
		38E98A2F25F52FF700C0CED0 /* Config.swift */ = {isa = PBXFileReference; lastKnownFileType = sourcecode.swift; path = Config.swift; sourceTree = "<group>"; };
		38E98A3625F5509500C0CED0 /* String+Extensions.swift */ = {isa = PBXFileReference; lastKnownFileType = sourcecode.swift; path = "String+Extensions.swift"; sourceTree = "<group>"; };
		38EA05D9261F6E7C0064E39B /* SimpleLogReporter.swift */ = {isa = PBXFileReference; lastKnownFileType = sourcecode.swift; path = SimpleLogReporter.swift; sourceTree = "<group>"; };
		38EA05FF262091870064E39B /* BolusProgressViewStyle.swift */ = {isa = PBXFileReference; lastKnownFileType = sourcecode.swift; path = BolusProgressViewStyle.swift; sourceTree = "<group>"; };
		38F37827261260DC009DB701 /* Color+Extensions.swift */ = {isa = PBXFileReference; lastKnownFileType = sourcecode.swift; path = "Color+Extensions.swift"; sourceTree = "<group>"; };
		38F3783A2613555C009DB701 /* Config.xcconfig */ = {isa = PBXFileReference; lastKnownFileType = text.xcconfig; path = Config.xcconfig; sourceTree = "<group>"; };
		38F3B2EE25ED8E2A005C48AA /* TempTargetsStorage.swift */ = {isa = PBXFileReference; lastKnownFileType = sourcecode.swift; path = TempTargetsStorage.swift; sourceTree = "<group>"; };
		38FCF3D525E8FDF40078B0D1 /* MD5.swift */ = {isa = PBXFileReference; lastKnownFileType = sourcecode.swift; path = MD5.swift; sourceTree = "<group>"; };
		38FCF3ED25E9028E0078B0D1 /* FreeAPSTests.xctest */ = {isa = PBXFileReference; explicitFileType = wrapper.cfbundle; includeInIndex = 0; path = FreeAPSTests.xctest; sourceTree = BUILT_PRODUCTS_DIR; };
		38FCF3F125E9028E0078B0D1 /* Info.plist */ = {isa = PBXFileReference; lastKnownFileType = text.plist.xml; path = Info.plist; sourceTree = "<group>"; };
		38FCF3F825E902C20078B0D1 /* FileStorageTests.swift */ = {isa = PBXFileReference; lastKnownFileType = sourcecode.swift; path = FileStorageTests.swift; sourceTree = "<group>"; };
		38FCF3FC25E997A80078B0D1 /* PumpHistoryStorage.swift */ = {isa = PBXFileReference; lastKnownFileType = sourcecode.swift; path = PumpHistoryStorage.swift; sourceTree = "<group>"; };
		38FE826925CC82DB001FF17A /* NetworkService.swift */ = {isa = PBXFileReference; lastKnownFileType = sourcecode.swift; path = NetworkService.swift; sourceTree = "<group>"; };
		38FE826C25CC8461001FF17A /* NightscoutAPI.swift */ = {isa = PBXFileReference; lastKnownFileType = sourcecode.swift; path = NightscoutAPI.swift; sourceTree = "<group>"; };
		39E7C997E56DAF8D28D09014 /* AddCarbsViewModel.swift */ = {isa = PBXFileReference; includeInIndex = 1; lastKnownFileType = sourcecode.swift; path = AddCarbsViewModel.swift; sourceTree = "<group>"; };
		3BDEA2DC60EDE0A3CA54DC73 /* TargetsEditorProvider.swift */ = {isa = PBXFileReference; includeInIndex = 1; lastKnownFileType = sourcecode.swift; path = TargetsEditorProvider.swift; sourceTree = "<group>"; };
		3BF768BD6264FF7D71D66767 /* NightscoutConfigProvider.swift */ = {isa = PBXFileReference; includeInIndex = 1; lastKnownFileType = sourcecode.swift; path = NightscoutConfigProvider.swift; sourceTree = "<group>"; };
		3F60E97100041040446F44E7 /* PumpConfigViewModel.swift */ = {isa = PBXFileReference; includeInIndex = 1; lastKnownFileType = sourcecode.swift; path = PumpConfigViewModel.swift; sourceTree = "<group>"; };
		3F8A87AA037BD079BA3528BA /* ConfigEditorDataFlow.swift */ = {isa = PBXFileReference; includeInIndex = 1; lastKnownFileType = sourcecode.swift; path = ConfigEditorDataFlow.swift; sourceTree = "<group>"; };
		42369F66CF91F30624C0B3A6 /* BasalProfileEditorProvider.swift */ = {isa = PBXFileReference; includeInIndex = 1; lastKnownFileType = sourcecode.swift; path = BasalProfileEditorProvider.swift; sourceTree = "<group>"; };
		42BA004367A6998F8AFC1A0F /* CREditorBuilder.swift */ = {isa = PBXFileReference; includeInIndex = 1; lastKnownFileType = sourcecode.swift; path = CREditorBuilder.swift; sourceTree = "<group>"; };
		44080E4709E3AE4B73054563 /* ConfigEditorProvider.swift */ = {isa = PBXFileReference; includeInIndex = 1; lastKnownFileType = sourcecode.swift; path = ConfigEditorProvider.swift; sourceTree = "<group>"; };
		4DD795BA46B193644D48138C /* TargetsEditorRootView.swift */ = {isa = PBXFileReference; includeInIndex = 1; lastKnownFileType = sourcecode.swift; path = TargetsEditorRootView.swift; sourceTree = "<group>"; };
		505E09DC17A0C3D0AF4B66FE /* ISFEditorViewModel.swift */ = {isa = PBXFileReference; includeInIndex = 1; lastKnownFileType = sourcecode.swift; path = ISFEditorViewModel.swift; sourceTree = "<group>"; };
		5B8A42073A2D03A278914448 /* AddTempTargetDataFlow.swift */ = {isa = PBXFileReference; includeInIndex = 1; lastKnownFileType = sourcecode.swift; path = AddTempTargetDataFlow.swift; sourceTree = "<group>"; };
		5D5B4F8B4194BB7E260EF251 /* ConfigEditorViewModel.swift */ = {isa = PBXFileReference; includeInIndex = 1; lastKnownFileType = sourcecode.swift; path = ConfigEditorViewModel.swift; sourceTree = "<group>"; };
		5F48C3AC770D4CCD0EA2B0C2 /* AddCarbsDataFlow.swift */ = {isa = PBXFileReference; includeInIndex = 1; lastKnownFileType = sourcecode.swift; path = AddCarbsDataFlow.swift; sourceTree = "<group>"; };
		60744C3E9BB3652895C908CC /* DataTableProvider.swift */ = {isa = PBXFileReference; includeInIndex = 1; lastKnownFileType = sourcecode.swift; path = DataTableProvider.swift; sourceTree = "<group>"; };
		618E62C9757B2F95431B5DC0 /* AddCarbsProvider.swift */ = {isa = PBXFileReference; includeInIndex = 1; lastKnownFileType = sourcecode.swift; path = AddCarbsProvider.swift; sourceTree = "<group>"; };
		63869A4B6CAF91EB974D1581 /* DataTableBuilder.swift */ = {isa = PBXFileReference; includeInIndex = 1; lastKnownFileType = sourcecode.swift; path = DataTableBuilder.swift; sourceTree = "<group>"; };
		64AA5E04A2761F6EEA6568E1 /* CREditorViewModel.swift */ = {isa = PBXFileReference; includeInIndex = 1; lastKnownFileType = sourcecode.swift; path = CREditorViewModel.swift; sourceTree = "<group>"; };
		67F94DD2853CF42BA4E30616 /* BasalProfileEditorDataFlow.swift */ = {isa = PBXFileReference; includeInIndex = 1; lastKnownFileType = sourcecode.swift; path = BasalProfileEditorDataFlow.swift; sourceTree = "<group>"; };
		680C4420C9A345D46D90D06C /* ManualTempBasalProvider.swift */ = {isa = PBXFileReference; includeInIndex = 1; lastKnownFileType = sourcecode.swift; path = ManualTempBasalProvider.swift; sourceTree = "<group>"; };
		6BA56D2DCAB9E0A8AF24D984 /* BasalProfileEditorBuilder.swift */ = {isa = PBXFileReference; includeInIndex = 1; lastKnownFileType = sourcecode.swift; path = BasalProfileEditorBuilder.swift; sourceTree = "<group>"; };
		6F8BA8533F56BC55748CA877 /* PreferencesEditorProvider.swift */ = {isa = PBXFileReference; includeInIndex = 1; lastKnownFileType = sourcecode.swift; path = PreferencesEditorProvider.swift; sourceTree = "<group>"; };
		72778B68C3004F71F6E79BDC /* PumpSettingsEditorViewModel.swift */ = {isa = PBXFileReference; includeInIndex = 1; lastKnownFileType = sourcecode.swift; path = PumpSettingsEditorViewModel.swift; sourceTree = "<group>"; };
		77FAEF7B34EEC71B3A7B800C /* BolusBuilder.swift */ = {isa = PBXFileReference; includeInIndex = 1; lastKnownFileType = sourcecode.swift; path = BolusBuilder.swift; sourceTree = "<group>"; };
		79BDA519C9B890FD9A5DFCF3 /* ISFEditorDataFlow.swift */ = {isa = PBXFileReference; includeInIndex = 1; lastKnownFileType = sourcecode.swift; path = ISFEditorDataFlow.swift; sourceTree = "<group>"; };
		7E22146D3DF4853786C78132 /* CREditorDataFlow.swift */ = {isa = PBXFileReference; includeInIndex = 1; lastKnownFileType = sourcecode.swift; path = CREditorDataFlow.swift; sourceTree = "<group>"; };
		86FC1CFD647CF34508AF9A3B /* AddCarbsRootView.swift */ = {isa = PBXFileReference; includeInIndex = 1; lastKnownFileType = sourcecode.swift; path = AddCarbsRootView.swift; sourceTree = "<group>"; };
		8782B44544F38F2B2D82C38E /* NightscoutConfigRootView.swift */ = {isa = PBXFileReference; includeInIndex = 1; lastKnownFileType = sourcecode.swift; path = NightscoutConfigRootView.swift; sourceTree = "<group>"; };
		881E04BA5E0A003DE8E0A9C6 /* DataTableRootView.swift */ = {isa = PBXFileReference; includeInIndex = 1; lastKnownFileType = sourcecode.swift; path = DataTableRootView.swift; sourceTree = "<group>"; };
		8A965332F237348B119FB858 /* PreferencesEditorRootView.swift */ = {isa = PBXFileReference; includeInIndex = 1; lastKnownFileType = sourcecode.swift; path = PreferencesEditorRootView.swift; sourceTree = "<group>"; };
		8C3B5FD881CA45DFDEE0EDA9 /* AddTempTargetViewModel.swift */ = {isa = PBXFileReference; includeInIndex = 1; lastKnownFileType = sourcecode.swift; path = AddTempTargetViewModel.swift; sourceTree = "<group>"; };
		8CF5ACEE1F0859670E71B2C0 /* AutotuneConfigRootView.swift */ = {isa = PBXFileReference; includeInIndex = 1; lastKnownFileType = sourcecode.swift; path = AutotuneConfigRootView.swift; sourceTree = "<group>"; };
		8DCCCCE633F5E98E41B0CD3C /* AutotuneConfigDataFlow.swift */ = {isa = PBXFileReference; includeInIndex = 1; lastKnownFileType = sourcecode.swift; path = AutotuneConfigDataFlow.swift; sourceTree = "<group>"; };
		91B260840169E712C05ACC1F /* AutotuneConfigBuilder.swift */ = {isa = PBXFileReference; includeInIndex = 1; lastKnownFileType = sourcecode.swift; path = AutotuneConfigBuilder.swift; sourceTree = "<group>"; };
		920DDB21E5D0EB813197500D /* ConfigEditorRootView.swift */ = {isa = PBXFileReference; includeInIndex = 1; lastKnownFileType = sourcecode.swift; path = ConfigEditorRootView.swift; sourceTree = "<group>"; };
		9455FA2D92E77A6C4AFED8A3 /* DataTableViewModel.swift */ = {isa = PBXFileReference; includeInIndex = 1; lastKnownFileType = sourcecode.swift; path = DataTableViewModel.swift; sourceTree = "<group>"; };
		96653287EDB276A111288305 /* ManualTempBasalDataFlow.swift */ = {isa = PBXFileReference; includeInIndex = 1; lastKnownFileType = sourcecode.swift; path = ManualTempBasalDataFlow.swift; sourceTree = "<group>"; };
		9C8D5F457B5AFF763F8CF3DF /* CREditorProvider.swift */ = {isa = PBXFileReference; includeInIndex = 1; lastKnownFileType = sourcecode.swift; path = CREditorProvider.swift; sourceTree = "<group>"; };
		9F9F137F126D9F8DEB799F26 /* ISFEditorProvider.swift */ = {isa = PBXFileReference; includeInIndex = 1; lastKnownFileType = sourcecode.swift; path = ISFEditorProvider.swift; sourceTree = "<group>"; };
		A0A48AE3AC813A49A517846A /* NightscoutConfigViewModel.swift */ = {isa = PBXFileReference; includeInIndex = 1; lastKnownFileType = sourcecode.swift; path = NightscoutConfigViewModel.swift; sourceTree = "<group>"; };
		A401509D21F7F35D4E109EDA /* DataTableDataFlow.swift */ = {isa = PBXFileReference; includeInIndex = 1; lastKnownFileType = sourcecode.swift; path = DataTableDataFlow.swift; sourceTree = "<group>"; };
		A480F6EA37954BDE0DB4B64C /* ManualTempBasalBuilder.swift */ = {isa = PBXFileReference; includeInIndex = 1; lastKnownFileType = sourcecode.swift; path = ManualTempBasalBuilder.swift; sourceTree = "<group>"; };
		A8630D58BDAD6D9C650B9B39 /* PumpConfigProvider.swift */ = {isa = PBXFileReference; includeInIndex = 1; lastKnownFileType = sourcecode.swift; path = PumpConfigProvider.swift; sourceTree = "<group>"; };
		AAFF91130F2FCCC7EBBA11AD /* BasalProfileEditorViewModel.swift */ = {isa = PBXFileReference; includeInIndex = 1; lastKnownFileType = sourcecode.swift; path = BasalProfileEditorViewModel.swift; sourceTree = "<group>"; };
		AEE53A13D26F101B332EFFC8 /* AddTempTargetProvider.swift */ = {isa = PBXFileReference; includeInIndex = 1; lastKnownFileType = sourcecode.swift; path = AddTempTargetProvider.swift; sourceTree = "<group>"; };
		AF65DA88F972B56090AD6AC3 /* PumpConfigDataFlow.swift */ = {isa = PBXFileReference; includeInIndex = 1; lastKnownFileType = sourcecode.swift; path = PumpConfigDataFlow.swift; sourceTree = "<group>"; };
		B5EF98E22A39CD656A230704 /* AutotuneConfigProvider.swift */ = {isa = PBXFileReference; includeInIndex = 1; lastKnownFileType = sourcecode.swift; path = AutotuneConfigProvider.swift; sourceTree = "<group>"; };
		B8C7F882606FF83A21BE00D8 /* PumpSettingsEditorRootView.swift */ = {isa = PBXFileReference; includeInIndex = 1; lastKnownFileType = sourcecode.swift; path = PumpSettingsEditorRootView.swift; sourceTree = "<group>"; };
		BA49538D56989D8DA6FCF538 /* TargetsEditorDataFlow.swift */ = {isa = PBXFileReference; includeInIndex = 1; lastKnownFileType = sourcecode.swift; path = TargetsEditorDataFlow.swift; sourceTree = "<group>"; };
		BF8BCB0C37DEB5EC377B9612 /* BasalProfileEditorRootView.swift */ = {isa = PBXFileReference; includeInIndex = 1; lastKnownFileType = sourcecode.swift; path = BasalProfileEditorRootView.swift; sourceTree = "<group>"; };
		C19984D62EFC0035A9E9644D /* BolusProvider.swift */ = {isa = PBXFileReference; includeInIndex = 1; lastKnownFileType = sourcecode.swift; path = BolusProvider.swift; sourceTree = "<group>"; };
		C377490C77661D75E8C50649 /* ManualTempBasalRootView.swift */ = {isa = PBXFileReference; includeInIndex = 1; lastKnownFileType = sourcecode.swift; path = ManualTempBasalRootView.swift; sourceTree = "<group>"; };
		C8D1A7CA8C10C4403D4BBFA7 /* BolusDataFlow.swift */ = {isa = PBXFileReference; includeInIndex = 1; lastKnownFileType = sourcecode.swift; path = BolusDataFlow.swift; sourceTree = "<group>"; };
		CFCFE0781F9074C2917890E8 /* ManualTempBasalViewModel.swift */ = {isa = PBXFileReference; includeInIndex = 1; lastKnownFileType = sourcecode.swift; path = ManualTempBasalViewModel.swift; sourceTree = "<group>"; };
		D0BDC6993C1087310EDFC428 /* CREditorRootView.swift */ = {isa = PBXFileReference; includeInIndex = 1; lastKnownFileType = sourcecode.swift; path = CREditorRootView.swift; sourceTree = "<group>"; };
		D295A3F870E826BE371C0BB5 /* AutotuneConfigViewModel.swift */ = {isa = PBXFileReference; includeInIndex = 1; lastKnownFileType = sourcecode.swift; path = AutotuneConfigViewModel.swift; sourceTree = "<group>"; };
		D97F14812C1AFED3621165A5 /* PumpSettingsEditorProvider.swift */ = {isa = PBXFileReference; includeInIndex = 1; lastKnownFileType = sourcecode.swift; path = PumpSettingsEditorProvider.swift; sourceTree = "<group>"; };
		E01C416A0792696C6911C1D7 /* PumpConfigBuilder.swift */ = {isa = PBXFileReference; includeInIndex = 1; lastKnownFileType = sourcecode.swift; path = PumpConfigBuilder.swift; sourceTree = "<group>"; };
		E08D9D69E5B052E5C9E8BD32 /* PreferencesEditorBuilder.swift */ = {isa = PBXFileReference; includeInIndex = 1; lastKnownFileType = sourcecode.swift; path = PreferencesEditorBuilder.swift; sourceTree = "<group>"; };
		E492D5B2EEF2119977EA2CE4 /* ConfigEditorBuilder.swift */ = {isa = PBXFileReference; includeInIndex = 1; lastKnownFileType = sourcecode.swift; path = ConfigEditorBuilder.swift; sourceTree = "<group>"; };
		E9AAB83FB6C3B41EFD1846A0 /* AddTempTargetRootView.swift */ = {isa = PBXFileReference; includeInIndex = 1; lastKnownFileType = sourcecode.swift; path = AddTempTargetRootView.swift; sourceTree = "<group>"; };
		FBB3BAE7494CB771ABAC7B8B /* ISFEditorRootView.swift */ = {isa = PBXFileReference; includeInIndex = 1; lastKnownFileType = sourcecode.swift; path = ISFEditorRootView.swift; sourceTree = "<group>"; };
		FCB9EC17A17E1D371673E7F0 /* AddCarbsBuilder.swift */ = {isa = PBXFileReference; includeInIndex = 1; lastKnownFileType = sourcecode.swift; path = AddCarbsBuilder.swift; sourceTree = "<group>"; };
/* End PBXFileReference section */

/* Begin PBXFrameworksBuildPhase section */
		388E595525AD948C0019842D /* Frameworks */ = {
			isa = PBXFrameworksBuildPhase;
			buildActionMask = 2147483647;
			files = (
				38887DF225F61F7500944304 /* NightscoutUploadKit.framework in Frameworks */,
				38887DE825F61F7500944304 /* MockKitUI.framework in Frameworks */,
				3811DE1025C9D37700A708ED /* Swinject in Frameworks */,
				38192E01261B826A0094D973 /* Alamofire in Frameworks */,
				383948D325CD4D6D00E91849 /* Disk in Frameworks */,
				38887DF825F61F7600944304 /* RileyLinkBLEKit.framework in Frameworks */,
				38887DEC25F61F7500944304 /* Crypto.framework in Frameworks */,
				38B17B6625DD90E0005CAE3D /* SwiftDate in Frameworks */,
				38887DF425F61F7600944304 /* OmniKit.framework in Frameworks */,
				38887DFA25F61F7600944304 /* RileyLinkKit.framework in Frameworks */,
				38887DF625F61F7600944304 /* OmniKitUI.framework in Frameworks */,
				38887DE425F61F7500944304 /* LoopTestingKit.framework in Frameworks */,
				3833B46D26012030003021B3 /* Algorithms in Frameworks */,
				38887DFC25F61F7600944304 /* RileyLinkKitUI.framework in Frameworks */,
				38887DEE25F61F7500944304 /* MinimedKit.framework in Frameworks */,
				38887DE025F61F7500944304 /* LoopKit.framework in Frameworks */,
				38887DE225F61F7500944304 /* LoopKitUI.framework in Frameworks */,
				38887DE625F61F7500944304 /* MockKit.framework in Frameworks */,
				38887DF025F61F7500944304 /* MinimedKitUI.framework in Frameworks */,
			);
			runOnlyForDeploymentPostprocessing = 0;
		};
		38FCF3EA25E9028E0078B0D1 /* Frameworks */ = {
			isa = PBXFrameworksBuildPhase;
			buildActionMask = 2147483647;
			files = (
			);
			runOnlyForDeploymentPostprocessing = 0;
		};
/* End PBXFrameworksBuildPhase section */

/* Begin PBXGroup section */
		0610F7D6D2EC00E3BA1569F0 /* ConfigEditor */ = {
			isa = PBXGroup;
			children = (
				E492D5B2EEF2119977EA2CE4 /* ConfigEditorBuilder.swift */,
				3F8A87AA037BD079BA3528BA /* ConfigEditorDataFlow.swift */,
				44080E4709E3AE4B73054563 /* ConfigEditorProvider.swift */,
				5D5B4F8B4194BB7E260EF251 /* ConfigEditorViewModel.swift */,
				4E8C7B59F8065047ECE20965 /* View */,
			);
			path = ConfigEditor;
			sourceTree = "<group>";
		};
		0EE66DD474AFFD4FD787D5B9 /* View */ = {
			isa = PBXGroup;
			children = (
				881E04BA5E0A003DE8E0A9C6 /* DataTableRootView.swift */,
			);
			path = View;
			sourceTree = "<group>";
		};
		18B49BC9587A59E3A347C1CD /* View */ = {
			isa = PBXGroup;
			children = (
				BF8BCB0C37DEB5EC377B9612 /* BasalProfileEditorRootView.swift */,
			);
			path = View;
			sourceTree = "<group>";
		};
		198377CF266BFEDE004DE65E /* Localizations */ = {
			isa = PBXGroup;
			children = (
<<<<<<< HEAD
				198377D4266BFFF6004DE65E /* Localizable.strings */,
=======
				19D440A926B6FEBD008DA6C8 /* Main */,
>>>>>>> fe9f6ad6
			);
			path = Localizations;
			sourceTree = "<group>";
		};
<<<<<<< HEAD
=======
		19D440A926B6FEBD008DA6C8 /* Main */ = {
			isa = PBXGroup;
			children = (
				198377D4266BFFF6004DE65E /* Localizable.strings */,
			);
			path = Main;
			sourceTree = "<group>";
		};
>>>>>>> fe9f6ad6
		34CA4DF169B53D67EF18ED8A /* View */ = {
			isa = PBXGroup;
			children = (
				4DD795BA46B193644D48138C /* TargetsEditorRootView.swift */,
			);
			path = View;
			sourceTree = "<group>";
		};
		3811DE0325C9D31700A708ED /* Modules */ = {
			isa = PBXGroup;
			children = (
				6DC5D590658EF8B8DF94F9F5 /* AddCarbs */,
				A9A4C88374496B3C89058A89 /* AddTempTarget */,
				3811DE4525C9D4B800A708ED /* AuthorizedRoot */,
				672F63EEAE27400625E14BAD /* AutotuneConfig */,
				A42F1FEDFFD0DDE00AAD54D3 /* BasalProfileEditor */,
				3811DE0425C9D32E00A708ED /* Base */,
				C2C98283C436DB934D7E7994 /* Bolus */,
				0610F7D6D2EC00E3BA1569F0 /* ConfigEditor */,
				E42231DBF0DBE2B4B92D1B15 /* CREditor */,
				9E56E3626FAD933385101B76 /* DataTable */,
				3811DE2725C9D49500A708ED /* Home */,
				D8F047E14D567F2B5DBEFD96 /* ISFEditor */,
				3811DE7025C9D6D300A708ED /* Login */,
				3811DE1A25C9D48300A708ED /* Main */,
				5031FE61F63C2A8A8B7674DD /* ManualTempBasal */,
				D533BF261CDC1C3F871E7BFD /* NightscoutConfig */,
				3811DE6325C9D62600A708ED /* Onboarding */,
				3E1C41D9301B7058AA7BF5EA /* PreferencesEditor */,
				99C01B871ACAB3F32CE755C7 /* PumpConfig */,
				E493126EA71765130F64CCE5 /* PumpSettingsEditor */,
				3811DE8125C9D6DD00A708ED /* RequestPermissions */,
				3811DE3825C9D4A100A708ED /* Settings */,
				6517011F19F244F64E1FF14B /* TargetsEditor */,
			);
			path = Modules;
			sourceTree = "<group>";
		};
		3811DE0425C9D32E00A708ED /* Base */ = {
			isa = PBXGroup;
			children = (
				3811DE0525C9D32E00A708ED /* BaseViewModel.swift */,
				3811DE0625C9D32E00A708ED /* BaseModuleBuilder.swift */,
				3811DE0725C9D32E00A708ED /* BaseView.swift */,
				3811DE0825C9D32F00A708ED /* BaseProvider.swift */,
			);
			path = Base;
			sourceTree = "<group>";
		};
		3811DE1325C9D39E00A708ED /* Sources */ = {
			isa = PBXGroup;
			children = (
				198377CF266BFEDE004DE65E /* Localizations */,
				3811DEDE25C9E2DD00A708ED /* Application */,
				3811DF0A25CAAAA500A708ED /* APS */,
				38E98A3225F5300800C0CED0 /* Config */,
				3811DEBD25C9D99900A708ED /* Containers */,
				388E5A5A25B6F05F0019842D /* Helpers */,
				38E98A1A25F52C9300C0CED0 /* Logger */,
				388E5A5925B6F0250019842D /* Models */,
				3811DE0325C9D31700A708ED /* Modules */,
				3811DE1425C9D40400A708ED /* Router */,
				3811DE9125C9D88200A708ED /* Services */,
				3883582E25EEAFC000E024B2 /* Views */,
			);
			path = Sources;
			sourceTree = "<group>";
		};
		3811DE1425C9D40400A708ED /* Router */ = {
			isa = PBXGroup;
			children = (
				3811DE1525C9D40400A708ED /* Screen.swift */,
				3811DE1625C9D40400A708ED /* Router.swift */,
			);
			path = Router;
			sourceTree = "<group>";
		};
		3811DE1A25C9D48300A708ED /* Main */ = {
			isa = PBXGroup;
			children = (
				3811DE1B25C9D48300A708ED /* MainBuilder.swift */,
				3811DE1C25C9D48300A708ED /* MainProvider.swift */,
				3811DE1D25C9D48300A708ED /* MainDataFlow.swift */,
				3811DE1E25C9D48300A708ED /* MainViewModel.swift */,
				3811DE1F25C9D48300A708ED /* View */,
			);
			path = Main;
			sourceTree = "<group>";
		};
		3811DE1F25C9D48300A708ED /* View */ = {
			isa = PBXGroup;
			children = (
				3811DE2025C9D48300A708ED /* MainRootView.swift */,
			);
			path = View;
			sourceTree = "<group>";
		};
		3811DE2725C9D49500A708ED /* Home */ = {
			isa = PBXGroup;
			children = (
				3811DE2B25C9D49500A708ED /* HomeBuilder.swift */,
				3811DE2A25C9D49500A708ED /* HomeDataFlow.swift */,
				3811DE2925C9D49500A708ED /* HomeProvider.swift */,
				3811DE2825C9D49500A708ED /* HomeViewModel.swift */,
				3811DE2C25C9D49500A708ED /* View */,
			);
			path = Home;
			sourceTree = "<group>";
		};
		3811DE2C25C9D49500A708ED /* View */ = {
			isa = PBXGroup;
			children = (
				3811DE2E25C9D49500A708ED /* HomeRootView.swift */,
				3833B51E260264AC003021B3 /* Chart */,
				3833B51F260264B6003021B3 /* Header */,
			);
			path = View;
			sourceTree = "<group>";
		};
		3811DE3825C9D4A100A708ED /* Settings */ = {
			isa = PBXGroup;
			children = (
				3811DE3A25C9D4A100A708ED /* SettingsBuilder.swift */,
				3811DE3D25C9D4A100A708ED /* SettingsDataFlow.swift */,
				3811DE3E25C9D4A100A708ED /* SettingsProvider.swift */,
				3811DE3925C9D4A100A708ED /* SettingsViewModel.swift */,
				3811DE3B25C9D4A100A708ED /* View */,
			);
			path = Settings;
			sourceTree = "<group>";
		};
		3811DE3B25C9D4A100A708ED /* View */ = {
			isa = PBXGroup;
			children = (
				3811DE3C25C9D4A100A708ED /* SettingsRootView.swift */,
			);
			path = View;
			sourceTree = "<group>";
		};
		3811DE4525C9D4B800A708ED /* AuthorizedRoot */ = {
			isa = PBXGroup;
			children = (
				3811DE4625C9D4B800A708ED /* AuthorizedRootBuilder.swift */,
				3811DE4A25C9D4B800A708ED /* AuthorizedRootDataFlow.swift */,
				3811DE4B25C9D4B800A708ED /* AuthorizedRootProvider.swift */,
				3811DE4725C9D4B800A708ED /* AuthorizedRootViewModel.swift */,
				3811DE4825C9D4B800A708ED /* View */,
			);
			path = AuthorizedRoot;
			sourceTree = "<group>";
		};
		3811DE4825C9D4B800A708ED /* View */ = {
			isa = PBXGroup;
			children = (
				3811DE4925C9D4B800A708ED /* AuthotizedRootRootView.swift */,
			);
			path = View;
			sourceTree = "<group>";
		};
		3811DE6325C9D62600A708ED /* Onboarding */ = {
			isa = PBXGroup;
			children = (
				3811DE6425C9D62600A708ED /* OnboardingBuilder.swift */,
				3811DE6525C9D62600A708ED /* OnboardingProvider.swift */,
				3811DE6625C9D62600A708ED /* OnboardingDataFlow.swift */,
				3811DE6725C9D62600A708ED /* View */,
				3811DE6925C9D62600A708ED /* OnboardingViewModel.swift */,
			);
			path = Onboarding;
			sourceTree = "<group>";
		};
		3811DE6725C9D62600A708ED /* View */ = {
			isa = PBXGroup;
			children = (
				3811DE6825C9D62600A708ED /* OnboardingRootView.swift */,
			);
			path = View;
			sourceTree = "<group>";
		};
		3811DE7025C9D6D300A708ED /* Login */ = {
			isa = PBXGroup;
			children = (
				3811DE7825C9D6D300A708ED /* LoginBuilder.swift */,
				3811DE7225C9D6D300A708ED /* LoginDataFlow.swift */,
				3811DE7325C9D6D300A708ED /* LoginProvider.swift */,
				3811DE7125C9D6D300A708ED /* LoginViewModel.swift */,
				3811DE7425C9D6D300A708ED /* View */,
			);
			path = Login;
			sourceTree = "<group>";
		};
		3811DE7425C9D6D300A708ED /* View */ = {
			isa = PBXGroup;
			children = (
				3811DE7625C9D6D300A708ED /* LoginRootView.swift */,
			);
			path = View;
			sourceTree = "<group>";
		};
		3811DE8125C9D6DD00A708ED /* RequestPermissions */ = {
			isa = PBXGroup;
			children = (
				3811DE8225C9D6DD00A708ED /* RequestPermissionsDataFlow.swift */,
				3811DE8325C9D6DD00A708ED /* RequestPermissionsProvider.swift */,
				3811DE8425C9D6DD00A708ED /* View */,
				3811DE8625C9D6DD00A708ED /* RequestPermissionsBuilder.swift */,
				3811DE8725C9D6DD00A708ED /* RequestPermissionsViewModel.swift */,
			);
			path = RequestPermissions;
			sourceTree = "<group>";
		};
		3811DE8425C9D6DD00A708ED /* View */ = {
			isa = PBXGroup;
			children = (
				3811DE8525C9D6DD00A708ED /* RequestPermissionsRootView.swift */,
			);
			path = View;
			sourceTree = "<group>";
		};
		3811DE9125C9D88200A708ED /* Services */ = {
			isa = PBXGroup;
			children = (
				38AEE75025F021F10013F05B /* SettingsManager */,
				38B4F3C425E5016800E76A18 /* Notifications */,
				3811DE9225C9D88200A708ED /* Appearance */,
				3811DE9425C9D88200A708ED /* Network */,
				3811DE9825C9D88300A708ED /* Storage */,
				3811DEA525C9D88300A708ED /* UnlockManager */,
				3811DEA725C9D88300A708ED /* AuthorizationManager */,
			);
			path = Services;
			sourceTree = "<group>";
		};
		3811DE9225C9D88200A708ED /* Appearance */ = {
			isa = PBXGroup;
			children = (
				3811DE9325C9D88200A708ED /* AppearanceManager.swift */,
			);
			path = Appearance;
			sourceTree = "<group>";
		};
		3811DE9425C9D88200A708ED /* Network */ = {
			isa = PBXGroup;
			children = (
				38192E03261B82FA0094D973 /* ReachabilityManager.swift */,
				3811DE9625C9D88300A708ED /* HTTPResponseStatus.swift */,
				3811DE9725C9D88300A708ED /* NightscoutManager.swift */,
				38FE826925CC82DB001FF17A /* NetworkService.swift */,
				38FE826C25CC8461001FF17A /* NightscoutAPI.swift */,
			);
			path = Network;
			sourceTree = "<group>";
		};
		3811DE9825C9D88300A708ED /* Storage */ = {
			isa = PBXGroup;
			children = (
				383948D525CD4D8900E91849 /* FileStorage.swift */,
				3811DE9C25C9D88300A708ED /* KeyValueStorage.swift */,
				3811DE9925C9D88300A708ED /* Cache */,
				3811DE9D25C9D88300A708ED /* Keychain */,
			);
			path = Storage;
			sourceTree = "<group>";
		};
		3811DE9925C9D88300A708ED /* Cache */ = {
			isa = PBXGroup;
			children = (
				3811DE9A25C9D88300A708ED /* UserDefaults+Cache.swift */,
				3811DE9B25C9D88300A708ED /* Cache.swift */,
			);
			path = Cache;
			sourceTree = "<group>";
		};
		3811DE9D25C9D88300A708ED /* Keychain */ = {
			isa = PBXGroup;
			children = (
				3811DE9E25C9D88300A708ED /* BaseKeychain.swift */,
				3811DE9F25C9D88300A708ED /* Keychain.swift */,
				3811DEA025C9D88300A708ED /* KeychainItemAccessibility.swift */,
			);
			path = Keychain;
			sourceTree = "<group>";
		};
		3811DEA525C9D88300A708ED /* UnlockManager */ = {
			isa = PBXGroup;
			children = (
				3811DEA625C9D88300A708ED /* UnlockManager.swift */,
			);
			path = UnlockManager;
			sourceTree = "<group>";
		};
		3811DEA725C9D88300A708ED /* AuthorizationManager */ = {
			isa = PBXGroup;
			children = (
				3811DEA825C9D88300A708ED /* AuthorizationManager.swift */,
			);
			path = AuthorizationManager;
			sourceTree = "<group>";
		};
		3811DEBD25C9D99900A708ED /* Containers */ = {
			isa = PBXGroup;
			children = (
				3811DF0425CAA62600A708ED /* DependeciesContainer.swift */,
				3811DEBE25C9D99900A708ED /* SecurityContainer.swift */,
				3811DEBF25C9D99900A708ED /* UIContainer.swift */,
				3811DEC025C9D99900A708ED /* NetworkContainer.swift */,
				3811DEC125C9D99900A708ED /* StorageContainer.swift */,
				3811DF0725CAAA4700A708ED /* ServiceContainer.swift */,
				38B4F3CE25E5041600E76A18 /* APSContainer.swift */,
			);
			path = Containers;
			sourceTree = "<group>";
		};
		3811DED425C9E1E300A708ED /* Resources */ = {
			isa = PBXGroup;
			children = (
				388E597125AD9CF10019842D /* json */,
				388E596E25AD96040019842D /* javascript */,
				3811DEC725C9DA7300A708ED /* FreeAPS.entitlements */,
				388E596425AD948E0019842D /* Info.plist */,
				388E595F25AD948E0019842D /* Assets.xcassets */,
				38F3783A2613555C009DB701 /* Config.xcconfig */,
			);
			path = Resources;
			sourceTree = "<group>";
		};
		3811DEDE25C9E2DD00A708ED /* Application */ = {
			isa = PBXGroup;
			children = (
				388E595B25AD948C0019842D /* FreeAPSApp.swift */,
			);
			path = Application;
			sourceTree = "<group>";
		};
		3811DEE325CA063400A708ED /* PropertyWrappers */ = {
			isa = PBXGroup;
			children = (
				3811DEE425CA063400A708ED /* Injected.swift */,
				3811DEE625CA063400A708ED /* SyncAccess.swift */,
				3811DEE725CA063400A708ED /* PersistedProperty.swift */,
			);
			path = PropertyWrappers;
			sourceTree = "<group>";
		};
		3811DF0A25CAAAA500A708ED /* APS */ = {
			isa = PBXGroup;
			children = (
				3811DF0F25CAAAE200A708ED /* APSManager.swift */,
				38BF021E25E7F0DE00579895 /* DeviceDataManager.swift */,
				38A43597262E0E4900E80935 /* FetchAnnouncementsManager.swift */,
				38DAB289260D349500F74C1A /* FetchGlucoseManager.swift */,
				38192E06261BA9960094D973 /* FetchTreatmentsManager.swift */,
				38A504F625DDA0E200C5B9E8 /* Extensions */,
				388E5A5825B6F0070019842D /* OpenAPS */,
				38A0362725ECF05300FCBB52 /* Storage */,
			);
			path = APS;
			sourceTree = "<group>";
		};
		3833B51E260264AC003021B3 /* Chart */ = {
			isa = PBXGroup;
			children = (
				38AAF8702600C1B0004AF583 /* MainChartView.swift */,
			);
			path = Chart;
			sourceTree = "<group>";
		};
		3833B51F260264B6003021B3 /* Header */ = {
			isa = PBXGroup;
			children = (
				383420D525FFE38C002D46C1 /* LoopView.swift */,
				38AAF85425FFF846004AF583 /* CurrentGlucoseView.swift */,
				38DAB27F260CBB7F00F74C1A /* PumpView.swift */,
			);
			path = Header;
			sourceTree = "<group>";
		};
		3883582E25EEAFC000E024B2 /* Views */ = {
			isa = PBXGroup;
			children = (
				3811DE5925C9D4D500A708ED /* ViewModifiers.swift */,
				3883581B25EE79BB00E024B2 /* DecimalTextField.swift */,
				383420D825FFEB3F002D46C1 /* Popup.swift */,
				389ECDFD2601061500D86C4F /* View+Snapshot.swift */,
				38EA05FF262091870064E39B /* BolusProgressViewStyle.swift */,
			);
			path = Views;
			sourceTree = "<group>";
		};
		388E594F25AD948C0019842D = {
			isa = PBXGroup;
			children = (
				388E595A25AD948C0019842D /* FreeAPS */,
				38FCF3EE25E9028E0078B0D1 /* FreeAPSTests */,
				388E595925AD948C0019842D /* Products */,
				38B17B8525DD93BA005CAE3D /* Frameworks */,
			);
			sourceTree = "<group>";
		};
		388E595925AD948C0019842D /* Products */ = {
			isa = PBXGroup;
			children = (
				388E595825AD948C0019842D /* FreeAPS.app */,
				38FCF3ED25E9028E0078B0D1 /* FreeAPSTests.xctest */,
			);
			name = Products;
			sourceTree = "<group>";
		};
		388E595A25AD948C0019842D /* FreeAPS */ = {
			isa = PBXGroup;
			children = (
				3811DED425C9E1E300A708ED /* Resources */,
				3811DE1325C9D39E00A708ED /* Sources */,
			);
			path = FreeAPS;
			sourceTree = "<group>";
		};
		388E5A5825B6F0070019842D /* OpenAPS */ = {
			isa = PBXGroup;
			children = (
				388E596B25AD95110019842D /* OpenAPS.swift */,
				384E803325C385E60086DB71 /* JavaScriptWorker.swift */,
				384E803725C388640086DB71 /* Script.swift */,
				3821ED4B25DD18BA00BC42AD /* Constants.swift */,
			);
			path = OpenAPS;
			sourceTree = "<group>";
		};
		388E5A5925B6F0250019842D /* Models */ = {
			isa = PBXGroup;
			children = (
				385CEAC025F2EA52002D6D5B /* Announcement.swift */,
				388E5A5F25B6F2310019842D /* Autosens.swift */,
				38A00B1E25FC00F7006BC0B0 /* Autotune.swift */,
				388358C725EEF6D200E024B2 /* BasalProfileEntry.swift */,
				38D0B3B525EBE24900CB6E88 /* Battery.swift */,
				382C134A25F14E3700715CE1 /* BGTargets.swift */,
				3870FF4225EC13F40088248F /* BloodGlucose.swift */,
				38A9260425F012D8009E3739 /* CarbRatios.swift */,
				38D0B3D825EC07C400CB6E88 /* CarbsEntry.swift */,
				3811DF0125CA9FEA00A708ED /* Credentials.swift */,
				38AEE73C25F0200C0013F05B /* FreeAPSSettings.swift */,
				383948D925CD64D500E91849 /* Glucose.swift */,
				382C133625F13A1E00715CE1 /* InsulinSensitivities.swift */,
				38887CCD25F5725200944304 /* IOBEntry.swift */,
				385CEA8125F23DFD002D6D5B /* NightscoutStatus.swift */,
				389442CA25F65F7100FA1F27 /* NightscoutTreatment.swift */,
				3895E4C525B9E00D00214B37 /* Preferences.swift */,
				38A13D3125E28B4B00EAA382 /* PumpHistoryEvent.swift */,
				3883583325EEB38000E024B2 /* PumpSettings.swift */,
				38E989DC25F5021400C0CED0 /* PumpStatus.swift */,
				38BF021C25E7E3AF00579895 /* Reservoir.swift */,
				3871F38625ED661C0013ECB5 /* Suggestion.swift */,
				38A0364125ED069400FCBB52 /* TempBasal.swift */,
				3871F39B25ED892B0013ECB5 /* TempTarget.swift */,
				3811DE8E25C9D80400A708ED /* User.swift */,
			);
			path = Models;
			sourceTree = "<group>";
		};
		388E5A5A25B6F05F0019842D /* Helpers */ = {
			isa = PBXGroup;
			children = (
				38F37827261260DC009DB701 /* Color+Extensions.swift */,
				389ECE042601144100D86C4F /* ConcurrentMap.swift */,
				38192E0C261BAF980094D973 /* ConvenienceExtensions.swift */,
				3871F39E25ED895A0013ECB5 /* Decimal+Extensions.swift */,
				38C4D33625E9A1A200D30B77 /* DispatchQueue+Extensions.swift */,
				389487392614928B004DF424 /* DispatchTimer.swift */,
				3811DE5425C9D4D500A708ED /* Formatters.swift */,
				38B4F3AE25E2979F00E76A18 /* IndexedCollection.swift */,
				389A571F26079BAA00BC102F /* Interpolation.swift */,
				388E5A5B25B6F0770019842D /* JSON.swift */,
				38A00B2225FC2B55006BC0B0 /* LRUCache.swift */,
				38FCF3D525E8FDF40078B0D1 /* MD5.swift */,
				38E98A2C25F52DC400C0CED0 /* NSLocking+Extensions.swift */,
				38C4D33925E9A1ED00D30B77 /* NSObject+AssociatedValues.swift */,
				3811DE5725C9D4D500A708ED /* ProgressBar.swift */,
				3811DE5525C9D4D500A708ED /* Publisher.swift */,
				38E98A3625F5509500C0CED0 /* String+Extensions.swift */,
				3811DEE325CA063400A708ED /* PropertyWrappers */,
			);
			path = Helpers;
			sourceTree = "<group>";
		};
		38A0362725ECF05300FCBB52 /* Storage */ = {
			isa = PBXGroup;
			children = (
				385CEAC325F2F154002D6D5B /* AnnouncementsStorage.swift */,
				38AEE75625F0F18E0013F05B /* CarbsStorage.swift */,
				38A0363A25ECF07E00FCBB52 /* GlucoseStorage.swift */,
				38FCF3FC25E997A80078B0D1 /* PumpHistoryStorage.swift */,
				38F3B2EE25ED8E2A005C48AA /* TempTargetsStorage.swift */,
			);
			path = Storage;
			sourceTree = "<group>";
		};
		38A504F625DDA0E200C5B9E8 /* Extensions */ = {
			isa = PBXGroup;
			children = (
				38A5049125DD9C4000C5B9E8 /* UserDefaultsExtensions.swift */,
				38BF021625E7CBBC00579895 /* PumpManagerExtensions.swift */,
			);
			path = Extensions;
			sourceTree = "<group>";
		};
		38AEE75025F021F10013F05B /* SettingsManager */ = {
			isa = PBXGroup;
			children = (
				38AEE75125F022080013F05B /* SettingsManager.swift */,
			);
			path = SettingsManager;
			sourceTree = "<group>";
		};
		38B17B8525DD93BA005CAE3D /* Frameworks */ = {
			isa = PBXGroup;
			children = (
				38887E2025F6209B00944304 /* SwiftCharts.framework */,
				38887DD025F61F7500944304 /* LoopKit.framework */,
				38887DD125F61F7500944304 /* LoopKitUI.framework */,
				38887DD225F61F7500944304 /* LoopTestingKit.framework */,
				38887DD325F61F7500944304 /* MockKit.framework */,
				38887DD425F61F7500944304 /* MockKitUI.framework */,
				38887DD525F61F7500944304 /* MKRingProgressView.framework */,
				38887DD625F61F7500944304 /* Crypto.framework */,
				38887DD725F61F7500944304 /* MinimedKit.framework */,
				38887DD825F61F7500944304 /* MinimedKitUI.framework */,
				38887DD925F61F7500944304 /* NightscoutUploadKit.framework */,
				38887DDA25F61F7500944304 /* OmniKit.framework */,
				38887DDB25F61F7500944304 /* OmniKitUI.framework */,
				38887DDC25F61F7500944304 /* RileyLinkBLEKit.framework */,
				38887DDD25F61F7500944304 /* RileyLinkKit.framework */,
				38887DDE25F61F7500944304 /* RileyLinkKitUI.framework */,
				38887DDF25F61F7500944304 /* SwiftCharts.framework */,
			);
			name = Frameworks;
			sourceTree = "<group>";
		};
		38B4F3C425E5016800E76A18 /* Notifications */ = {
			isa = PBXGroup;
			children = (
				38B4F3CC25E5031100E76A18 /* Broadcaster.swift */,
				38B4F3C525E5017E00E76A18 /* NotificationCenter.swift */,
				38B4F3C725E502C000E76A18 /* SwiftNotificationCenter */,
			);
			path = Notifications;
			sourceTree = "<group>";
		};
		38B4F3C725E502C000E76A18 /* SwiftNotificationCenter */ = {
			isa = PBXGroup;
			children = (
				38B4F3C825E502E100E76A18 /* SwiftNotificationCenter.swift */,
				38B4F3C925E502E100E76A18 /* WeakObjectSet.swift */,
			);
			path = SwiftNotificationCenter;
			sourceTree = "<group>";
		};
		38E98A1A25F52C9300C0CED0 /* Logger */ = {
			isa = PBXGroup;
			children = (
				38E98A1B25F52C9300C0CED0 /* Signpost.swift */,
				38E98A1C25F52C9300C0CED0 /* Logger.swift */,
				38E98A1D25F52C9300C0CED0 /* IssueReporter */,
				38E98A2225F52C9300C0CED0 /* Error+Extensions.swift */,
			);
			path = Logger;
			sourceTree = "<group>";
		};
		38E98A1D25F52C9300C0CED0 /* IssueReporter */ = {
			isa = PBXGroup;
			children = (
				38E98A1E25F52C9300C0CED0 /* IssueReporter.swift */,
				38E98A2025F52C9300C0CED0 /* CollectionIssueReporter.swift */,
				38EA05D9261F6E7C0064E39B /* SimpleLogReporter.swift */,
			);
			path = IssueReporter;
			sourceTree = "<group>";
		};
		38E98A3225F5300800C0CED0 /* Config */ = {
			isa = PBXGroup;
			children = (
				38E98A2F25F52FF700C0CED0 /* Config.swift */,
			);
			path = Config;
			sourceTree = "<group>";
		};
		38FCF3EE25E9028E0078B0D1 /* FreeAPSTests */ = {
			isa = PBXGroup;
			children = (
				38FCF3F125E9028E0078B0D1 /* Info.plist */,
				38FCF3F825E902C20078B0D1 /* FileStorageTests.swift */,
			);
			path = FreeAPSTests;
			sourceTree = "<group>";
		};
		3E1C41D9301B7058AA7BF5EA /* PreferencesEditor */ = {
			isa = PBXGroup;
			children = (
				E08D9D69E5B052E5C9E8BD32 /* PreferencesEditorBuilder.swift */,
				12204445D7632AF09264A979 /* PreferencesEditorDataFlow.swift */,
				6F8BA8533F56BC55748CA877 /* PreferencesEditorProvider.swift */,
				0CA3E609094E064C99A4752C /* PreferencesEditorViewModel.swift */,
				833DA2F9E47E64E305F92F9D /* View */,
			);
			path = PreferencesEditor;
			sourceTree = "<group>";
		};
		3F8670D63672AF88E2E9B09E /* View */ = {
			isa = PBXGroup;
			children = (
				E9AAB83FB6C3B41EFD1846A0 /* AddTempTargetRootView.swift */,
			);
			path = View;
			sourceTree = "<group>";
		};
		4E8C7B59F8065047ECE20965 /* View */ = {
			isa = PBXGroup;
			children = (
				920DDB21E5D0EB813197500D /* ConfigEditorRootView.swift */,
			);
			path = View;
			sourceTree = "<group>";
		};
		4F4AE4D901E8BA872B207D7F /* View */ = {
			isa = PBXGroup;
			children = (
				8782B44544F38F2B2D82C38E /* NightscoutConfigRootView.swift */,
			);
			path = View;
			sourceTree = "<group>";
		};
		5031FE61F63C2A8A8B7674DD /* ManualTempBasal */ = {
			isa = PBXGroup;
			children = (
				A480F6EA37954BDE0DB4B64C /* ManualTempBasalBuilder.swift */,
				96653287EDB276A111288305 /* ManualTempBasalDataFlow.swift */,
				680C4420C9A345D46D90D06C /* ManualTempBasalProvider.swift */,
				CFCFE0781F9074C2917890E8 /* ManualTempBasalViewModel.swift */,
				84BDC840A57C65A1E6F9F780 /* View */,
			);
			path = ManualTempBasal;
			sourceTree = "<group>";
		};
		50E85421406582CF9D321A20 /* View */ = {
			isa = PBXGroup;
			children = (
				86FC1CFD647CF34508AF9A3B /* AddCarbsRootView.swift */,
			);
			path = View;
			sourceTree = "<group>";
		};
		510CCF29FD3216C5BBC49A15 /* View */ = {
			isa = PBXGroup;
			children = (
				2AD22C985B79A2F0D2EA3D9D /* PumpConfigRootView.swift */,
				38B4F3C225E2A20B00E76A18 /* PumpSetupView.swift */,
				38BF021A25E7D06400579895 /* PumpSettingsView.swift */,
			);
			path = View;
			sourceTree = "<group>";
		};
		54946647FDCFE43028F60511 /* View */ = {
			isa = PBXGroup;
			children = (
				D0BDC6993C1087310EDFC428 /* CREditorRootView.swift */,
			);
			path = View;
			sourceTree = "<group>";
		};
		55DE731ACE8289FAF3819077 /* View */ = {
			isa = PBXGroup;
			children = (
				8CF5ACEE1F0859670E71B2C0 /* AutotuneConfigRootView.swift */,
			);
			path = View;
			sourceTree = "<group>";
		};
		64271A287C92581EADCB47FA /* View */ = {
			isa = PBXGroup;
			children = (
				B8C7F882606FF83A21BE00D8 /* PumpSettingsEditorRootView.swift */,
			);
			path = View;
			sourceTree = "<group>";
		};
		6517011F19F244F64E1FF14B /* TargetsEditor */ = {
			isa = PBXGroup;
			children = (
				3409A5984BB4171EC484266B /* TargetsEditorBuilder.swift */,
				BA49538D56989D8DA6FCF538 /* TargetsEditorDataFlow.swift */,
				3BDEA2DC60EDE0A3CA54DC73 /* TargetsEditorProvider.swift */,
				36F58DDD71F0E795464FA3F0 /* TargetsEditorViewModel.swift */,
				34CA4DF169B53D67EF18ED8A /* View */,
			);
			path = TargetsEditor;
			sourceTree = "<group>";
		};
		672F63EEAE27400625E14BAD /* AutotuneConfig */ = {
			isa = PBXGroup;
			children = (
				91B260840169E712C05ACC1F /* AutotuneConfigBuilder.swift */,
				8DCCCCE633F5E98E41B0CD3C /* AutotuneConfigDataFlow.swift */,
				B5EF98E22A39CD656A230704 /* AutotuneConfigProvider.swift */,
				D295A3F870E826BE371C0BB5 /* AutotuneConfigViewModel.swift */,
				55DE731ACE8289FAF3819077 /* View */,
			);
			path = AutotuneConfig;
			sourceTree = "<group>";
		};
		6DC5D590658EF8B8DF94F9F5 /* AddCarbs */ = {
			isa = PBXGroup;
			children = (
				FCB9EC17A17E1D371673E7F0 /* AddCarbsBuilder.swift */,
				5F48C3AC770D4CCD0EA2B0C2 /* AddCarbsDataFlow.swift */,
				618E62C9757B2F95431B5DC0 /* AddCarbsProvider.swift */,
				39E7C997E56DAF8D28D09014 /* AddCarbsViewModel.swift */,
				50E85421406582CF9D321A20 /* View */,
			);
			path = AddCarbs;
			sourceTree = "<group>";
		};
		833DA2F9E47E64E305F92F9D /* View */ = {
			isa = PBXGroup;
			children = (
				8A965332F237348B119FB858 /* PreferencesEditorRootView.swift */,
			);
			path = View;
			sourceTree = "<group>";
		};
		84BDC840A57C65A1E6F9F780 /* View */ = {
			isa = PBXGroup;
			children = (
				C377490C77661D75E8C50649 /* ManualTempBasalRootView.swift */,
			);
			path = View;
			sourceTree = "<group>";
		};
		99C01B871ACAB3F32CE755C7 /* PumpConfig */ = {
			isa = PBXGroup;
			children = (
				E01C416A0792696C6911C1D7 /* PumpConfigBuilder.swift */,
				AF65DA88F972B56090AD6AC3 /* PumpConfigDataFlow.swift */,
				A8630D58BDAD6D9C650B9B39 /* PumpConfigProvider.swift */,
				3F60E97100041040446F44E7 /* PumpConfigViewModel.swift */,
				510CCF29FD3216C5BBC49A15 /* View */,
			);
			path = PumpConfig;
			sourceTree = "<group>";
		};
		9E56E3626FAD933385101B76 /* DataTable */ = {
			isa = PBXGroup;
			children = (
				63869A4B6CAF91EB974D1581 /* DataTableBuilder.swift */,
				A401509D21F7F35D4E109EDA /* DataTableDataFlow.swift */,
				60744C3E9BB3652895C908CC /* DataTableProvider.swift */,
				9455FA2D92E77A6C4AFED8A3 /* DataTableViewModel.swift */,
				0EE66DD474AFFD4FD787D5B9 /* View */,
			);
			path = DataTable;
			sourceTree = "<group>";
		};
		A42F1FEDFFD0DDE00AAD54D3 /* BasalProfileEditor */ = {
			isa = PBXGroup;
			children = (
				6BA56D2DCAB9E0A8AF24D984 /* BasalProfileEditorBuilder.swift */,
				67F94DD2853CF42BA4E30616 /* BasalProfileEditorDataFlow.swift */,
				42369F66CF91F30624C0B3A6 /* BasalProfileEditorProvider.swift */,
				AAFF91130F2FCCC7EBBA11AD /* BasalProfileEditorViewModel.swift */,
				18B49BC9587A59E3A347C1CD /* View */,
			);
			path = BasalProfileEditor;
			sourceTree = "<group>";
		};
		A9A4C88374496B3C89058A89 /* AddTempTarget */ = {
			isa = PBXGroup;
			children = (
				073A69402BBB977D7E902997 /* AddTempTargetBuilder.swift */,
				5B8A42073A2D03A278914448 /* AddTempTargetDataFlow.swift */,
				AEE53A13D26F101B332EFFC8 /* AddTempTargetProvider.swift */,
				8C3B5FD881CA45DFDEE0EDA9 /* AddTempTargetViewModel.swift */,
				3F8670D63672AF88E2E9B09E /* View */,
			);
			path = AddTempTarget;
			sourceTree = "<group>";
		};
		B9488883C59C31550E0B4CEC /* View */ = {
			isa = PBXGroup;
			children = (
				10A0C32B0DAB52726EF9B6D9 /* BolusRootView.swift */,
			);
			path = View;
			sourceTree = "<group>";
		};
		C2C98283C436DB934D7E7994 /* Bolus */ = {
			isa = PBXGroup;
			children = (
				77FAEF7B34EEC71B3A7B800C /* BolusBuilder.swift */,
				C8D1A7CA8C10C4403D4BBFA7 /* BolusDataFlow.swift */,
				C19984D62EFC0035A9E9644D /* BolusProvider.swift */,
				223EC0494F55A91E3EA69EF4 /* BolusViewModel.swift */,
				B9488883C59C31550E0B4CEC /* View */,
			);
			path = Bolus;
			sourceTree = "<group>";
		};
		D533BF261CDC1C3F871E7BFD /* NightscoutConfig */ = {
			isa = PBXGroup;
			children = (
				111579A6E3AC6BFA79C4DD43 /* NightscoutConfigBuilder.swift */,
				2F2A13DF0EDEEEDC4106AA2A /* NightscoutConfigDataFlow.swift */,
				3BF768BD6264FF7D71D66767 /* NightscoutConfigProvider.swift */,
				A0A48AE3AC813A49A517846A /* NightscoutConfigViewModel.swift */,
				4F4AE4D901E8BA872B207D7F /* View */,
			);
			path = NightscoutConfig;
			sourceTree = "<group>";
		};
		D8F047E14D567F2B5DBEFD96 /* ISFEditor */ = {
			isa = PBXGroup;
			children = (
				3239D795F77DEB5676F9427A /* ISFEditorBuilder.swift */,
				79BDA519C9B890FD9A5DFCF3 /* ISFEditorDataFlow.swift */,
				9F9F137F126D9F8DEB799F26 /* ISFEditorProvider.swift */,
				505E09DC17A0C3D0AF4B66FE /* ISFEditorViewModel.swift */,
				EEC747824D6593B5CD87E195 /* View */,
			);
			path = ISFEditor;
			sourceTree = "<group>";
		};
		E42231DBF0DBE2B4B92D1B15 /* CREditor */ = {
			isa = PBXGroup;
			children = (
				42BA004367A6998F8AFC1A0F /* CREditorBuilder.swift */,
				7E22146D3DF4853786C78132 /* CREditorDataFlow.swift */,
				9C8D5F457B5AFF763F8CF3DF /* CREditorProvider.swift */,
				64AA5E04A2761F6EEA6568E1 /* CREditorViewModel.swift */,
				54946647FDCFE43028F60511 /* View */,
			);
			path = CREditor;
			sourceTree = "<group>";
		};
		E493126EA71765130F64CCE5 /* PumpSettingsEditor */ = {
			isa = PBXGroup;
			children = (
				10CAE3534904CDCA0F367017 /* PumpSettingsEditorBuilder.swift */,
				0274EE6439B1C3ED70730D41 /* PumpSettingsEditorDataFlow.swift */,
				D97F14812C1AFED3621165A5 /* PumpSettingsEditorProvider.swift */,
				72778B68C3004F71F6E79BDC /* PumpSettingsEditorViewModel.swift */,
				64271A287C92581EADCB47FA /* View */,
			);
			path = PumpSettingsEditor;
			sourceTree = "<group>";
		};
		EEC747824D6593B5CD87E195 /* View */ = {
			isa = PBXGroup;
			children = (
				FBB3BAE7494CB771ABAC7B8B /* ISFEditorRootView.swift */,
			);
			path = View;
			sourceTree = "<group>";
		};
/* End PBXGroup section */

/* Begin PBXNativeTarget section */
		388E595725AD948C0019842D /* FreeAPS */ = {
			isa = PBXNativeTarget;
			buildConfigurationList = 388E596725AD948E0019842D /* Build configuration list for PBXNativeTarget "FreeAPS" */;
			buildPhases = (
				3811DEF525CA169200A708ED /* Swiftformat */,
				388E595425AD948C0019842D /* Sources */,
				388E595525AD948C0019842D /* Frameworks */,
				388E595625AD948C0019842D /* Resources */,
				3821ECD025DC703C00BC42AD /* Embed Frameworks */,
			);
			buildRules = (
			);
			dependencies = (
			);
			name = FreeAPS;
			packageProductDependencies = (
				3811DE0F25C9D37700A708ED /* Swinject */,
				383948D225CD4D6D00E91849 /* Disk */,
				38B17B6525DD90E0005CAE3D /* SwiftDate */,
				3833B46C26012030003021B3 /* Algorithms */,
				38192E00261B826A0094D973 /* Alamofire */,
			);
			productName = FreeAPS;
			productReference = 388E595825AD948C0019842D /* FreeAPS.app */;
			productType = "com.apple.product-type.application";
		};
		38FCF3EC25E9028E0078B0D1 /* FreeAPSTests */ = {
			isa = PBXNativeTarget;
			buildConfigurationList = 38FCF3F425E9028E0078B0D1 /* Build configuration list for PBXNativeTarget "FreeAPSTests" */;
			buildPhases = (
				38FCF3E925E9028E0078B0D1 /* Sources */,
				38FCF3EA25E9028E0078B0D1 /* Frameworks */,
				38FCF3EB25E9028E0078B0D1 /* Resources */,
			);
			buildRules = (
			);
			dependencies = (
				38FCF3F325E9028E0078B0D1 /* PBXTargetDependency */,
			);
			name = FreeAPSTests;
			productName = FreeAPSTests;
			productReference = 38FCF3ED25E9028E0078B0D1 /* FreeAPSTests.xctest */;
			productType = "com.apple.product-type.bundle.unit-test";
		};
/* End PBXNativeTarget section */

/* Begin PBXProject section */
		388E595025AD948C0019842D /* Project object */ = {
			isa = PBXProject;
			attributes = {
				LastSwiftUpdateCheck = 1240;
				LastUpgradeCheck = 1240;
				TargetAttributes = {
					388E595725AD948C0019842D = {
						CreatedOnToolsVersion = 12.3;
					};
					38FCF3EC25E9028E0078B0D1 = {
						CreatedOnToolsVersion = 12.4;
						TestTargetID = 388E595725AD948C0019842D;
					};
				};
			};
			buildConfigurationList = 388E595325AD948C0019842D /* Build configuration list for PBXProject "FreeAPS" */;
			compatibilityVersion = "Xcode 9.3";
			developmentRegion = en;
			hasScannedForEncodings = 0;
			knownRegions = (
				en,
				Base,
				ar,
				ca,
				"zh-Hans",
				da,
				nl,
				fr,
				de,
				he,
				it,
				nb,
				pl,
				ru,
				es,
				sv,
				tr,
				uk,
				fi,
			);
			mainGroup = 388E594F25AD948C0019842D;
			packageReferences = (
				3811DE0E25C9D37700A708ED /* XCRemoteSwiftPackageReference "Swinject" */,
				383948D125CD4D6D00E91849 /* XCRemoteSwiftPackageReference "Disk" */,
				38B17B6425DD90E0005CAE3D /* XCRemoteSwiftPackageReference "SwiftDate" */,
				3833B46B26012030003021B3 /* XCRemoteSwiftPackageReference "swift-algorithms" */,
				38192DFF261B826A0094D973 /* XCRemoteSwiftPackageReference "Alamofire" */,
			);
			productRefGroup = 388E595925AD948C0019842D /* Products */;
			projectDirPath = "";
			projectRoot = "";
			targets = (
				388E595725AD948C0019842D /* FreeAPS */,
				38FCF3EC25E9028E0078B0D1 /* FreeAPSTests */,
			);
		};
/* End PBXProject section */

/* Begin PBXResourcesBuildPhase section */
		388E595625AD948C0019842D /* Resources */ = {
			isa = PBXResourcesBuildPhase;
			buildActionMask = 2147483647;
			files = (
				388E596025AD948E0019842D /* Assets.xcassets in Resources */,
				198377D2266BFFF6004DE65E /* Localizable.strings in Resources */,
				388E597225AD9CF10019842D /* json in Resources */,
				388E596F25AD96040019842D /* javascript in Resources */,
			);
			runOnlyForDeploymentPostprocessing = 0;
		};
		38FCF3EB25E9028E0078B0D1 /* Resources */ = {
			isa = PBXResourcesBuildPhase;
			buildActionMask = 2147483647;
			files = (
			);
			runOnlyForDeploymentPostprocessing = 0;
		};
/* End PBXResourcesBuildPhase section */

/* Begin PBXShellScriptBuildPhase section */
		3811DEF525CA169200A708ED /* Swiftformat */ = {
			isa = PBXShellScriptBuildPhase;
			buildActionMask = 2147483647;
			files = (
			);
			inputFileListPaths = (
			);
			inputPaths = (
			);
			name = Swiftformat;
			outputFileListPaths = (
			);
			outputPaths = (
			);
			runOnlyForDeploymentPostprocessing = 0;
			shellPath = /bin/sh;
			shellScript = "source \"${SRCROOT}\"/scripts/swiftformat.sh\n\n";
		};
/* End PBXShellScriptBuildPhase section */

/* Begin PBXSourcesBuildPhase section */
		388E595425AD948C0019842D /* Sources */ = {
			isa = PBXSourcesBuildPhase;
			buildActionMask = 2147483647;
			files = (
				3811DE2325C9D48300A708ED /* MainDataFlow.swift in Sources */,
				3811DEEB25CA063400A708ED /* PersistedProperty.swift in Sources */,
				388E5A6025B6F2310019842D /* Autosens.swift in Sources */,
				3811DE8B25C9D6DD00A708ED /* RequestPermissionsBuilder.swift in Sources */,
				3811DE4C25C9D4B800A708ED /* AuthorizedRootBuilder.swift in Sources */,
				3811DE8F25C9D80400A708ED /* User.swift in Sources */,
				3811DEB225C9D88300A708ED /* KeychainItemAccessibility.swift in Sources */,
				385CEAC425F2F154002D6D5B /* AnnouncementsStorage.swift in Sources */,
				38AEE73D25F0200C0013F05B /* FreeAPSSettings.swift in Sources */,
				38FCF3FD25E997A80078B0D1 /* PumpHistoryStorage.swift in Sources */,
				38D0B3B625EBE24900CB6E88 /* Battery.swift in Sources */,
				38C4D33725E9A1A300D30B77 /* DispatchQueue+Extensions.swift in Sources */,
				3811DE6B25C9D62600A708ED /* OnboardingProvider.swift in Sources */,
				38B4F3C325E2A20B00E76A18 /* PumpSetupView.swift in Sources */,
				382C134B25F14E3700715CE1 /* BGTargets.swift in Sources */,
				38AEE75725F0F18E0013F05B /* CarbsStorage.swift in Sources */,
				38B4F3CA25E502E200E76A18 /* SwiftNotificationCenter.swift in Sources */,
				3811DEC225C9D99900A708ED /* SecurityContainer.swift in Sources */,
				38AEE75225F022080013F05B /* SettingsManager.swift in Sources */,
				3894873A2614928B004DF424 /* DispatchTimer.swift in Sources */,
				38B4F3CF25E5041600E76A18 /* APSContainer.swift in Sources */,
				3895E4C625B9E00D00214B37 /* Preferences.swift in Sources */,
				3811DE6E25C9D62600A708ED /* OnboardingViewModel.swift in Sources */,
				38B4F3CD25E5031100E76A18 /* Broadcaster.swift in Sources */,
				3811DE6D25C9D62600A708ED /* OnboardingRootView.swift in Sources */,
				383420D925FFEB3F002D46C1 /* Popup.swift in Sources */,
				3811DE3025C9D49500A708ED /* HomeViewModel.swift in Sources */,
				3811DF0525CAA62600A708ED /* DependeciesContainer.swift in Sources */,
				38BF021725E7CBBC00579895 /* PumpManagerExtensions.swift in Sources */,
				38F3B2EF25ED8E2A005C48AA /* TempTargetsStorage.swift in Sources */,
				3811DF1025CAAAE200A708ED /* APSManager.swift in Sources */,
				3870FF4725EC187A0088248F /* BloodGlucose.swift in Sources */,
				3811DE0A25C9D32F00A708ED /* BaseModuleBuilder.swift in Sources */,
				38A0364225ED069400FCBB52 /* TempBasal.swift in Sources */,
				3811DE1725C9D40400A708ED /* Screen.swift in Sources */,
				383948DA25CD64D500E91849 /* Glucose.swift in Sources */,
				388E596C25AD95110019842D /* OpenAPS.swift in Sources */,
				384E803825C388640086DB71 /* Script.swift in Sources */,
				3811DE0925C9D32F00A708ED /* BaseViewModel.swift in Sources */,
				3883583425EEB38000E024B2 /* PumpSettings.swift in Sources */,
				38DAB280260CBB7F00F74C1A /* PumpView.swift in Sources */,
				3811DEB125C9D88300A708ED /* Keychain.swift in Sources */,
				382C133725F13A1E00715CE1 /* InsulinSensitivities.swift in Sources */,
				3811DE7B25C9D6D300A708ED /* LoginProvider.swift in Sources */,
				383948D625CD4D8900E91849 /* FileStorage.swift in Sources */,
				3811DE4125C9D4A100A708ED /* SettingsRootView.swift in Sources */,
				38192E04261B82FA0094D973 /* ReachabilityManager.swift in Sources */,
				388E595C25AD948C0019842D /* FreeAPSApp.swift in Sources */,
				3811DE8925C9D6DD00A708ED /* RequestPermissionsProvider.swift in Sources */,
				3811DE4225C9D4A100A708ED /* SettingsDataFlow.swift in Sources */,
				3811DE8825C9D6DD00A708ED /* RequestPermissionsDataFlow.swift in Sources */,
				3811DE8A25C9D6DD00A708ED /* RequestPermissionsRootView.swift in Sources */,
				3811DE2525C9D48300A708ED /* MainRootView.swift in Sources */,
				3811DE8C25C9D6DD00A708ED /* RequestPermissionsViewModel.swift in Sources */,
				3811DE3125C9D49500A708ED /* HomeProvider.swift in Sources */,
				388E5A5C25B6F0770019842D /* JSON.swift in Sources */,
				3811DF0225CA9FEA00A708ED /* Credentials.swift in Sources */,
				389A572026079BAA00BC102F /* Interpolation.swift in Sources */,
				38B4F3C625E5017E00E76A18 /* NotificationCenter.swift in Sources */,
				3811DEB625C9D88300A708ED /* UnlockManager.swift in Sources */,
				38A13D3225E28B4B00EAA382 /* PumpHistoryEvent.swift in Sources */,
				3811DE1825C9D40400A708ED /* Router.swift in Sources */,
				38A0363B25ECF07E00FCBB52 /* GlucoseStorage.swift in Sources */,
				38E98A2725F52C9300C0CED0 /* CollectionIssueReporter.swift in Sources */,
				3811DEE825CA063400A708ED /* Injected.swift in Sources */,
				3811DEAF25C9D88300A708ED /* KeyValueStorage.swift in Sources */,
				38FE826D25CC8461001FF17A /* NightscoutAPI.swift in Sources */,
				3811DE4E25C9D4B800A708ED /* AuthotizedRootRootView.swift in Sources */,
				3811DE7D25C9D6D300A708ED /* LoginRootView.swift in Sources */,
				3811DE4025C9D4A100A708ED /* SettingsBuilder.swift in Sources */,
				388358C825EEF6D200E024B2 /* BasalProfileEntry.swift in Sources */,
				3811DE0B25C9D32F00A708ED /* BaseView.swift in Sources */,
				3811DE3225C9D49500A708ED /* HomeDataFlow.swift in Sources */,
				3821ED4C25DD18BA00BC42AD /* Constants.swift in Sources */,
				384E803425C385E60086DB71 /* JavaScriptWorker.swift in Sources */,
				3811DE7A25C9D6D300A708ED /* LoginDataFlow.swift in Sources */,
				3811DE5D25C9D4D500A708ED /* Publisher.swift in Sources */,
				38B4F3AF25E2979F00E76A18 /* IndexedCollection.swift in Sources */,
				3811DEAE25C9D88300A708ED /* Cache.swift in Sources */,
				383420D625FFE38C002D46C1 /* LoopView.swift in Sources */,
				3811DEAD25C9D88300A708ED /* UserDefaults+Cache.swift in Sources */,
				3811DE2225C9D48300A708ED /* MainProvider.swift in Sources */,
				3811DE0C25C9D32F00A708ED /* BaseProvider.swift in Sources */,
				3811DE5C25C9D4D500A708ED /* Formatters.swift in Sources */,
				3811DEC525C9D99900A708ED /* StorageContainer.swift in Sources */,
				3871F39F25ED895A0013ECB5 /* Decimal+Extensions.swift in Sources */,
				3811DE7F25C9D6D300A708ED /* LoginBuilder.swift in Sources */,
				3811DE3525C9D49500A708ED /* HomeRootView.swift in Sources */,
				3811DEC325C9D99900A708ED /* UIContainer.swift in Sources */,
				38E98A2925F52C9300C0CED0 /* Error+Extensions.swift in Sources */,
				38EA05DA261F6E7C0064E39B /* SimpleLogReporter.swift in Sources */,
				3811DE6125C9D4D500A708ED /* ViewModifiers.swift in Sources */,
				3811DEAC25C9D88300A708ED /* NightscoutManager.swift in Sources */,
				3811DE3325C9D49500A708ED /* HomeBuilder.swift in Sources */,
				3811DEA925C9D88300A708ED /* AppearanceManager.swift in Sources */,
				38D0B3D925EC07C400CB6E88 /* CarbsEntry.swift in Sources */,
				38A9260525F012D8009E3739 /* CarbRatios.swift in Sources */,
				3811DE2125C9D48300A708ED /* MainBuilder.swift in Sources */,
				38FCF3D625E8FDF40078B0D1 /* MD5.swift in Sources */,
				3811DE7925C9D6D300A708ED /* LoginViewModel.swift in Sources */,
				3871F39C25ED892B0013ECB5 /* TempTarget.swift in Sources */,
				3811DEAB25C9D88300A708ED /* HTTPResponseStatus.swift in Sources */,
				3811DE5F25C9D4D500A708ED /* ProgressBar.swift in Sources */,
				38BF021D25E7E3AF00579895 /* Reservoir.swift in Sources */,
				38BF021B25E7D06400579895 /* PumpSettingsView.swift in Sources */,
				3811DEEA25CA063400A708ED /* SyncAccess.swift in Sources */,
				3811DE4F25C9D4B800A708ED /* AuthorizedRootDataFlow.swift in Sources */,
				38BF021F25E7F0DE00579895 /* DeviceDataManager.swift in Sources */,
				3811DE5025C9D4B800A708ED /* AuthorizedRootProvider.swift in Sources */,
				38A504A425DD9C4000C5B9E8 /* UserDefaultsExtensions.swift in Sources */,
				38FE826A25CC82DB001FF17A /* NetworkService.swift in Sources */,
				3883581C25EE79BB00E024B2 /* DecimalTextField.swift in Sources */,
				3811DE6C25C9D62600A708ED /* OnboardingDataFlow.swift in Sources */,
				38DAB28A260D349500F74C1A /* FetchGlucoseManager.swift in Sources */,
				3811DE2425C9D48300A708ED /* MainViewModel.swift in Sources */,
				38F37828261260DC009DB701 /* Color+Extensions.swift in Sources */,
				3811DE3F25C9D4A100A708ED /* SettingsViewModel.swift in Sources */,
				38B4F3CB25E502E200E76A18 /* WeakObjectSet.swift in Sources */,
				3811DEB725C9D88300A708ED /* AuthorizationManager.swift in Sources */,
				38E989DD25F5021400C0CED0 /* PumpStatus.swift in Sources */,
				38E98A2525F52C9300C0CED0 /* IssueReporter.swift in Sources */,
				3811DF0825CAAA4700A708ED /* ServiceContainer.swift in Sources */,
				3811DEB025C9D88300A708ED /* BaseKeychain.swift in Sources */,
				3811DE4D25C9D4B800A708ED /* AuthorizedRootViewModel.swift in Sources */,
				3811DE6A25C9D62600A708ED /* OnboardingBuilder.swift in Sources */,
				3811DEC425C9D99900A708ED /* NetworkContainer.swift in Sources */,
				3811DE4325C9D4A100A708ED /* SettingsProvider.swift in Sources */,
				E102DE9C3E9C8AEDCB3C61BB /* ConfigEditorBuilder.swift in Sources */,
				45252C95D220E796FDB3B022 /* ConfigEditorDataFlow.swift in Sources */,
				3871F38725ED661C0013ECB5 /* Suggestion.swift in Sources */,
				38C4D33A25E9A1ED00D30B77 /* NSObject+AssociatedValues.swift in Sources */,
				38AAF8712600C1B0004AF583 /* MainChartView.swift in Sources */,
				72F1BD388F42FCA6C52E4500 /* ConfigEditorProvider.swift in Sources */,
				E39E418C56A5A46B61D960EE /* ConfigEditorViewModel.swift in Sources */,
				45717281F743594AA9D87191 /* ConfigEditorRootView.swift in Sources */,
				CDB87FA71A93F3739D3D338E /* NightscoutConfigBuilder.swift in Sources */,
				D6DEC113821A7F1056C4AA1E /* NightscoutConfigDataFlow.swift in Sources */,
				38E98A3025F52FF700C0CED0 /* Config.swift in Sources */,
				BD2B464E0745FBE7B79913F4 /* NightscoutConfigProvider.swift in Sources */,
				9825E5E923F0B8FA80C8C7C7 /* NightscoutConfigViewModel.swift in Sources */,
				38A43598262E0E4900E80935 /* FetchAnnouncementsManager.swift in Sources */,
				642F76A05A4FF530463A9FD0 /* NightscoutConfigRootView.swift in Sources */,
				3340E0D14D4701342D459C95 /* PumpConfigBuilder.swift in Sources */,
				AD3D2CD42CD01B9EB8F26522 /* PumpConfigDataFlow.swift in Sources */,
				53F2382465BF74DB1A967C8B /* PumpConfigProvider.swift in Sources */,
				5D16287A969E64D18CE40E44 /* PumpConfigViewModel.swift in Sources */,
				E974172296125A5AE99E634C /* PumpConfigRootView.swift in Sources */,
				25548F1F0AA8E42FF5F96DBA /* PumpSettingsEditorBuilder.swift in Sources */,
				448B6FCB252BD4796E2960C0 /* PumpSettingsEditorDataFlow.swift in Sources */,
				2BE9A6FA20875F6F4F9CD461 /* PumpSettingsEditorProvider.swift in Sources */,
				6B9625766B697D1C98E455A2 /* PumpSettingsEditorViewModel.swift in Sources */,
				A0B8EC8CC5CD1DD237D1BCD2 /* PumpSettingsEditorRootView.swift in Sources */,
				38EA0600262091870064E39B /* BolusProgressViewStyle.swift in Sources */,
				389ECDFE2601061500D86C4F /* View+Snapshot.swift in Sources */,
				38E98A3725F5509500C0CED0 /* String+Extensions.swift in Sources */,
				1D086541F369D339A74893AC /* BasalProfileEditorBuilder.swift in Sources */,
				385CEAC125F2EA52002D6D5B /* Announcement.swift in Sources */,
				8B759CFCF47B392BB365C251 /* BasalProfileEditorDataFlow.swift in Sources */,
				389442CB25F65F7100FA1F27 /* NightscoutTreatment.swift in Sources */,
				FA630397F76B582C8D8681A7 /* BasalProfileEditorProvider.swift in Sources */,
				63E890B4D951EAA91C071D5C /* BasalProfileEditorViewModel.swift in Sources */,
				385CEA8225F23DFD002D6D5B /* NightscoutStatus.swift in Sources */,
				38887CCE25F5725200944304 /* IOBEntry.swift in Sources */,
				38E98A2425F52C9300C0CED0 /* Logger.swift in Sources */,
				CA370FC152BC98B3D1832968 /* BasalProfileEditorRootView.swift in Sources */,
				F215CAB49BA4B5A01C3BC6B6 /* ISFEditorBuilder.swift in Sources */,
				38192E07261BA9960094D973 /* FetchTreatmentsManager.swift in Sources */,
				6632A0DC746872439A858B44 /* ISFEditorDataFlow.swift in Sources */,
				DBA5254DBB2586C98F61220C /* ISFEditorProvider.swift in Sources */,
				1BBB001DAD60F3B8CEA4B1C7 /* ISFEditorViewModel.swift in Sources */,
				38192E0D261BAF980094D973 /* ConvenienceExtensions.swift in Sources */,
				88AB39B23C9552BD6E0C9461 /* ISFEditorRootView.swift in Sources */,
				3BD663A04B4CA5278B0260B4 /* CREditorBuilder.swift in Sources */,
				A33352ED40476125EBAC6EE0 /* CREditorDataFlow.swift in Sources */,
				17A9D0899046B45E87834820 /* CREditorProvider.swift in Sources */,
				69B9A368029F7EB39F525422 /* CREditorViewModel.swift in Sources */,
				98641AF4F92123DA668AB931 /* CREditorRootView.swift in Sources */,
				7F7017AA5C69838FB7E6FECE /* TargetsEditorBuilder.swift in Sources */,
				38E98A2325F52C9300C0CED0 /* Signpost.swift in Sources */,
				F5F7E6C1B7F098F59EB67EC5 /* TargetsEditorDataFlow.swift in Sources */,
				5075C1608E6249A51495C422 /* TargetsEditorProvider.swift in Sources */,
				E13B7DAB2A435F57066AF02E /* TargetsEditorViewModel.swift in Sources */,
				9702FF92A09C53942F20D7EA /* TargetsEditorRootView.swift in Sources */,
				97C1388354C7133C1D5ED72A /* PreferencesEditorBuilder.swift in Sources */,
				A228DF96647338139F152B15 /* PreferencesEditorDataFlow.swift in Sources */,
				389ECE052601144100D86C4F /* ConcurrentMap.swift in Sources */,
				E4984C5262A90469788754BB /* PreferencesEditorProvider.swift in Sources */,
				DD399FB31EACB9343C944C4C /* PreferencesEditorViewModel.swift in Sources */,
				44190F0BBA464D74B857D1FB /* PreferencesEditorRootView.swift in Sources */,
				460745235E45CA6311C98613 /* AddCarbsBuilder.swift in Sources */,
				E97285ED9B814CD5253C6658 /* AddCarbsDataFlow.swift in Sources */,
				A6F097A14CAAE0CE0D11BE1B /* AddCarbsProvider.swift in Sources */,
				33E198D3039045D98C3DC5D4 /* AddCarbsViewModel.swift in Sources */,
				28089E07169488CF6DCC2A31 /* AddCarbsRootView.swift in Sources */,
				46159F33C01CDBF822B4F1F8 /* AddTempTargetBuilder.swift in Sources */,
				D2165E9D78EFF692C1DED1C6 /* AddTempTargetDataFlow.swift in Sources */,
				5BFA1C2208114643B77F8CEB /* AddTempTargetProvider.swift in Sources */,
				919DBD08F13BAFB180DF6F47 /* AddTempTargetViewModel.swift in Sources */,
				8BC2F5A29AD1ED08AC0EE013 /* AddTempTargetRootView.swift in Sources */,
				38A00B1F25FC00F7006BC0B0 /* Autotune.swift in Sources */,
				19434C14DF3F4816F4E4BF2E /* BolusBuilder.swift in Sources */,
				38AAF85525FFF846004AF583 /* CurrentGlucoseView.swift in Sources */,
				041D1E995A6AE92E9289DC49 /* BolusDataFlow.swift in Sources */,
				23888883D4EA091C88480FF2 /* BolusProvider.swift in Sources */,
				38E98A2D25F52DC400C0CED0 /* NSLocking+Extensions.swift in Sources */,
				69A31254F2451C20361D172F /* BolusViewModel.swift in Sources */,
				0CEA2EA070AB041AF3E3745B /* BolusRootView.swift in Sources */,
				1FF95E8F785B28961EFDE5A9 /* ManualTempBasalBuilder.swift in Sources */,
				711C0CB42CAABE788916BC9D /* ManualTempBasalDataFlow.swift in Sources */,
				BF1667ADE69E4B5B111CECAE /* ManualTempBasalProvider.swift in Sources */,
				C967DACD3B1E638F8B43BE06 /* ManualTempBasalViewModel.swift in Sources */,
				7BCFACB97C821041BA43A114 /* ManualTempBasalRootView.swift in Sources */,
				38A00B2325FC2B55006BC0B0 /* LRUCache.swift in Sources */,
				91732A8060347C0E67024D80 /* AutotuneConfigBuilder.swift in Sources */,
				3083261C4B268E353F36CD0B /* AutotuneConfigDataFlow.swift in Sources */,
				891DECF7BC20968D7F566161 /* AutotuneConfigProvider.swift in Sources */,
				D76333C9256787610B3B4875 /* AutotuneConfigViewModel.swift in Sources */,
				A05235B9112E677ED03B6E8E /* AutotuneConfigRootView.swift in Sources */,
				937407F04370AAB478C112D1 /* DataTableBuilder.swift in Sources */,
				7F7B756BE8543965D9FDF1A2 /* DataTableDataFlow.swift in Sources */,
				1D845DF2E3324130E1D95E67 /* DataTableProvider.swift in Sources */,
				0D9A5E34A899219C5C4CDFAF /* DataTableViewModel.swift in Sources */,
				D6D02515BBFBE64FEBE89856 /* DataTableRootView.swift in Sources */,
			);
			runOnlyForDeploymentPostprocessing = 0;
		};
		38FCF3E925E9028E0078B0D1 /* Sources */ = {
			isa = PBXSourcesBuildPhase;
			buildActionMask = 2147483647;
			files = (
				38FCF3F925E902C20078B0D1 /* FileStorageTests.swift in Sources */,
			);
			runOnlyForDeploymentPostprocessing = 0;
		};
/* End PBXSourcesBuildPhase section */

/* Begin PBXTargetDependency section */
		38FCF3F325E9028E0078B0D1 /* PBXTargetDependency */ = {
			isa = PBXTargetDependency;
			target = 388E595725AD948C0019842D /* FreeAPS */;
			targetProxy = 38FCF3F225E9028E0078B0D1 /* PBXContainerItemProxy */;
		};
/* End PBXTargetDependency section */

/* Begin PBXVariantGroup section */
		198377D4266BFFF6004DE65E /* Localizable.strings */ = {
			isa = PBXVariantGroup;
			children = (
				198377D3266BFFF6004DE65E /* en */,
				198377D5266C0A05004DE65E /* ar */,
				198377D6266C0A0A004DE65E /* ca */,
				198377D7266C0A15004DE65E /* zh-Hans */,
				198377D8266C0A1C004DE65E /* da */,
				198377D9266C0A21004DE65E /* nl */,
				198377DA266C0A2B004DE65E /* fr */,
				198377DB266C0A32004DE65E /* de */,
				198377DC266C0A3C004DE65E /* he */,
				198377DD266C0A51004DE65E /* it */,
				198377DE266C0A69004DE65E /* nb */,
				198377DF266C0A7F004DE65E /* pl */,
				198377E0266C0AB5004DE65E /* ru */,
				198377E1266C0ABF004DE65E /* es */,
				198377E2266C0AC8004DE65E /* sv */,
				198377E3266C0ADC004DE65E /* tr */,
				198377E4266C13D2004DE65E /* uk */,
				1918333A26ADA46800F45722 /* fi */,
			);
			name = Localizable.strings;
			sourceTree = "<group>";
		};
/* End PBXVariantGroup section */

/* Begin XCBuildConfiguration section */
		388E596525AD948E0019842D /* Debug */ = {
			isa = XCBuildConfiguration;
			baseConfigurationReference = 38F3783A2613555C009DB701 /* Config.xcconfig */;
			buildSettings = {
				ALWAYS_SEARCH_USER_PATHS = NO;
				CLANG_ANALYZER_LOCALIZABILITY_NONLOCALIZED = YES;
				CLANG_ANALYZER_NONNULL = YES;
				CLANG_ANALYZER_NUMBER_OBJECT_CONVERSION = YES_AGGRESSIVE;
				CLANG_CXX_LANGUAGE_STANDARD = "gnu++14";
				CLANG_CXX_LIBRARY = "libc++";
				CLANG_ENABLE_MODULES = YES;
				CLANG_ENABLE_OBJC_ARC = YES;
				CLANG_ENABLE_OBJC_WEAK = YES;
				CLANG_WARN_BLOCK_CAPTURE_AUTORELEASING = YES;
				CLANG_WARN_BOOL_CONVERSION = YES;
				CLANG_WARN_COMMA = YES;
				CLANG_WARN_CONSTANT_CONVERSION = YES;
				CLANG_WARN_DEPRECATED_OBJC_IMPLEMENTATIONS = YES;
				CLANG_WARN_DIRECT_OBJC_ISA_USAGE = YES_ERROR;
				CLANG_WARN_DOCUMENTATION_COMMENTS = YES;
				CLANG_WARN_EMPTY_BODY = YES;
				CLANG_WARN_ENUM_CONVERSION = YES;
				CLANG_WARN_INFINITE_RECURSION = YES;
				CLANG_WARN_INT_CONVERSION = YES;
				CLANG_WARN_NON_LITERAL_NULL_CONVERSION = YES;
				CLANG_WARN_OBJC_IMPLICIT_RETAIN_SELF = YES;
				CLANG_WARN_OBJC_LITERAL_CONVERSION = YES;
				CLANG_WARN_OBJC_ROOT_CLASS = YES_ERROR;
				CLANG_WARN_QUOTED_INCLUDE_IN_FRAMEWORK_HEADER = YES;
				CLANG_WARN_RANGE_LOOP_ANALYSIS = YES;
				CLANG_WARN_STRICT_PROTOTYPES = YES;
				CLANG_WARN_SUSPICIOUS_MOVE = YES;
				CLANG_WARN_UNGUARDED_AVAILABILITY = YES_AGGRESSIVE;
				CLANG_WARN_UNREACHABLE_CODE = YES;
				CLANG_WARN__DUPLICATE_METHOD_MATCH = YES;
				COPY_PHASE_STRIP = NO;
				CURRENT_PROJECT_VERSION = $CURRENT_PROJECT_VERSION;
				DEBUG_INFORMATION_FORMAT = dwarf;
				ENABLE_STRICT_OBJC_MSGSEND = YES;
				ENABLE_TESTABILITY = YES;
				GCC_C_LANGUAGE_STANDARD = gnu11;
				GCC_DYNAMIC_NO_PIC = NO;
				GCC_NO_COMMON_BLOCKS = YES;
				GCC_OPTIMIZATION_LEVEL = 0;
				GCC_PREPROCESSOR_DEFINITIONS = (
					"DEBUG=1",
					"$(inherited)",
				);
				GCC_WARN_64_TO_32_BIT_CONVERSION = YES;
				GCC_WARN_ABOUT_RETURN_TYPE = YES_ERROR;
				GCC_WARN_UNDECLARED_SELECTOR = YES;
				GCC_WARN_UNINITIALIZED_AUTOS = YES_AGGRESSIVE;
				GCC_WARN_UNUSED_FUNCTION = YES;
				GCC_WARN_UNUSED_VARIABLE = YES;
				IPHONEOS_DEPLOYMENT_TARGET = 14.3;
				MTL_ENABLE_DEBUG_INFO = INCLUDE_SOURCE;
				MTL_FAST_MATH = YES;
				ONLY_ACTIVE_ARCH = YES;
				SDKROOT = iphoneos;
				SWIFT_ACTIVE_COMPILATION_CONDITIONS = DEBUG;
				SWIFT_OPTIMIZATION_LEVEL = "-Onone";
			};
			name = Debug;
		};
		388E596625AD948E0019842D /* Release */ = {
			isa = XCBuildConfiguration;
			baseConfigurationReference = 38F3783A2613555C009DB701 /* Config.xcconfig */;
			buildSettings = {
				ALWAYS_SEARCH_USER_PATHS = NO;
				CLANG_ANALYZER_LOCALIZABILITY_NONLOCALIZED = YES;
				CLANG_ANALYZER_NONNULL = YES;
				CLANG_ANALYZER_NUMBER_OBJECT_CONVERSION = YES_AGGRESSIVE;
				CLANG_CXX_LANGUAGE_STANDARD = "gnu++14";
				CLANG_CXX_LIBRARY = "libc++";
				CLANG_ENABLE_MODULES = YES;
				CLANG_ENABLE_OBJC_ARC = YES;
				CLANG_ENABLE_OBJC_WEAK = YES;
				CLANG_WARN_BLOCK_CAPTURE_AUTORELEASING = YES;
				CLANG_WARN_BOOL_CONVERSION = YES;
				CLANG_WARN_COMMA = YES;
				CLANG_WARN_CONSTANT_CONVERSION = YES;
				CLANG_WARN_DEPRECATED_OBJC_IMPLEMENTATIONS = YES;
				CLANG_WARN_DIRECT_OBJC_ISA_USAGE = YES_ERROR;
				CLANG_WARN_DOCUMENTATION_COMMENTS = YES;
				CLANG_WARN_EMPTY_BODY = YES;
				CLANG_WARN_ENUM_CONVERSION = YES;
				CLANG_WARN_INFINITE_RECURSION = YES;
				CLANG_WARN_INT_CONVERSION = YES;
				CLANG_WARN_NON_LITERAL_NULL_CONVERSION = YES;
				CLANG_WARN_OBJC_IMPLICIT_RETAIN_SELF = YES;
				CLANG_WARN_OBJC_LITERAL_CONVERSION = YES;
				CLANG_WARN_OBJC_ROOT_CLASS = YES_ERROR;
				CLANG_WARN_QUOTED_INCLUDE_IN_FRAMEWORK_HEADER = YES;
				CLANG_WARN_RANGE_LOOP_ANALYSIS = YES;
				CLANG_WARN_STRICT_PROTOTYPES = YES;
				CLANG_WARN_SUSPICIOUS_MOVE = YES;
				CLANG_WARN_UNGUARDED_AVAILABILITY = YES_AGGRESSIVE;
				CLANG_WARN_UNREACHABLE_CODE = YES;
				CLANG_WARN__DUPLICATE_METHOD_MATCH = YES;
				COPY_PHASE_STRIP = NO;
				CURRENT_PROJECT_VERSION = $CURRENT_PROJECT_VERSION;
				DEBUG_INFORMATION_FORMAT = "dwarf-with-dsym";
				ENABLE_NS_ASSERTIONS = NO;
				ENABLE_STRICT_OBJC_MSGSEND = YES;
				GCC_C_LANGUAGE_STANDARD = gnu11;
				GCC_NO_COMMON_BLOCKS = YES;
				GCC_WARN_64_TO_32_BIT_CONVERSION = YES;
				GCC_WARN_ABOUT_RETURN_TYPE = YES_ERROR;
				GCC_WARN_UNDECLARED_SELECTOR = YES;
				GCC_WARN_UNINITIALIZED_AUTOS = YES_AGGRESSIVE;
				GCC_WARN_UNUSED_FUNCTION = YES;
				GCC_WARN_UNUSED_VARIABLE = YES;
				IPHONEOS_DEPLOYMENT_TARGET = 14.3;
				MTL_ENABLE_DEBUG_INFO = NO;
				MTL_FAST_MATH = YES;
				SDKROOT = iphoneos;
				SWIFT_COMPILATION_MODE = wholemodule;
				SWIFT_OPTIMIZATION_LEVEL = "-O";
				VALIDATE_PRODUCT = YES;
			};
			name = Release;
		};
		388E596825AD948E0019842D /* Debug */ = {
			isa = XCBuildConfiguration;
			buildSettings = {
				APP_GROUP_ID = "group.$(PRODUCT_BUNDLE_IDENTIFIER)";
				ASSETCATALOG_COMPILER_APPICON_NAME = AppIcon;
				ASSETCATALOG_COMPILER_GLOBAL_ACCENT_COLOR_NAME = AccentColor;
				CODE_SIGN_ENTITLEMENTS = FreeAPS/Resources/FreeAPS.entitlements;
				CODE_SIGN_STYLE = Automatic;
				CURRENT_PROJECT_VERSION = 1;
				DEVELOPMENT_ASSET_PATHS = "";
				DEVELOPMENT_TEAM = BA7ZHP4963;
				ENABLE_PREVIEWS = YES;
				INFOPLIST_FILE = FreeAPS/Resources/Info.plist;
				IPHONEOS_DEPLOYMENT_TARGET = 14.0;
				LD_RUNPATH_SEARCH_PATHS = (
					"$(inherited)",
					"@executable_path/Frameworks",
				);
				MARKETING_VERSION = "$(CURRENT_PROJECT_VERSION)";
				PRODUCT_BUNDLE_IDENTIFIER = ru.artpancreas.FreeAPS;
				PRODUCT_NAME = "$(TARGET_NAME)";
				SWIFT_VERSION = 5.0;
				TARGETED_DEVICE_FAMILY = "1,2";
			};
			name = Debug;
		};
		388E596925AD948E0019842D /* Release */ = {
			isa = XCBuildConfiguration;
			buildSettings = {
				APP_GROUP_ID = "group.$(PRODUCT_BUNDLE_IDENTIFIER)";
				ASSETCATALOG_COMPILER_APPICON_NAME = AppIcon;
				ASSETCATALOG_COMPILER_GLOBAL_ACCENT_COLOR_NAME = AccentColor;
				CODE_SIGN_ENTITLEMENTS = FreeAPS/Resources/FreeAPS.entitlements;
				CODE_SIGN_STYLE = Automatic;
				CURRENT_PROJECT_VERSION = 1;
				DEVELOPMENT_ASSET_PATHS = "";
				DEVELOPMENT_TEAM = BA7ZHP4963;
				ENABLE_PREVIEWS = YES;
				INFOPLIST_FILE = FreeAPS/Resources/Info.plist;
				IPHONEOS_DEPLOYMENT_TARGET = 14.0;
				LD_RUNPATH_SEARCH_PATHS = (
					"$(inherited)",
					"@executable_path/Frameworks",
				);
				MARKETING_VERSION = "$(CURRENT_PROJECT_VERSION)";
				PRODUCT_BUNDLE_IDENTIFIER = ru.artpancreas.FreeAPS;
				PRODUCT_NAME = "$(TARGET_NAME)";
				SWIFT_VERSION = 5.0;
				TARGETED_DEVICE_FAMILY = "1,2";
			};
			name = Release;
		};
		38FCF3F525E9028E0078B0D1 /* Debug */ = {
			isa = XCBuildConfiguration;
			buildSettings = {
				BUNDLE_LOADER = "$(TEST_HOST)";
				CODE_SIGN_STYLE = Automatic;
				DEVELOPMENT_TEAM = 777258T3K8;
				INFOPLIST_FILE = FreeAPSTests/Info.plist;
				IPHONEOS_DEPLOYMENT_TARGET = 14.4;
				LD_RUNPATH_SEARCH_PATHS = (
					"$(inherited)",
					"@executable_path/Frameworks",
					"@loader_path/Frameworks",
				);
				PRODUCT_BUNDLE_IDENTIFIER = ru.artpancreas.FreeAPSTests;
				PRODUCT_NAME = "$(TARGET_NAME)";
				SWIFT_VERSION = 5.0;
				TARGETED_DEVICE_FAMILY = "1,2";
				TEST_HOST = "$(BUILT_PRODUCTS_DIR)/FreeAPS.app/FreeAPS";
			};
			name = Debug;
		};
		38FCF3F625E9028E0078B0D1 /* Release */ = {
			isa = XCBuildConfiguration;
			buildSettings = {
				BUNDLE_LOADER = "$(TEST_HOST)";
				CODE_SIGN_STYLE = Automatic;
				DEVELOPMENT_TEAM = 777258T3K8;
				INFOPLIST_FILE = FreeAPSTests/Info.plist;
				IPHONEOS_DEPLOYMENT_TARGET = 14.4;
				LD_RUNPATH_SEARCH_PATHS = (
					"$(inherited)",
					"@executable_path/Frameworks",
					"@loader_path/Frameworks",
				);
				PRODUCT_BUNDLE_IDENTIFIER = ru.artpancreas.FreeAPSTests;
				PRODUCT_NAME = "$(TARGET_NAME)";
				SWIFT_VERSION = 5.0;
				TARGETED_DEVICE_FAMILY = "1,2";
				TEST_HOST = "$(BUILT_PRODUCTS_DIR)/FreeAPS.app/FreeAPS";
			};
			name = Release;
		};
/* End XCBuildConfiguration section */

/* Begin XCConfigurationList section */
		388E595325AD948C0019842D /* Build configuration list for PBXProject "FreeAPS" */ = {
			isa = XCConfigurationList;
			buildConfigurations = (
				388E596525AD948E0019842D /* Debug */,
				388E596625AD948E0019842D /* Release */,
			);
			defaultConfigurationIsVisible = 0;
			defaultConfigurationName = Release;
		};
		388E596725AD948E0019842D /* Build configuration list for PBXNativeTarget "FreeAPS" */ = {
			isa = XCConfigurationList;
			buildConfigurations = (
				388E596825AD948E0019842D /* Debug */,
				388E596925AD948E0019842D /* Release */,
			);
			defaultConfigurationIsVisible = 0;
			defaultConfigurationName = Release;
		};
		38FCF3F425E9028E0078B0D1 /* Build configuration list for PBXNativeTarget "FreeAPSTests" */ = {
			isa = XCConfigurationList;
			buildConfigurations = (
				38FCF3F525E9028E0078B0D1 /* Debug */,
				38FCF3F625E9028E0078B0D1 /* Release */,
			);
			defaultConfigurationIsVisible = 0;
			defaultConfigurationName = Release;
		};
/* End XCConfigurationList section */

/* Begin XCRemoteSwiftPackageReference section */
		3811DE0E25C9D37700A708ED /* XCRemoteSwiftPackageReference "Swinject" */ = {
			isa = XCRemoteSwiftPackageReference;
			repositoryURL = "https://github.com/Swinject/Swinject";
			requirement = {
				kind = upToNextMajorVersion;
				minimumVersion = 2.7.1;
			};
		};
		38192DFF261B826A0094D973 /* XCRemoteSwiftPackageReference "Alamofire" */ = {
			isa = XCRemoteSwiftPackageReference;
			repositoryURL = "https://github.com/Alamofire/Alamofire";
			requirement = {
				kind = upToNextMajorVersion;
				minimumVersion = 5.4.2;
			};
		};
		3833B46B26012030003021B3 /* XCRemoteSwiftPackageReference "swift-algorithms" */ = {
			isa = XCRemoteSwiftPackageReference;
			repositoryURL = "https://github.com/apple/swift-algorithms";
			requirement = {
				kind = upToNextMajorVersion;
				minimumVersion = 0.0.3;
			};
		};
		383948D125CD4D6D00E91849 /* XCRemoteSwiftPackageReference "Disk" */ = {
			isa = XCRemoteSwiftPackageReference;
			repositoryURL = "https://github.com/saoudrizwan/Disk";
			requirement = {
				kind = upToNextMajorVersion;
				minimumVersion = 0.6.4;
			};
		};
		38B17B6425DD90E0005CAE3D /* XCRemoteSwiftPackageReference "SwiftDate" */ = {
			isa = XCRemoteSwiftPackageReference;
			repositoryURL = "https://github.com/malcommac/SwiftDate";
			requirement = {
				kind = upToNextMajorVersion;
				minimumVersion = 6.3.1;
			};
		};
/* End XCRemoteSwiftPackageReference section */

/* Begin XCSwiftPackageProductDependency section */
		3811DE0F25C9D37700A708ED /* Swinject */ = {
			isa = XCSwiftPackageProductDependency;
			package = 3811DE0E25C9D37700A708ED /* XCRemoteSwiftPackageReference "Swinject" */;
			productName = Swinject;
		};
		38192E00261B826A0094D973 /* Alamofire */ = {
			isa = XCSwiftPackageProductDependency;
			package = 38192DFF261B826A0094D973 /* XCRemoteSwiftPackageReference "Alamofire" */;
			productName = Alamofire;
		};
		3833B46C26012030003021B3 /* Algorithms */ = {
			isa = XCSwiftPackageProductDependency;
			package = 3833B46B26012030003021B3 /* XCRemoteSwiftPackageReference "swift-algorithms" */;
			productName = Algorithms;
		};
		383948D225CD4D6D00E91849 /* Disk */ = {
			isa = XCSwiftPackageProductDependency;
			package = 383948D125CD4D6D00E91849 /* XCRemoteSwiftPackageReference "Disk" */;
			productName = Disk;
		};
		38B17B6525DD90E0005CAE3D /* SwiftDate */ = {
			isa = XCSwiftPackageProductDependency;
			package = 38B17B6425DD90E0005CAE3D /* XCRemoteSwiftPackageReference "SwiftDate" */;
			productName = SwiftDate;
		};
/* End XCSwiftPackageProductDependency section */
	};
	rootObject = 388E595025AD948C0019842D /* Project object */;
}<|MERGE_RESOLUTION|>--- conflicted
+++ resolved
@@ -646,26 +646,19 @@
 		198377CF266BFEDE004DE65E /* Localizations */ = {
 			isa = PBXGroup;
 			children = (
-<<<<<<< HEAD
+				19D440A926B6FEBD008DA6C8 /* Main */,
+			);
+			path = Localizations;
+			sourceTree = "<group>";
+		};
+		19D440A926B6FEBD008DA6C8 /* Main */ = {
+			isa = PBXGroup;
+			children = (
 				198377D4266BFFF6004DE65E /* Localizable.strings */,
-=======
-				19D440A926B6FEBD008DA6C8 /* Main */,
->>>>>>> fe9f6ad6
-			);
-			path = Localizations;
-			sourceTree = "<group>";
-		};
-<<<<<<< HEAD
-=======
-		19D440A926B6FEBD008DA6C8 /* Main */ = {
-			isa = PBXGroup;
-			children = (
-				198377D4266BFFF6004DE65E /* Localizable.strings */,
 			);
 			path = Main;
 			sourceTree = "<group>";
 		};
->>>>>>> fe9f6ad6
 		34CA4DF169B53D67EF18ED8A /* View */ = {
 			isa = PBXGroup;
 			children = (
