--- conflicted
+++ resolved
@@ -2682,13 +2682,8 @@
 				CLANG_CXX_LANGUAGE_STANDARD = "gnu++17";
 				CODE_SIGN_ENTITLEMENTS = FreeAPSWatch/FreeAPSWatch.entitlements;
 				CODE_SIGN_STYLE = Automatic;
-<<<<<<< HEAD
 				CURRENT_PROJECT_VERSION = "$(BUILD_VERSION)";
 				DEVELOPMENT_TEAM = "$(DEVELOPER_TEAM)";
-=======
-				CURRENT_PROJECT_VERSION = 0.2.7;
-				DEVELOPMENT_TEAM = "${DEVELOPER_TEAM}";
->>>>>>> db8e1e9b
 				GENERATE_INFOPLIST_FILE = YES;
 				IBSC_MODULE = FreeAPSWatch_WatchKit_Extension;
 				INFOPLIST_KEY_CFBundleDisplayName = "FreeAPS X";
@@ -2717,13 +2712,8 @@
 				CLANG_CXX_LANGUAGE_STANDARD = "gnu++17";
 				CODE_SIGN_ENTITLEMENTS = FreeAPSWatch/FreeAPSWatch.entitlements;
 				CODE_SIGN_STYLE = Automatic;
-<<<<<<< HEAD
 				CURRENT_PROJECT_VERSION = "$(BUILD_VERSION)";
 				DEVELOPMENT_TEAM = "$(DEVELOPER_TEAM)";
-=======
-				CURRENT_PROJECT_VERSION = 0.2.7;
-				DEVELOPMENT_TEAM = "${DEVELOPER_TEAM}";
->>>>>>> db8e1e9b
 				GENERATE_INFOPLIST_FILE = YES;
 				IBSC_MODULE = FreeAPSWatch_WatchKit_Extension;
 				INFOPLIST_KEY_CFBundleDisplayName = "FreeAPS X";
