--- conflicted
+++ resolved
@@ -33,29 +33,17 @@
 		<key>FreeAPSWatch (Complication).xcscheme_^#shared#^_</key>
 		<dict>
 			<key>orderHint</key>
-<<<<<<< HEAD
-			<integer>144</integer>
-=======
 			<integer>18</integer>
->>>>>>> 4aed349f
 		</dict>
 		<key>FreeAPSWatch (Notification).xcscheme_^#shared#^_</key>
 		<dict>
 			<key>orderHint</key>
-<<<<<<< HEAD
-			<integer>143</integer>
-=======
 			<integer>17</integer>
->>>>>>> 4aed349f
 		</dict>
 		<key>FreeAPSWatch.xcscheme_^#shared#^_</key>
 		<dict>
 			<key>orderHint</key>
-<<<<<<< HEAD
-			<integer>142</integer>
-=======
 			<integer>16</integer>
->>>>>>> 4aed349f
 		</dict>
 		<key>ReactiveSwift (Playground) 1.xcscheme</key>
 		<dict>
