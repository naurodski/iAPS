APP_DISPLAY_NAME = iAPS
<<<<<<< HEAD
APP_VERSION = 3.2.1
=======
APP_VERSION = 3.5.0
>>>>>>> 507de996
APP_BUILD_NUMBER = 1
COPYRIGHT_NOTICE =
DEVELOPER_TEAM = ##TEAM_ID##
BUNDLE_IDENTIFIER = ru.artpancreas.$(DEVELOPMENT_TEAM).FreeAPS
APP_GROUP_ID = group.com.$(DEVELOPMENT_TEAM).loopkit.LoopGroup
APP_ICON = pod_colorful
APP_URL_SCHEME = freeaps-x

#include? "ConfigOverride.xcconfig"
//#include? "../../ConfigOverride.xcconfig"<|MERGE_RESOLUTION|>--- conflicted
+++ resolved
@@ -1,9 +1,5 @@
 APP_DISPLAY_NAME = iAPS
-<<<<<<< HEAD
-APP_VERSION = 3.2.1
-=======
-APP_VERSION = 3.5.0
->>>>>>> 507de996
+APP_VERSION = 3.4.0
 APP_BUILD_NUMBER = 1
 COPYRIGHT_NOTICE =
 DEVELOPER_TEAM = ##TEAM_ID##
