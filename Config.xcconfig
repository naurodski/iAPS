APP_DISPLAY_NAME = iAPS
<<<<<<< HEAD
APP_VERSION = 3.0.4
=======
APP_VERSION = 3.3.1
>>>>>>> 0fe3ace9
APP_BUILD_NUMBER = 1
COPYRIGHT_NOTICE =
DEVELOPER_TEAM = ##TEAM_ID##
BUNDLE_IDENTIFIER = ru.artpancreas.$(DEVELOPMENT_TEAM).FreeAPS
APP_GROUP_ID = group.com.$(DEVELOPMENT_TEAM).loopkit.LoopGroup
APP_ICON = pod_colorful
APP_URL_SCHEME = freeaps-x

#include? "ConfigOverride.xcconfig"
//#include? "../../ConfigOverride.xcconfig"<|MERGE_RESOLUTION|>--- conflicted
+++ resolved
@@ -1,9 +1,5 @@
 APP_DISPLAY_NAME = iAPS
-<<<<<<< HEAD
-APP_VERSION = 3.0.4
-=======
-APP_VERSION = 3.3.1
->>>>>>> 0fe3ace9
+APP_VERSION = 3.2.0
 APP_BUILD_NUMBER = 1
 COPYRIGHT_NOTICE =
 DEVELOPER_TEAM = ##TEAM_ID##
