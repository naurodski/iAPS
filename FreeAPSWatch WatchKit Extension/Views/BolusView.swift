--- conflicted
+++ resolved
@@ -51,10 +51,7 @@
 
                 HStack {
                     Button {
-<<<<<<< HEAD
-=======
                         WKInterfaceDevice.current().play(.click)
->>>>>>> 4aed349f
                         state.isBolusViewActive = false
                     }
                     label: {
