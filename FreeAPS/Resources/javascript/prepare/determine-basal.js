//для enact/smb-suggested.json параметры: monitor/iob.json monitor/temp_basal.json monitor/glucose.json settings/profile.json settings/autosens.json --meal monitor/meal.json --microbolus --reservoir monitor/reservoir.json

function generate(iob, currenttemp, glucose, profile, autosens = null, meal = null, microbolusAllowed = false, reservoir = null, clock = new Date(), pump_history, preferences, basalProfile, tdd_averages) {

    var clock = new Date();
    
    try {
        var middlewareReason = middleware(iob, currenttemp, glucose, profile, autosens, meal, reservoir, clock, pump_history, preferences, basalProfile, tdd_averages);
        console.log("Middleware reason: " + (middlewareReason || "Nothing changed"));
    } catch (error) {
        console.log("Invalid middleware: " + error);
    };

    var glucose_status = freeaps_glucoseGetLast(glucose);
    var autosens_data = null;

    if (autosens) {
        autosens_data = autosens;
    }
    
    var reservoir_data = null;
    if (reservoir) {
        reservoir_data = reservoir;
    }

    var meal_data = {};
    if (meal) {
        meal_data = meal;
    }
    
    var pumphistory = {};
    if (pump_history) {
        pumphistory = pump_history;
    }
    
    var basalprofile = {};
    if (basalProfile) {
        basalprofile = basalProfile;
    }
    /*
    var tdd_ = {};
    if (tdd) {
        tdd_ = tdd;
    }
     */
    
    var tdd_averages_ = {};
    if (tdd_averages) {
        tdd_averages_ = tdd_averages;
    }
    
<<<<<<< HEAD
    return freeaps_determineBasal(glucose_status, currenttemp, iob, profile, autosens_data, meal_data, freeaps_basalSetTemp, microbolusAllowed, reservoir_data, clock, pumphistory, preferences, basalprofile, tdd_, tdd_averages_);
=======
    return freeaps_determineBasal(glucose_status, currenttemp, iob, profile, autosens_data, meal_data, freeaps_basalSetTemp, microbolusAllowed, reservoir_data, clock, pumphistory, preferences, basalprofile, tdd_averages_);
>>>>>>> 9dcfb4c4
}<|MERGE_RESOLUTION|>--- conflicted
+++ resolved
@@ -49,9 +49,5 @@
         tdd_averages_ = tdd_averages;
     }
     
-<<<<<<< HEAD
-    return freeaps_determineBasal(glucose_status, currenttemp, iob, profile, autosens_data, meal_data, freeaps_basalSetTemp, microbolusAllowed, reservoir_data, clock, pumphistory, preferences, basalprofile, tdd_, tdd_averages_);
-=======
     return freeaps_determineBasal(glucose_status, currenttemp, iob, profile, autosens_data, meal_data, freeaps_basalSetTemp, microbolusAllowed, reservoir_data, clock, pumphistory, preferences, basalprofile, tdd_averages_);
->>>>>>> 9dcfb4c4
 }