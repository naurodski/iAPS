import Foundation
import LoopKit
import Swinject

protocol SettingsManager: AnyObject {
    var settings: FreeAPSSettings { get set }
    var preferences: Preferences { get }
    var pumpSettings: PumpSettings { get }
    func updateInsulinCurve(_ insulinType: InsulinType?)
}

protocol SettingsObserver {
    func settingsDidChange(_: FreeAPSSettings)
}

final class BaseSettingsManager: SettingsManager, Injectable {
    @Injected() var broadcaster: Broadcaster!
    @Injected() var storage: FileStorage!

    @SyncAccess var settings: FreeAPSSettings {
        didSet {
            if oldValue != settings {
                save()
                DispatchQueue.main.async {
                    self.broadcaster.notify(SettingsObserver.self, on: .main) {
                        $0.settingsDidChange(self.settings)
                    }
                }
            }
        }
    }

    init(resolver: Resolver) {
        let storage = resolver.resolve(FileStorage.self)!
        settings = storage.retrieve(OpenAPS.FreeAPS.settings, as: FreeAPSSettings.self)
            ?? FreeAPSSettings(from: OpenAPS.defaults(for: OpenAPS.FreeAPS.settings))
            ?? FreeAPSSettings()

        injectServices(resolver)
    }

    private func save() {
        storage.save(settings, as: OpenAPS.FreeAPS.settings)
    }

    var preferences: Preferences {
        storage.retrieve(OpenAPS.Settings.preferences, as: Preferences.self)
            ?? Preferences(from: OpenAPS.defaults(for: OpenAPS.Settings.preferences))
            ?? Preferences()
    }

    var pumpSettings: PumpSettings {
        storage.retrieve(OpenAPS.Settings.settings, as: PumpSettings.self)
            ?? PumpSettings(from: OpenAPS.defaults(for: OpenAPS.Settings.settings))
            ?? PumpSettings(insulinActionCurve: 5, maxBolus: 10, maxBasal: 2)
    }

    func updateInsulinCurve(_ insulinType: InsulinType?) {
        var prefs = preferences

        switch insulinType {
        case .apidra,
             .humalog,
             .novolog:
            prefs.curve = .rapidActing

<<<<<<< HEAD
        case .afrezza,
             .fiasp,
=======
        case .fiasp,
>>>>>>> 361bfcb5
             .lyumjev:
            prefs.curve = .ultraRapid
        default:
            prefs.curve = .rapidActing
        }
        storage.save(prefs, as: OpenAPS.Settings.preferences)
    }
}<|MERGE_RESOLUTION|>--- conflicted
+++ resolved
@@ -64,12 +64,7 @@
              .novolog:
             prefs.curve = .rapidActing
 
-<<<<<<< HEAD
-        case .afrezza,
-             .fiasp,
-=======
         case .fiasp,
->>>>>>> 361bfcb5
              .lyumjev:
             prefs.curve = .ultraRapid
         default:
