--- conflicted
+++ resolved
@@ -67,13 +67,8 @@
     }
 
     var cgmURL: URL? {
-<<<<<<< HEAD
-        if settingsManager.settings.cgm == .xdrip {
-            return URL(string: "xdripswift://")!
-=======
         if let url = settingsManager.settings.cgm?.appURL {
             return url
->>>>>>> 1a4b2cf7
         }
 
         let useLocal = (settingsManager.settings.useLocalGlucoseSource ?? false) && settingsManager.settings
