/*
  Localizable.strings
  iAPS
*/
/* -------------------------------- */
/* Bolus screen when adding insulin */
"Add insulin without actually bolusing" = "Adicionar insulina sem tomar bolus";

/* Add insulin from source outside of pump */
"Add %@ without bolusing" = "Adicionar %@ sem tomar bolus";

"Bolus" = "Bolus";

"Close" = "Fechar";

/* Continue after added carbs without bolus */
"Continue without bolus" = "Continuar sem tomar bolus";

/* Header */
"Enact Bolus" = "Aplicar Bolus";

/* Button */
"Enact bolus" = "Aplicar bolus";

/*  */
"Insulin recommended" = "Insulina recomendada";

/*  */
"Insulin required" = "Insulina necessária";

/* Bolus screen */
"Recommendation" = "Recomendação";

/* Button */
"Clear" = "Apagar";

/* Button */
"Done" = "OK";

/*  */
"Wait please" = "Aguarde";

/*  */
"Agree and continue" = "Concordar e Continuar";

/* Headline in enacted pop up (at: at what time) */
"Enacted at" = "Enacted at";

/* Headline in suggested pop up (at: at what time) */
"Suggested at" = "Suggested at";

/* Headline in enacted pop up (at: at what time) */
"Error at" = "Error at";

/* Home title */
"Home" = "Tela inicial";

/* Looping in progress */
"looping" = "looping";

/* min ago since last loop */
"min ago" = "min atrás";

/* Status Title */
"No suggestion" = "Sem sugestão";

/* Replace pod text in Header */
"Replace pod" = "Substituir pod";

/* Add carbs screen */
"Add Carbs" = "Adicionar carboidratos";

/* Add carbs header and button in Watch app. You can skip the last " " space. It's just for differentiation */
"Add Carbs " = "Add Carbs ";

/*  */
"Amount Carbs" = "Quantidade de Carboidratos";

/* Grams unit */
"grams" = "gramas";

/*  */
"Carbs required" = "Carbos necessários";

/* */
"Are you sure?" = "Tem certeza?";

/* Bottom target temp */
"Bottom target" = "Limite baixo";

/* Cancel preset name */
"Cancel" = "Cancelar";

/*  */
"Cancel Temp Target" = "Cancelar Meta Temporária";

/* Custom temp target */
"Custom" = "Definir";

/*  */
"Date" = "Data";

/*  */
"Delete" = "Apagar";

/* Delete preset temp target */
"Delete preset \"%@\"" = "Apagar predefinido \"%@\"";

/* Duration of target temp or temp basal */
"Duration" = "Duração";

/*  */
"Enact Temp Target" = "Executar Meta Temporária";

/* */
"Target" = "Target";

/* */
"Basal Insulin and Sensitivity ratio" = "Basal Insulin and Sensitivity ratio";

/* */
"A lower 'Half Basal Target' setting will reduce the basal and raise the ISF earlier, at a lower target glucose." = "A lower 'Half Basal Target' setting will reduce the basal and raise the ISF earlier, at a lower target glucose.";

/* */
" Your setting: " = " Your setting: ";

/* */
"mg/dl. Autosens.max limits the max endpoint" = "mg/dl. Autosens.max limits the max endpoint";

/*  */
"Enter preset name" = "Nomear predefinido";

/* Preset name */
"Name" = "Nome";

/* minutes of target temp */
"minutes" = "minutos";

/*  */
"Presets" = "Predefinidos";

/* Save preset name */
"Save" = "Salvar";

/*  */
"Save as Preset" = "Save as Preset";

/* Delete Meal Preset */
"Delete Preset" = "Delete Preset";

/* Confirm Deletion */
"Delete preset '%@'?" = "Delete preset '%@'?";

/* Button */
"No" = "No";

/* Button */
"Yes" = "Yes";

/* + Button */
"[ +1 ]" = "[ +1 ]";

/* - Button */
"[ -1 ]" = "[ -1 ]";

/* Upper temp target limit */
"Top target" = "Limite alto";

/*  Temp target set for ... minutes */
"for" = "for";

/*  Temp target set for ... minutes */
"min" = "min";

/*  */
"Autotune" = "Autotune";

/*  */
"Basal profile" = "Perfil Basal";

/*  */
"Carb ratio" = "Taxas carboidratos";

/*  */
"Delete autotune data" = "Apagar dados autotune";

/*  */
"Run now" = "Executar agora";

/*  */
"Last run" = "Ultima execução";

/*  */
"Sensitivity" = "Fator de sensibilidade";

/*  */
"Use Autotune" = "usar Autotune";

/* Add profile basal */
"Add" = "Adicionar";

/*  */
"Basal Profile" = "Perfil Basal";

/* Rate basal profile */
"Rate" = "Taxa";

/*  */
"Save on Pump" = "Salvar na Bomba";

/*  */
"Saving..." = "Salvando...";

/*  */
"Schedule" = "Agenda";

/*  */
"starts at" = "começa";

/* Time basal profile */
"Time" = "Hora";

/* */
"Calculated Ratio" = "Taxa calculada";

/* Carb Ratios header */
"Carb Ratios" = "Taxas de carbo";

/*  */
"Ratio" = "Taxa";

/*  */
"Autosens" = "Autosens";

/*  */
"Calculated Sensitivity" = "Sensibilidade Calculada";

/*  */
"Insulin Sensitivities" = "Sensibilidade a Insulina";

/* */
"Sensitivity Ratio" = "Taxa de Sensibilidade";

/*  */
"Dismiss" = "Ignorar";

/*  */
"Important message" = "Mensagem importante";

/*  */
"Amount" = "Quantidade";

/* */
"Cancel Temp Basal" = "Cancelar Basal Temporária";

/* Enact
Enact a temp Basal or a temp target */
"Enact" = "Executar";

/* */
"Manual Temp Basal" = "Basal Temporária Manual";

/* Allow uploads to different services */
"Allow uploads" = "Permitir uploads";

/* API secret in NS */
"API secret" = "API secret";

/* Connect to NS */
"Connect" = "Conectar";

/* Connected to NS */
"Connected!" = "Conectado!";

/* Connecting to NS */
"Connecting..." = "Conectando...";

/*  */
"Invalid URL" = "URL inválida";

/*  */
"Local glucose source" = "Glicose local";

/* Header */
"Nightscout Config" = "Ajustes Nightscout";

/*  */
"Port" = "Porta";

/*  */
"URL" = "Endereço da URL";

/**/
"Use local glucose server" = "Usar servidor de glicose local";

/*  */
"Edit settings json" = "Editar json de configurações";

/* */
"Glucose units" = "Unidades de glicose";

/*  */
"Preferences" = "Preferências";

/* Recommended Insulin Fraction in preferences */
"Recommended Insulin Fraction" = "Fração de insulina recomendada";

/* Do you want to show bolus screen after added carbs? */
"Skip Bolus screen after carbs" = "Pular tela de bolus depois de carbo";

/* Allow remote control from NS */
"Remote control" = "Controle remoto";

/* Add Medtronic pump */
"Add Medtronic" = "Adicionar Medtronic";

/* Add Omnipod pump */
"Add Omnipod" = "Adicionar Omnipod";

/* Add Simulator pump */
"Add Simulator" = "Adicionar Simulador";

/* Insulin model */
"Model" = "Modelo";

/*  */
"Pump config" = "Ajustes bomba";

/*  */
"Delivery limits" = "Limites de entrega";

/*  */
"Duration of Insulin Action" = "Duração da ação da Insulina";

/* hours of duration of insulin activity */
"hours" = "horas";

/* Max setting */
"Max Basal" = "Basal Maxima";

/* Max setting */
"Max Bolus" = "Bolus Máximo";

/* */
"Pump Settings" = "Ajustes Bomba";

/* Insulin unit per hour */
"U/hr" = "U/hr";

/* Unit in number of units delivered (keep the space character!) */
" U" = " U";

/* /Insulin unit */
"/U" = "/U";

/* Insulin unit */
"U" = "U";

/* Unit per hour with space */
" U/hr" = " U/hr";

/* Number of units per hour*/
"%@ U/hr" = "%@ U/hr";

/* Number of units insulin delivered */
"%@ U" = "%@ U";

/*Carb ratio unit */
"g/U" = "g/U";

/* grams */
" g" = " g";

/* The short unit display string for grams */
"g" = "g";

/* when 0 U/hr */
"0 U/hr" = "0 U/hr";

/* abbreviation for days */
"d" = "d";

/* abbreviation for hours */
"h" = "h";

/* abbreviation for minutes */
"m" = "m";

/*  */
"Closed loop" = "Loop fechado";

/* */
"Configuration" = "Ajustes";

/* */
"Devices" = "Dispositivos";

/*  */
"Pump" = "Bomba";

/* */
"Watch" = "Watch";

/* */
"Watch Configuration" = "Watch Configuration";

/* */
"Apple Watch" = "Apple Watch";

/* */
"Display on Watch" = "Display on Watch";

/* */
"Garmin Watch" = "Garmin Watch";

/* */
"Add devices" = "Add devices";

/* */
"Glucose Target" = "Glucose Target";

/* */
"Heart Rate" = "Heart Rate";

/* */
"Steps" = "Steps";

/* */
"ISF" = "ISF";

/* */
"The app Garmin Connect must be installed to use for iAPS.\n Go to App Store to download it" = "The app Garmin Connect must be installed to use for iAPS.\n Go to App Store to download it";

/* */
"Garmin is not available" = "Garmin is not available";

/*  */
"Services" = "Serviços";

/*  */
"Settings" = "Configurações";

/* Recommendation for a Manual Bolus */
"Recommended Bolus Percentage" = "Recommended Bolus Percentage";

/* 2 log files to share */
"Share logs" = "Compartilhar logs";

/* Upper target */
"High target" = "Meta alta";

/* Lower target */
"Low target" = "Meta baixa";

/*  */
"Target Ranges" = "Limites da meta";

/* When bolusing */
"Bolusing" = "Aplicando bolus";

/* */
"Pump suspended" = "Bomba suspensa";

/* */
"Middleware" = "Middleware";

/* Header */
"History" = "Histórico";

/* CGM option */
"Upload glucose to Nightscout" = "Upload glicose para o Nightscout";

/* Type of CGM or glucose source */
"Type" = "Tipo";

/* CGM */
"CGM" = "MCG";

/* CGM Transmitter ID */
"Transmitter ID" = "ID do transmissor";

/* Other CGM setting */
"Other" = "Outro";

/* Whatch app alert */
"Set temp targets presets on iPhone first" = "Set temp targets presets on iPhone first";

/* Updating Watch app */
"Updating..." = "Updating...";

/* Header for Temp targets in Watch app */
"Temp Targets" = "Temp Targets";

/* Delete carbs from data table and Nightscout */
"Delete carbs?" = "Delete carbs?";

/* Delete insulin from pump history and Nightscout */
"Delete insulin?" = "Delete insulin?";

/* Treatments list */
"Treatments" = "Treatments";

/* " min" in Treatments list */
" min" = " min";

/* */
"Unable to change anything" = "Unable to change anything";


/* Calendar and Libre transmitter settings ---------------
 */
/* */
"Configure Libre Transmitter" = "Configure Libre Transmitter";

/* */
"Calibrations" = "Calibrations";

/* */
"Create events in calendar" = "Create events in calendar";

/* */
"Calendar" = "Calendar";

/* */
"Other" = "Outro";

/* */
"Libre Transmitter" = "Libre Transmitter";

/* */
"Libre Transmitters" = "Libre Transmitters";

/* */
"Bluetooth Transmitters" = "Bluetooth Transmitters";

/* */
"Modes" = "Modes";

/* Libre 2 Direct */
"Libre 2 Direct" = "Libre 2 Direct";

/* */
"Select the third party transmitter you want to connect to" = "Select the third party transmitter you want to connect to";

/* State was restored */
"State was restored" = "State was restored";

/* The short unit display string for millimoles of glucose per liter */
"mmol/L" = "mmol/L";

/* The short unit display string for milligrams of glucose per decilter */
"mg/dL" = "mg/dL";

/* */
"Add calibration" = "Add calibration";

/* When adding capillary glucose meater reading */
"Meter glucose" = "Meter glucose";

/* */
"Info" = "Info";

/*v*/
"Slope" = "Slope";

/* */
"Intercept" = "Intercept";

/* */
"Chart" = "Chart";

/* */
"Remove" = "Remove";

/* */
"Remove Last" = "Remove Last";

/* */
"Remove All" = "Remove All";

/* */
"About the Process" = "About the Process";

/* */
"Please make sure that your Libre 2 sensor is already activated and finished warming up. If you have other apps connecting to the sensor via bluetooth, these need to be shut down or uninstalled. \n\n You can only have one app communicating with the sensor via bluetooth. Then press the \"pariring and connection\" button below to start the process. Please note that the bluetooth connection might take up to a couple of minutes before it starts working." = "Please make sure that your Libre 2 sensor is already activated and finished warming up. If you have other apps connecting to the sensor via bluetooth, these need to be shut down or uninstalled. \n\n You can only have one app communicating with the sensor via bluetooth. Then press the \"pariring and connection\" button below to start the process. Please note that the bluetooth connection might take up to a couple of minutes before it starts working.";

/* */
"Pairinginfo" = "Pairinginfo";

/* */
"PatchInfo" = "PatchInfo";

/* */
"Calibrationinfo" = "Calibrationinfo";

/* */
"Unknown" = "Unknown";

/* */
"Not paired yet" = "Not paired yet";

/* */
"Pair Sensor & connect" = "Pair Sensor & connect";

/* */
"Phone NFC required!" = "Phone NFC required!";

/* */
"Your phone or app is not enabled for NFC communications, which is needed to pair to libre2 sensors" = "Your phone or app is not enabled for NFC communications, which is needed to pair to libre2 sensors";

/* Bluetooth Power Off */
"Bluetooth Power Off" = "Bluetooth Power Off";

/* Please turn on Bluetooth */
"Please turn on Bluetooth" = "Please turn on Bluetooth";

/* No Libre Transmitter Selected */
"No Libre Transmitter Selected" = "No Libre Transmitter Selected";

/* Delete Transmitter and start anew. */
"Delete CGMManager and start anew. Your libreoopweb credentials will be preserved" = "Delete CGMManager and start anew. Your libreoopweb credentials will be preserved";

/* Invalid libre checksum */
"Invalid libre checksum" = "Invalid libre checksum";

/* Libre sensor was incorrectly read, CRCs were not valid */
"Libre sensor was incorrectly read, CRCs were not valid" = "Libre sensor was incorrectly read, CRCs were not valid";

/* Glucose */
"Glucose" = "Glucose";

/* LOWALERT! */
"LOWALERT!" = "LOWALERT!";

/* HIGHALERT! */
"HIGHALERT!" = "HIGHALERT!";

/* (Snoozed)*/
"(Snoozed)" = "(Snoozed)";

/* Glucose: %@ */
"Glucose: %@" = "Glucose: %@";

/* Transmitter: %@%% */
"Transmitter: %@%%" = "Transmitter: %@%%";

/* No Sensor Detected */
"No Sensor Detected" = "No Sensor Detected";

/* This might be an intermittent problem, but please check that your transmitter is tightly secured over your sensor */
"This might be an intermittent problem, but please check that your transmitter is tightly secured over your sensor" = "This might be an intermittent problem, but please check that your transmitter is tightly secured over your sensor";

/* New Sensor Detected */
"New Sensor Detected" = "New Sensor Detected";

/* Please wait up to 30 minutes before glucose readings are available! */
"Please wait up to 30 minutes before glucose readings are available!" = "Please wait up to 30 minutes before glucose readings are available!";

/* Invalid Glucose sample detected, try again later */
"Invalid Glucose sample detected, try again later" = "Invalid Glucose sample detected, try again later";

/* ensor might have temporarily stopped, fallen off or is too cold or too warm */
"Sensor might have temporarily stopped, fallen off or is too cold or too warm" = "Sensor pode ter parado temporariamente, caído ou está muito frio ou quente";

/* Invalid Sensor Detected */
"Invalid Sensor Detected" = "Invalid Sensor Detected";

/* Detected sensor seems not to be a libre 1 sensor! */
"Detected sensor seems not to be a libre 1 sensor!" = "Detected sensor seems not to be a libre 1 sensor!";

/* Detected sensor is invalid: %@ */
"Detected sensor is invalid: %@" = "Detected sensor is invalid: %@";

/* Low Battery */
"Low battery" = "Low battery";

/* */
"Invalid sensor" = "Invalid sensor";

/* */
"Sensor change" = "Sensor change";

/* */
"Sensor expires soon" = "Sensor expires soon";

/* Battery is running low %@, consider charging your %@ device as soon as possible */
"Battery is running low %@, consider charging your %@ device as soon as possible" = "Battery is running low %@, consider charging your %@ device as soon as possible";

/* Extracting calibrationdata from sensor */
"Extracting calibrationdata from sensor" = "Extracting calibrationdata from sensor";

/* Sensor Ending Soon */
"Sensor Ending Soon" = "Sensor Ending Soon";

/* Current Sensor is Ending soon! Sensor Life left in %@ */
"Current Sensor is Ending soon! Sensor Life left in %@" = "Current Sensor is Ending soon! Sensor Life left in %@";

/* */
"Libre Bluetooth" = "Libre Bluetooth";

/* */
"Snooze Alerts" = "Snooze Alerts";

/* */
"Last measurement" = "Last measurement";

/* */
"Sensor Footer checksum" = "Sensor Footer checksum";

/* */
"Last Blood Sugar prediction" = "Last Blood Sugar prediction";

/* */
"CurrentBG" = "CurrentBG";

/* */
"Sensor Info" = "Sensor Info";

/* */
"Sensor Age" = "Sensor Age";

/* */
"Sensor Age Left" = "Sensor Age Left";

/* */
"Sensor Endtime" = "Sensor Endtime";

/* */
"Sensor State" = "Sensor State";

/* */
"Sensor Serial" = "Sensor Serial";

/* */
"Transmitter Info" = "Transmitter Info";

/* */
"Hardware" = "Hardware";

/* */
"Firmware" = "Firmware";

/* */
"Connection State" = "Connection State";

/* */
"Transmitter Type" = "Transmitter Type";

/* */
"Sensor Type" = "Sensor Type";

/* */
"Factory Calibration Parameters" = "Factory Calibration Parameters";

/* */
"Valid for footer" = "Valid for footer";

/* */
"Edit calibrations" = "Edit calibrations";

/* */
"edit calibration clicked" = "edit calibration clicked";

/* */
"Delete CGM" = "Delete CGM";

/* */
"Are you sure you want to remove this cgm from loop?" = "Are you sure you want to remove this cgm from loop?";

/* */
"There is no undo" = "There is no undo";

/* */
"Advanced" = "Advanced";

/* */
"Alarms" = "Alarms";

/* */
"Glucose Settings" = "Glucose Settings";

/* */
"Notifications" = "Notifications";

/* */
"Export logs" = "Export logs";

/* */
"Export not available" = "Export not available";

/* */
"Log export requires ios 15" = "Log export requires ios 15";

/* */
"Got it!" = "Got it!";

/* */
"Saved to %@" = "Saved to %@";

/* */
"No logs available" = "No logs available";

/* */
"Glucose Notification visibility" = "Glucose Notification visibility";

/* */
"Always Notify Glucose" = "Always Notify Glucose";

/* */
"Notify per reading" = "Notify per reading";

/* */
"Value" = "Value";

/* */
"Adds Phone Battery" = "Adds Phone Battery";

/* */
"Adds Transmitter Battery" = "Adds Transmitter Battery";

/* */
"Also vibrate" = "Also vibrate";

/* */
"Additional notification types" = "Additional notification types";

/* */
"Misc" = "Misc";

/* */
"Unit override" = "Unit override";

/* */
"Low" = "Low";

/* */
"High" = "High";

/* */
"glucose" = "glucose";

/* */
"Schedule " = "Schedule ";

/* */
"tapped save schedules" = "tapped save schedules";

/* */
"Error" = "Error";

/* */
"Some ui element was incorrectly specified" = "Some ui element was incorrectly specified";

/* */
"Success" = "Success";

/* */
"Schedules were saved successfully!" = "Schedules were saved successfully!";

/* */
"High Glucose Alarm active" = "High Glucose Alarm active";

/* */
"Low Glucose Alarm active" = "Low Glucose Alarm active";

/* */
"No Glucose Alarm active" = "No Glucose Alarm active";

/* */
"snoozing until %@" = "snoozing until %@";

/* */
"not snoozing" = "not snoozing";

/* */
"nothing to see here" = "nothing to see here";

/* */
"snooze from testview clicked" = "snooze from testview clicked";

/* */
"will snooze for %@ until %@" = "will snooze for %@ until %@";

/* */
"Click to Snooze Alerts" = "Click to Snooze Alerts";

/* */
"Strength" = "Strength";

/* */
"Hold the top of your iPhone near the sensor to pair" = "Hold the top of your iPhone near the sensor to pair";

/* */
"Sensor not found" = "Sensor not found";

/* */
"Also play alert sound" = "Also play alert sound";

/* */
"Notification Settings" = "Notification Settings";

/* */
"Found devices: %d" = "Found devices: %d";

/* */
"Backfill options" = "Backfill options";

/* */
"Backfilling from trend is currently not well supported by Loop" = "Backfilling from trend is currently not well supported by Loop";

/* */
"Backfill from history" = "Backfill from history";

/* */
"Backfill from trend" = "Backfill from trend";

/* */
"Debug options" = "Debug options";

/* */
"Adds a lot of data to the Issue Report " = "Adds a lot of data to the Issue Report ";

/* */
"Persist sensordata" = "Persist sensordata";

/* */
"Battery" = "Battery";

/* */
"Also add source info" = "Also add source info";

/* */
"Carbs Required Threshold" = "Carbs Required Threshold";

/* */
"Carbs required: %d g" = "Carbs required: %d g";

/* */
"To prevent LOW required %d g of carbs" = "To prevent LOW required %d g of carbs";

/* */
"iAPS not active" = "iAPS not active";

/* */
"Last loop was more then %d min ago" = "Last loop was more then %d min ago";

/* Glucose badge */
"Show glucose on the app badge" = "Show glucose on the app badge";

/* */
"Backfill glucose" = "Backfill glucose";

/* About this source */
"About this source" = "About this source";

/* */
"Bolus failed" = "Bolus failed";

/* */
"Bolus failed or inaccurate. Check pump history before repeating." = "Bolus failed or inaccurate. Check pump history before repeating.";

/* */
"Carbs" = "Carbs";

/* */
"Temp Basal" = "Temp Basal";

/* */
"Temp Target" = "Temp Target";

/* */
"Resume" = "Resume";

/* */
"Suspend" = "Suspend";

/* */
"Animated Background" = "Animated Background";

/* Sensor day(s) */
" day(s)" = " day(s)";

/* Option to show HR in Watch app*/
"Display HR on Watch" = "Display HR on Watch";


/* Headers for settings ----------------------- */
"OpenAPS main settings" = "OpenAPS main settings";

"OpenAPS SMB settings" = "OpenAPS SMB settings";

"OpenAPS targets settings" = "OpenAPS targets settings";

"OpenAPS other settings" = "OpenAPS other settings";

/* Glucose Simulator CGM */
"Glucose Simulator" = "Glucose Simulator";

/* Restored state message */
"Bluetooth State restored (APS restarted?). Found %d peripherals, and connected to %@ with identifier %@" = "Bluetooth State restored (APS restarted?). Found %d peripherals, and connected to %@ with identifier %@";

/* Shared app group xDrip4iOS */
"Using shared app group with external CGM app xDrip4iOS" = "Using shared app group with external CGM app xDrip4iOS";

/* Shared app group GlucoseDirect */
"Using shared app group with external CGM app GlucoseDirect" = "Using shared app group with external CGM app GlucoseDirect";

/* Dexcom G6 app */
"Dexcom G6 app" = "Dexcom G6 app";

/* Native G5 app */
"Native G5 app" = "Native G5 app";

/* Minilink transmitter */
"Minilink transmitter" = "Minilink transmitter";

/* Simple simulator */
"Simple simulator" = "Simple simulator";

/* Direct connection with Libre 1 transmitters or Libre 2 */
"Direct connection with Libre 1 transmitters or European Libre 2 sensors" = "Direct connection with Libre 1 transmitters or European Libre 2 sensors";

/* Online or internal server */
"Online or internal server" = "Online or internal server";

/* -------------- Developer settings ---------------------- */
/* Debug options */

"Developer" = "Developer";

/* Debug option view NS Upload Profile */
"NS Upload Profile" = "NS Upload Profile";

/* Debug option view NS Uploaded Profile */
"NS Uploaded Profile" = "NS Uploaded Profile";

/* Debug option view Autosense */
"Autosense" = "Autosense";

/* Debug option view Pump History */
"Pump History" = "Pump History";

/* Debug option view Target Ranges */
"Target ranges" = "Target ranges";

/* Debug option view Temp targets */
"Temp targets" = "Temp targets";

/* Debug option view Meal */
"Meal" = "Meal";

/* Debug option view Pump profile */
"Pump profile" = "Pump profile";

/* Debug option view Profile */
"Profile" = "Profile";

/* Debug option view Enacted */
"Enacted" = "Enacted";

/* Debug option view Announcements (from NS) */
"Announcements" = "Announcements";

/* Debug option view Enacted announcements announcements (from NS) */
"Enacted announcements" = "Enacted announcements";

/* Debug option view Autotune */
"Autotune" = "Autotune";

/* Debug option view Target presets */
"Target presets" = "Target presets";

/* Debug option view */
"Loop Cycles" = "Loop Cycles";

/* Debug option view Glucose Data used for statistics */
"Glucose Data used for statistics" = "Glucose Data used for statistics";

/* --------------- HealthKit intergration --------------------*/
/* */
"Apple Health" = "Apple Health";

/* */
"Connect to Apple Health" = "Connect to Apple Health";

/* Show when have not permissions for writing to Health */
"For write data to Apple Health you must give permissions in Settings > Health > Data Access" = "For write data to Apple Health you must give permissions in Settings > Health > Data Access";

/* */
"After you create glucose records in the Health app, please open iAPS to help us guaranteed transfer changed data" = "After you create glucose records in the Health app, please open iAPS to help us guaranteed transfer changed data";

/* New ALerts ------------------------- */
/* Info title */
"Info" = "Info";

/* Warning title */
"Warning" = "Warning";

/* Error title */
"Error" = "Error";

/* Manual temp basal mode */
"Manual" = "Manual";

/* Status highlight when manual temp basal is running. */
"Manual Basal" = "Manual Basal";

/* Current Manual Temp basal */
" -  Manual Basal ⚠️" = " -  Manual Basal ⚠️";

/* Total AT / Scheduled basal insulin */
" U/day" = " U/day";

/* Total AT / Scheduled basal insulin */
"Total" = "Total";

/* -------------------------------------------- FPU Strings ------------------------------------------------------*/
/* Enable FPU */

"Enable" = "Enable";

/* Header */
"Conversion settings" = "Conversion settings";

/* Delay */
"Delay In Minutes" = "Delay In Minutes";

/* Duration */
"Maximum Duration In Hours" = "Maximum Duration In Hours";

/* Interval */
"Interval In Minutes" = "Interval In Minutes";

/* Override */
"Override With A Factor Of " = "Override With A Factor Of ";

/* Description */
"Allows fat and protein to be converted into future carb equivalents using the Warsaw formula of kilocalories divided by 10.\n\nThis spreads the carb equivilants over a maximum duration setting that can be configured from 5-12 hours.\n\nDelay is time from now until the first future carb entry.\n\nInterval in minutes is how many minutes are between entries. The shorter the interval, the smoother the result. 10, 15, 20, 30, or 60 are reasonable choices.\n\nAdjustment factor is how much effect the fat and protein has on the entries. 1.0 is full effect (original Warsaw Method) and 0.5 is half effect. Note that you may find that your normal carb ratio needs to increase to a larger number if you begin adding fat and protein entries. For this reason, it is best to start with a factor of about 0.5 to ease into it.\n\nDefault settings: Time Cap: 8 h, Interval: 30 min, Factor: 0.5, Delay 60 min" = "Allows fat and protein to be converted into future carb equivalents using the Warsaw formula of kilocalories divided by 10.\n\nThis spreads the carb equivilants over a maximum duration setting that can be configured from 5-12 hours.\n\nDelay is time from now until the first future carb entry.\n\nInterval in minutes is how many minutes are between entries. The shorter the interval, the smoother the result. 10, 15, 20, 30, or 60 are reasonable choices.\n\nAdjustment factor is how much effect the fat and protein has on the entries. 1.0 is full effect (original Warsaw Method) and 0.5 is half effect. Note that you may find that your normal carb ratio needs to increase to a larger number if you begin adding fat and protein entries. For this reason, it is best to start with a factor of about 0.5 to ease into it.\n\nDefault settings: Time Cap: 8 h, Interval: 30 min, Factor: 0.5, Delay 60 min";

/* FPU Settings Title */
"Fat and Protein" = "Fat and Protein";

/* Display fat and protein entities */
"Fat & Protein" = "Fat & Protein";

/* */
"Hide Fat & Protein" = "Hide Fat & Protein";

/* Add Fat */
"Fat" = "Fat";

/* Add Protein */
"Protein" = "Protein";

/* Service Section */
"Fat And Protein Conversion" = "Fat And Protein Conversion";

/* Service Section */
"Profile Override" = "Profile Override";

/* */
"Override Profiles" = "Override Profiles";

/* */
"Normal " = "Normal ";

<<<<<<< HEAD
=======
/* */
>>>>>>> 1747074b
"Currently no Override active" = "Currently no Override active";

/* */
"Total Insulin Adjustment" = "Total Insulin Adjustment";

/* */
"Override your Basal, ISF, CR and Target profiles" = "Override your Basal, ISF, CR and Target profiles";

/* */
"Enable indefinitely" = "Enable indefinitely";

/* */
"Override Profile target" = "Override Profile target";

/* */
"Disable SMBs" = "Disable SMBs";

/* Your normal Profile. Use a short string */
"Normal Profile" = "Normal Profile";

/* Custom but unsaved Profile */
"Custom Profile" = "Custom Profile";

/* */
"Profiles" = "Profiles";

/* */
"More options" = "More options";

/* */
"Schedule when SMBs are Off" = "Schedule when SMBs are Off";

<<<<<<< HEAD
/* */
"Change ISF and CR" = "Change ISF and CR";

/* */
"Change ISF" = "Change ISF";

/* */
"Change CR" = "Change CR";

/* */
"SMB Minutes" = "SMB Minutes";

/* */
"UAM SMB Minutes" = "UAM SMB Minutes";

/* */
"Start new Profile" = "Start new Profile";

/* */
"Save as Profile" = "Save as Profile";

/* */
"Return to Normal" = "Return to Normal";

/* Alert */
"Return to Normal?" = "Return to Normal?";

/* */
"This will change settings back to your normal profile." = "This will change settings back to your normal profile.";

/* Start Profile Alert */
"Start Profile" = "Start Profile";

/* */
"Your profile basal insulin will be adjusted with the override percentage and your profile ISF and CR will be inversly adjusted with the percentage." = "Your profile basal insulin will be adjusted with the override percentage and your profile ISF and CR will be inversly adjusted with the percentage.";

/* */
=======
/* */
"Change ISF and CR" = "Change ISF and CR";

/* */
"Change ISF" = "Change ISF";

/* */
"Change CR" = "Change CR";

/* */
"SMB Minutes" = "SMB Minutes";

/* */
"UAM SMB Minutes" = "UAM SMB Minutes";

/* */
"Start new Profile" = "Start new Profile";

/* */
"Save as Profile" = "Save as Profile";

/* */
"Return to Normal" = "Return to Normal";

/* Alert */
"Return to Normal?" = "Return to Normal?";

/* */
"This will change settings back to your normal profile." = "This will change settings back to your normal profile.";

/* Start Profile Alert */
"Start Profile" = "Start Profile";

/* */
"Your profile basal insulin will be adjusted with the override percentage and your profile ISF and CR will be inversly adjusted with the percentage." = "Your profile basal insulin will be adjusted with the override percentage and your profile ISF and CR will be inversly adjusted with the percentage.";

/* */
>>>>>>> 1747074b
"Starting this override will change your Profiles and/or your Target Glucose used for looping during the entire selected duration. Tapping ”Start Profile” will start your new profile or edit your current active profile." = "Starting this override will change your Profiles and/or your Target Glucose used for looping during the entire selected duration. Tapping ”Start Profile” will start your new profile or edit your current active profile.";

/* Change Target glucose in profile settings */
"Override Profile Target" = "Override Profile Target";

/* Alert string. Keep spaces. */
" SMBs are disabled either by schedule or during the entire duration." = " SMBs are disabled either by schedule or during the entire duration.";

/* Alert strings. Keep spaces */
" infinite duration." = " infinite duration.";

/* Service Section */
"App Icons" = "App Icons";

/* */
"iAPS Icon" = "iAPS Icon";

/* Service Section */
"Statistics and Home View" = "Statistics and Home View";

/* Alert text */
"Delete carb equivalents?" = "Delete carb equivalents?";

/* */
"Meal Presets" = "Meal Presets";

/* */
"Empty" = "Empty";

/* */
"Delete Selected Preset" = "Delete Selected Preset";

/* */
"Enter Meal Preset Name" = "Enter Meal Preset Name";

/* */
"Name Of Dish" = "Name Of Dish";

/* Save Carbs and continue to bolus recommendation */
"Save and continue" = "Save and continue";

/* */
"Save as Preset" = "Save as Preset";

/* ----------------------- New Bolus Calculator ---------------------------*/
/* Warning about bolus recommendation. Title */

"Warning!" = "Warning!";

/* Alert to confirm bolus amount to add */
"\n\nTap 'Add' to continue with selected amount." = "\n\nTap 'Add' to continue with selected amount.";

/* */
"Eventual Glucose" = "Eventual Glucose";

/* */
"Target Glucose" = "Target Glucose";

/* */
"Percentage setting" = "Percentage setting";

/* */
"Insulin Sensitivity" = "Insulin Sensitivity";

/* Formula displayed in Bolus info pop-up. Make translation short! */
"(Eventual Glucose - Target) / ISF" = "(Eventual Glucose - Target) / ISF";

/* */
"Formula =" = "Formula =";

/* Bolus pop-up footer */
"Carbs and previous insulin are included in the glucose prediction, but if the Eventual Glucose is lower than the Target Glucose, a bolus will not be recommended." = "Carbs and previous insulin are included in the glucose prediction, but if the Eventual Glucose is lower than the Target Glucose, a bolus will not be recommended.";

/* Hide pop-up */
"Hide" = "Hide";

/* Bolus pop-up / Alert string. Make translations concise! */
"Eventual Glucose > Target Glucose, but glucose is predicted to drop down to " = "Eventual Glucose > Target Glucose, but glucose is predicted to first drop down to ";

/* Bolus pop-up / Alert string. Make translations concise! */
"which is below your Threshold (" = "which is below your Threshold (";

/* Bolus pop-up / Alert string. Make translations concise! */
"Eventual Glucose > Target Glucose, but glucose is climbing slower than expected. Expected: " = "Eventual Glucose > Target Glucose, but glucose is climbing slower than expected. Expected: ";

//* Bolus pop-up / Alert string. Make translations concise! */
". Climbing: " = ". Climbing: ";

/* Bolus pop-up / Alert string. Make translations concise! */
"Eventual Glucose > Target Glucose, but glucose is falling faster than expected. Expected: " = "Eventual Glucose > Target Glucose, but glucose is falling faster than expected. Expected: ";

/* Bolus pop-up / Alert string. Make translations concise! */
". Falling: " = ". Falling: ";

/* Bolus pop-up / Alert string. Make translations concise! */
"Eventual Glucose > Target Glucose, but glucose is changing faster than expected. Expected: " = "Eventual Glucose > Target Glucose, but glucose is changing faster than expected. Expected: ";

/* Bolus pop-up / Alert string. Make translations concise! */
". Changing: " = ". Changing: ";

/* Add insulin without bolusing alert */
" without bolusing" = " without bolusing";

/* -------------------------------------------------------------------------------------------
  DASH strings
*/
"Attach Pod" = "Attach Pod";

"Deactivate Pod" = "Deactivate Pod";

/* */
"Deactivating..." = "Deactivating...";

"Pair Pod" = "Pair Pod";

/* Text for previous pod information row */
"Previous Pod Information" = "Previous Pod Information";

/* Text for confidence reminders navigation link */
"Confidence Reminders" = "Confidence Reminders";

"Confidence reminders are beeps from the pod which can be used to acknowledge selected commands." = "Confidence reminders are beeps from the pod which can be used to acknowledge selected commands.";

/* button title for saving low reservoir reminder while saving */
"Saving..." = "Salvando...";

/* button title for saving low reservoir reminder */
"Save" = "Salvar";

/* Alert title for error when updating confidence reminder preference */
"Failed to update confidence reminder preference." = "Failed to update confidence reminder preference.";

/* */
"No Error" = "No Error";

/* description label for active time pod details row */
"Active Time" = "Active Time";

/* Title string for BeepPreference.silent */
"Disabled" = "Disabled";

/* Title string for BeepPreference.manualCommands */
"Enabled" = "Enabled";

/* Title string for BeepPreference.extended */
"Extended" = "Extended";

/* Description for BeepPreference.silent */
"No confidence reminders are used." = "No confidence reminders are used.";

/* Description for BeepPreference.manualCommands */
"Confidence reminders will sound for commands you initiate, like bolus, cancel bolus, suspend, resume, save notification reminders, etc. When Loop automatically adjusts delivery, no confidence reminders are used." = "Confidence reminders will sound for commands you initiate, like bolus, cancel bolus, suspend, resume, save notification reminders, etc. When Loop automatically adjusts delivery, no confidence reminders are used.";

/* Description for BeepPreference.extended */
"Confidence reminders will sound when Loop automatically adjusts delivery as well as for commands you initiate." = "Confidence reminders will sound when Loop automatically adjusts delivery as well as for commands you initiate.";

/* Label text for expiration reminder default row */
"Expiration Reminder Default" = "Expiration Reminder Default";

/* */
"Expiration Reminder" = "Expiration Reminder";

/* */
"Low Reservoir" = "Low Reservoir";

/* Value text for no expiration reminder */
"No Reminder" = "No Reminder";

/* */
"Scheduled Reminder" = "Scheduled Reminder";

/* */
"Low Reservoir Reminder" = "Low Reservoir Reminder";

/* The action string on pod status page when pod data is stale */
"Make sure your phone and pod are close to each other. If communication issues persist, move to a new area." = "Make sure your phone and pod are close to each other. If communication issues persist, move to a new area.";
/* Format string for the action string on pod status page when pod expired. (1: service time remaining) */
"Change Pod now. Insulin delivery will stop in %1$@ or when no more insulin remains." = "Change Pod now. Insulin delivery will stop in %1$@ or when no more insulin remains.";

/* Label text for temporary basal rate summary */
"Rate" = "Taxa";

/* Summary string for temporary basal rate configuration page */
"%1$@ for %2$@" = "%1$@ for %2$@";

/* Description text on manual temp basal action sheet */
"Loop will not automatically adjust your insulin delivery until the temporary basal rate finishes or is canceled." = "Loop will not automatically adjust your insulin delivery until the temporary basal rate finishes or is canceled.";
/* Button text for setting manual temporary basal rate*/
"Set Temporary Basal" = "Set Temporary Basal";

/* Navigation Title for ManualTempBasalEntryView */
"Temporary Basal" = "Temporary Basal";

/* Alert title for a failure to set temporary basal */
"Temporary Basal Failed" = "Temporary Basal Failed";

/* Alert format string for a failure to set temporary basal with recovery suggestion. (1: error description) (2: recovery text) */
"Unable to set a temporary basal rate: %1$@\n\n%2$@" = "Unable to set a temporary basal rate: %1$@\n\n%2$@";

/* Alert format string for a failure to set temporary basal. (1: error description) */
"Unable to set a temporary basal rate: %1$@" = "Unable to set a temporary basal rate: %1$@";

/* Alert title for missing temp basal configuration */
"Missing Config" = "Missing Config";

/* Alert format string for missing temp basal configuration. */
"This PumpManager has not been configured with a maximum basal rate because it was added before manual temp basal was a feature. Please go to therapy settings -> delivery limits and set a new maximum basal rate." = "This PumpManager has not been configured with a maximum basal rate because it was added before manual temp basal was a feature. Please go to therapy settings -> delivery limits and set a new maximum basal rate.";

/* description label for active time pod details row */
"Active Time" = "Active Time";

/* description label for total delivery pod details row */
"Total Delivery" = "Total Delivery";

/* */
"Add Omnipod Dash" = "Add Omnipod Dash";

/* */
"Insert Cannula" = "Insert Cannula";

/* */
"Check Cannula" = "Check Cannula";

/* */
"Setup Complete" = "Setup Complete";

/* */
"Insulin Suspended" = "Insulin Suspended";

/* Text for suspend resume button when insulin delivery is suspending */
"Suspending insulin delivery..." = "Suspending insulin delivery...";

/* Text for suspend resume button when insulin delivery is suspended */
"Resume Insulin Delivery" = "Resume Insulin Delivery";

/* Text for suspend resume button when insulin delivery is resuming */
"Resuming insulin delivery..." = "Resuming insulin delivery...";

/* Alert title for suspend error */
"Failed to Suspend Insulin Delivery" = "Failed to Suspend Insulin Delivery";

//* -----------------------------------------------------------------------*/
/* ----------------------Statistics strings -------------------------------*/
/* */


"Today" = "Today";

/* */
"Day" = "Day";

/* */
"Week" = "Week";

/* */
"Month" = "Month";

/* */
"Total" = "Total";

/* Headline Statistics */
"Statistics" = "Statistics";

/* Option in preferences */
"Allow Upload of Statistics to NS" = "Allow Upload of Statistics to NS";

/* Low Glucose Threshold in Statistics settings */
"Low" = "Low";

/* High Glucose Threshold in Statistics settings */
"High" = "High";

/* In Range */
"In Range" = "In Range";

/* Display % */
"Change HbA1c Unit" = "Change HbA1c Unit";

/* */
"Display Chart X - Grid lines" = "Display Chart X - Grid lines";

/* */
"Display Chart Y - Grid lines" = "Display Chart Y - Grid lines";

/* */
"Display Chart Threshold lines for Low and High" = "Display Chart Threshold lines for Low and High";

/* */
"Standing / Laying TIR Chart" = "Standing / Laying TIR Chart";

/* */
"Hours X-Axis (6 default)" = "Hours X-Axis (6 default)";

/* Average BG = */
"Average" = "Average";

/* Median BG */
"Median" = "Median";

/* CGM readings in statView */
"Readings today" = "Readings today";

/* CGM readings in statView */
"Readings / 24h" = "Readings / 24h";

/* Days of saved readings*/
"Days" = "Days";

/* Normal BG (within TIR) */
"Normal" = "Normal";

/* Title High BG in statPanel */
"High (>" = "High (>";

/* Title Low BG in statPanel */
"Low (<" = "Low (<";

/* SD */
"SD" = "SD";

/* CV */
"CV" = "CV";

/* Estimated HbA1c */
"HbA1c" = "HbA1c";

/* Total number of days of data for HbA1c estimation, part 1/2*/
"All" = "All";

/* Total number of days of data for HbA1c estimation, part 2/2*/
"days" = "days";

/* Nr of Loops in statPanel */
"Loops" = "Loops";

/* Loop Errors in statPanel */
"Errors" = "Errors";

/* Average loop interval */
"Interval" = "Interval";

/* Median loop interval */
"Duration" = "Duração";

/* "Display SD */
"Display SD instead of CV" = "Display SD instead of CV";

/* Description for display SD */
"Display Standard Deviation (SD) instead of Coefficient of Variation (CV) in statPanel" = "Display Standard Deviation (SD) instead of Coefficient of Variation (CV) in statPanel";

/* How often to update the statistics */
"Update every number of minutes:" = "Update every number of minutes:";

/* Description for update interval for statistics */
"Default is 20 minutes. How often to update and save the statistics.json and to upload last array, when enabled, to Nightscout." = "Default is 20 minutes. How often to update and save the statistics.json and to upload last array, when enabled, to Nightscout.";

/* Duration displayed in statPanel */
"Past 24 Hours " = "Past 24 Hours ";

/* Duration displayed in statPanel */
"Past Week " = "Past Week ";

/* Duration displayed in statPanel */
"Past Month " = "Past Month ";

/* Duration displayed in statPanel */
"Past 90 Days " = "Past 90 Days ";

/* Duration displayed in statPanel */
"All Past Days of Data " = "All Past Days of Data ";

/* "Display Loop statistics in statPanel */
"Display Loop Cycle statistics" = "Display Loop Cycle statistics";

/* Description for Display Loop statistics */
"Displays Loop statistics in the statPanel in Home View" = "Displays Loop statistics in the statPanel in Home View";

/* Description for Override HbA1c unit */
"Change default HbA1c unit in statPanlel. The unit in statPanel will be updateded with next statistics.json update" = "Change default HbA1c unit in statPanlel. The unit in statPanel will be updateded with next statistics.json update";

/* HbA1c for all glucose storage days */
"all" = "all";

/* --------------------------------------------------------  Dexcom G7 --------------------------------------*/

"CGM Configuration" = "CGM Configuration";

"Heartbeat" = "Heartbeat";

"CGM address :" = "CGM address :";

"CGM is not used as heartbeat." = "CGM is not used as heartbeat.";

"Are you sure you want to delete this CGM?" = "Are you sure you want to delete this CGM?";

/* New Experimental feature */
"Experimental" = "Experimental";
/* Smoothing of CGM readings */
"Smooth Glucose Value" = "Smooth Glucose Value";

/* -----------------------------------------------------------------------------------------------------------

  Infotexts from openaps.docs and androidaps.docs
  iAPS
*/
/* Headline Rewind Resets Autosens */

"Rewind Resets Autosens" = "Rewind Resets Autosens";

/* ”Rewind Resets Autosens” */
"This feature, enabled by default, resets the autosens ratio to neutral when you rewind your pump, on the assumption that this corresponds to a probable site change. Autosens will begin learning sensitivity anew from the time of the rewind, which may take up to 6 hours. If you usually rewind your pump independently of site changes, you may want to consider disabling this feature." = "This feature, enabled by default, resets the autosens ratio to neutral when you rewind your pump, on the assumption that this corresponds to a probable site change. Autosens will begin learning sensitivity anew from the time of the rewind, which may take up to 6 hours. If you usually rewind your pump independently of site changes, you may want to consider disabling this feature.";

/* Headline "High Temptarget Raises Sensitivity" */
"High Temptarget Raises Sensitivity" = "High Temptarget Raises Sensitivity";

/* ”High Temptarget Raises Sensitivity" */
"Defaults to false. When set to true, raises sensitivity (lower sensitivity ratio) for temp targets set to >= 111. Synonym for exercise_mode. The higher your temp target above 110 will result in more sensitive (lower) ratios, e.g., temp target of 120 results in sensitivity ratio of 0.75, while 140 results in 0.6 (with default halfBasalTarget of 160)." = "Defaults to false. When set to true, raises sensitivity (lower sensitivity ratio) for temp targets set to >= 111. Synonym for exercise_mode. The higher your temp target above 110 will result in more sensitive (lower) ratios, e.g., temp target of 120 results in sensitivity ratio of 0.75, while 140 results in 0.6 (with default halfBasalTarget of 160).";

/* Headline ”Low Temptarget Lowers Sensitivity" */
"Low Temptarget Lowers Sensitivity" = "Low Temptarget Lowers Sensitivity";

/* ”Low Temptarget Lowers Sensitivity" */
"Defaults to false. When set to true, can lower sensitivity (higher sensitivity ratio) for temptargets <= 99. The lower your temp target below 100 will result in less sensitive (higher) ratios, e.g., temp target of 95 results in sensitivity ratio of 1.09, while 85 results in 1.33 (with default halfBasalTarget of 160)." = "Defaults to false. When set to true, can lower sensitivity (higher sensitivity ratio) for temptargets <= 99. The lower your temp target below 100 will result in less sensitive (higher) ratios, e.g., temp target of 95 results in sensitivity ratio of 1.09, while 85 results in 1.33 (with default halfBasalTarget of 160).";

/* Headline ”Sensitivity Raises Target" */
"Sensitivity Raises Target" = "Sensitivity Raises Target";

/* ”Sensitivity Raises Target" */
"When true, raises BG target when autosens detects sensitivity" = "When true, raises BG target when autosens detects sensitivity";

/* Headline ”Resistance Lowers Target" */
"Resistance Lowers Target" = "Resistance Lowers Target";

/* ”Resistance Lowers Target" */
"Defaults to false. When true, will lower BG target when autosens detects resistance" = "Defaults to false. When true, will lower BG target when autosens detects resistance";

/* Headline ”Advanced Target Adjustments" */
"Advanced Target Adjustments" = "Advanced Target Adjustments";

/* ”Advanced Target Adjustments" */
"This feature was previously enabled by default but will now default to false (will NOT be enabled automatically) in oref0 0.6.0 and beyond. (There is no need for this with 0.6.0). This feature lowers oref0’s target BG automatically when current BG and eventualBG are high. This helps prevent and mitigate high BG, but automatically switches to low-temping to ensure that BG comes down smoothly toward your actual target. If you find this behavior too aggressive, you can disable this feature. If you do so, please let us know so we can better understand what settings work best for everyone." = "This feature was previously enabled by default but will now default to false (will NOT be enabled automatically) in oref0 0.6.0 and beyond. (There is no need for this with 0.6.0). This feature lowers oref0’s target BG automatically when current BG and eventualBG are high. This helps prevent and mitigate high BG, but automatically switches to low-temping to ensure that BG comes down smoothly toward your actual target. If you find this behavior too aggressive, you can disable this feature. If you do so, please let us know so we can better understand what settings work best for everyone.";

/* Headline "Exercise Mode" */
"Exercise Mode" = "Exercise Mode";

/* "Exercise Mode" */
"Defaults to false. When true, > 105 mg/dL high temp target adjusts sensitivityRatio for exercise_mode. Synonym for high_temptarget_raises_sensitivity" = "Defaults to false. When true, > 105 mg/dL high temp target adjusts sensitivityRatio for exercise_mode. Synonym for high_temptarget_raises_sensitivity";

/* Headline "Wide BG Target Range" */
"Wide BG Target Range" = "Wide BG Target Range";

/* "Wide BG Target Range" */
"Defaults to false, which means by default only the low end of the pump’s BG target range is used as OpenAPS target. This is a safety feature to prevent too-wide targets and less-optimal outcomes. Therefore the higher end of the target range is used only for avoiding bolus wizard overcorrections. Use wide_bg_target_range: true to force neutral temps over a wider range of eventualBGs." = "Defaults to false, which means by default only the low end of the pump’s BG target range is used as OpenAPS target. This is a safety feature to prevent too-wide targets and less-optimal outcomes. Therefore the higher end of the target range is used only for avoiding bolus wizard overcorrections. Use wide_bg_target_range: true to force neutral temps over a wider range of eventualBGs.";

/* Headline "Skip Neutral Temps" */
"Skip Neutral Temps" = "Skip Neutral Temps";

/* "Skip Neutral Temps" */
"Defaults to false, so that iAPS will set temps whenever it can, so it will be easier to see if the system is working, even when you are offline. This means iAPS will set a “neutral” temp (same as your default basal) if no adjustments are needed. This is an old setting for OpenAPS to have the options to minimise sounds and notifications from the 'rig', that may wake you up during the night." = "Defaults to false, so that iAPS will set temps whenever it can, so it will be easier to see if the system is working, even when you are offline. This means OpenAPS will set a “neutral” temp (same as your default basal) if no adjustments are needed. This is an old setting for OpenAPS to have the options to minimise sounds and notifications form the 'rig', that may wake you up during the night. ";

/* Headline "Unsuspend If No Temp” */
"Unsuspend If No Temp" = "Unsuspend If No Temp";

/* "Unsuspend If No Temp” */
"Many people occasionally forget to resume / unsuspend their pump after reconnecting it. If you’re one of them, and you are willing to reliably set a zero temp basal whenever suspending and disconnecting your pump, this feature has your back. If enabled, it will automatically resume / unsuspend the pump if you forget to do so before your zero temp expires. As long as the zero temp is still running, it will leave the pump suspended." = "Many people occasionally forget to resume / unsuspend their pump after reconnecting it. If you’re one of them, and you are willing to reliably set a zero temp basal whenever suspending and disconnecting your pump, this feature has your back. If enabled, it will automatically resume / unsuspend the pump if you forget to do so before your zero temp expires. As long as the zero temp is still running, it will leave the pump suspended.";

/* Headline "Enable UAM" */
"Enable UAM" = "Enable UAM";

/* "Enable UAM" */
"With this option enabled, the SMB algorithm can recognize unannounced meals. This is helpful, if you forget to tell iAPS about your carbs or estimate your carbs wrong and the amount of entered carbs is wrong or if a meal with lots of fat and protein has a longer duration than expected. Without any carb entry, UAM can recognize fast glucose increasments caused by carbs, adrenaline, etc, and tries to adjust it with SMBs. This also works the opposite way: if there is a fast glucose decreasement, it can stop SMBs earlier." = "With this option enabled, the SMB algorithm can recognize unannounced meals. This is helpful, if you forget to tell iAPS about your carbs or estimate your carbs wrong and the amount of entered carbs is wrong or if a meal with lots of fat and protein has a longer duration than expected. Without any carb entry, UAM can recognize fast glucose increasments caused by carbs, adrenaline, etc, and tries to adjust it with SMBs. This also works the opposite way: if there is a fast glucose decreasement, it can stop SMBs earlier.";

/* Headline "Enable SMB With COB" */
"Enable SMB With COB" = "Enable SMB With COB";

/* Enable SMB With COB" */
"This enables supermicrobolus (SMB) while carbs on board (COB) are positive." = "This enables supermicrobolus (SMB) while carbs on board (COB) are positive.";

/* Headline "Enable SMB With Temptarget” */
"Enable SMB With Temptarget" = "Enable SMB With Temptarget";

/* "Enable SMB With Temptarget” */
"This enables supermicrobolus (SMB) with eating soon / low temp targets. With this feature enabled, any temporary target below 100mg/dL, such as a temp target of 99 (or 80, the typical eating soon target) will enable SMB." = "This enables supermicrobolus (SMB) with eating soon / low temp targets. With this feature enabled, any temporary target below 100mg/dL, such as a temp target of 99 (or 80, the typical eating soon target) will enable SMB.";

/* Headline "Enable SMB Always" */
"Enable SMB Always" = "Enable SMB Always";

/* "Enable SMB Always" */
"Defaults to false. When true, always enable supermicrobolus (unless disabled by high temptarget)." = "Defaults to false. When true, always enable supermicrobolus (unless disabled by high temptarget).";

/* Headline "Enable SMB After Carbs" */
"Enable SMB After Carbs" = "Enable SMB After Carbs";

/* "Enable SMB After Carbs" */
"Defaults to false. When true, enables supermicrobolus (SMB) for 6h after carbs, even with 0 carbs on board (COB)." = "Defaults to false. When true, enables supermicrobolus (SMB) for 6h after carbs, even with 0 carbs on board (COB).";

/* Enable "Allow SMB With High Temptarget" */
"Allow SMB With High Temptarget" = "Allow SMB With High Temptarget";

/* Headline "Allow SMB With High Temptarget" */
"Allow SMB With High Temptarget" = "Allow SMB With High Temptarget";

/* "Allow SMB With High Temptarget" */
"Defaults to false. When true, allows supermicrobolus (if otherwise enabled) even with high temp targets (> 100 mg/dl)." = "Defaults to false. When true, allows supermicrobolus (if otherwise enabled) even with high temp targets (> 100 mg/dl).";

/* Headline "Use Custom Peak Time” */
"Use Custom Peak Time" = "Use Custom Peak Time";

/* "Use Custom Peak Time” */
"Defaults to false. Setting to true allows changing insulinPeakTime" = "Defaults to false. Setting to true allows changing insulinPeakTime";

/* Headline "Suspend Zeros IOB” */
"Suspend Zeros IOB" = "Suspend Zeros IOB";

/* "Suspend Zeros IOB” */
"Default is false. Any existing temp basals during times the pump was suspended will be deleted and 0 temp basals to negate the profile basal rates during times pump is suspended will be added." = "Default is false. Any existing temp basals during times the pump was suspended will be deleted and 0 temp basals to negate the profile basal rates during times pump is suspended will be added.";

/* Headline "Max IOB" */
"Max IOB" = "Max IOB";

/* "Max IOB" */
"Max IOB is the maximum amount of insulin on board from all sources – both basal (or SMB correction) and bolus insulin – that your loop is allowed to accumulate to treat higher-than-target BG. Unlike the other two OpenAPS safety settings (max_daily_safety_multiplier and current_basal_safety_multiplier), max_iob is set as a fixed number of units of insulin. As of now manual boluses are NOT limited by this setting. \n\n To test your basal rates during nighttime, you can modify the Max IOB setting to zero while in Closed Loop. This will enable low glucose suspend mode while testing your basal rates settings\n\n(Tip from https://www.loopandlearn.org/freeaps-x/#open-loop)." = "Max IOB is the maximum amount of insulin on board from all sources – both basal (or SMB correction) and bolus insulin – that your loop is allowed to accumulate to treat higher-than-target BG. Unlike the other two OpenAPS safety settings (max_daily_safety_multiplier and current_basal_safety_multiplier), max_iob is set as a fixed number of units of insulin. As of now manual boluses are NOT limited by this setting. \n\n To test your basal rates during nighttime, you can modify the Max IOB setting to zero while in Closed Loop. This will enable low glucose suspend mode while testing your basal rates settings\n\n(Tip from https://www.loopandlearn.org/freeaps-x/#open-loop).";

/* Headline "Max Daily Safety Multiplier" */
"Max Daily Safety Multiplier" = "Max Daily Safety Multiplier";

/* "Max Daily Safety Multiplier" */
"This is an important OpenAPS safety limit. The default setting (which is unlikely to need adjusting) is 3. This means that OpenAPS will never be allowed to set a temporary basal rate that is more than 3x the highest hourly basal rate programmed in a user’s pump, or, if enabled, determined by autotune." = "This is an important OpenAPS safety limit. The default setting (which is unlikely to need adjusting) is 3. This means that OpenAPS will never be allowed to set a temporary basal rate that is more than 3x the highest hourly basal rate programmed in a user’s pump, or, if enabled, determined by autotune.";

/* Headline "Current Basal Safety Multiplier" */
"Current Basal Safety Multiplier" = "Current Basal Safety Multiplier";

/* "Current Basal Safety Multiplier" */
"This is another important OpenAPS safety limit. The default setting (which is also unlikely to need adjusting) is 4. This means that OpenAPS will never be allowed to set a temporary basal rate that is more than 4x the current hourly basal rate programmed in a user’s pump, or, if enabled, determined by autotune." = "This is another important OpenAPS safety limit. The default setting (which is also unlikely to need adjusting) is 4. This means that OpenAPS will never be allowed to set a temporary basal rate that is more than 4x the current hourly basal rate programmed in a user’s pump, or, if enabled, determined by autotune.";

/* Headline "Autosens Max" */
"Autosens Max" = "Autosens Max";

/* "Autosens Max" */
"This is a multiplier cap for autosens (and autotune) to set a 20% max limit on how high the autosens ratio can be, which in turn determines how high autosens can adjust basals, how low it can adjust ISF, and how low it can set the BG target." = "This is a multiplier cap for autosens (and autotune) to set a 20% max limit on how high the autosens ratio can be, which in turn determines how high autosens can adjust basals, how low it can adjust ISF, and how low it can set the BG target.";

/* Headline "Autosens Min" */
"Autosens Min" = "Autosens Min";

/* "Autosens Min" */
"The other side of the autosens safety limits, putting a cap on how low autosens can adjust basals, and how high it can adjust ISF and BG targets." = "The other side of the autosens safety limits, putting a cap on how low autosens can adjust basals, and how high it can adjust ISF and BG targets.";

/* Headline "Half Basal Exercise Target" */
"Half Basal Exercise Target" = "Half Basal Exercise Target";

/* "Half Basal Exercise Target" */
"Set to a number, e.g. 160, which means when temp target is 160 mg/dL and exercise_mode=true, run 50% basal at this level (120 = 75%; 140 = 60%). This can be adjusted, to give you more control over your exercise modes." = "Set to a number, e.g. 160, which means when temp target is 160 mg/dL and exercise_mode=true, run 50% basal at this level (120 = 75%; 140 = 60%). This can be adjusted, to give you more control over your exercise modes.";

/* Headline "Max COB" */
"Max COB" = "Max COB";

/* "Max COB" */
"This defaults maxCOB to 120 because that’s the most a typical body can absorb over 4 hours. (If someone enters more carbs or stacks more; OpenAPS will just truncate dosing based on 120. Essentially, this just limits AMA as a safety cap against weird COB calculations due to fluky data.)" = "This defaults maxCOB to 120 because that’s the most a typical body can absorb over 4 hours. (If someone enters more carbs or stacks more; OpenAPS will just truncate dosing based on 120. Essentially, this just limits AMA as a safety cap against weird COB calculations due to fluky data.)";

/* Headline "Bolus Snooze DIA Divisor" */
"Bolus Snooze DIA Divisor" = "Bolus Snooze DIA Divisor";

/* "Bolus Snooze DIA Divisor" */
"Bolus snooze is enacted after you do a meal bolus, so the loop won’t counteract with low temps when you’ve just eaten. The example here and default is 2; so a 3 hour DIA means that bolus snooze will be gradually phased out over 1.5 hours (3DIA/2)." = "Bolus snooze is enacted after you do a meal bolus, so the loop won’t counteract with low temps when you’ve just eaten. The example here and default is 2; so a 3 hour DIA means that bolus snooze will be gradually phased out over 1.5 hours (3DIA/2).";

/* Headline "Min 5m Carbimpact" */
"Min 5m Carbimpact" = "Min 5m Carbimpact";

/* "Min 5m Carbimpact" */
"This is a setting for default carb absorption impact per 5 minutes. The default is an expected 8 mg/dL/5min. This affects how fast COB is decayed in situations when carb absorption is not visible in BG deviations. The default of 8 mg/dL/5min corresponds to a minimum carb absorption rate of 24g/hr at a CSF of 4 mg/dL/g." = "This is a setting for default carb absorption impact per 5 minutes. The default is an expected 8 mg/dL/5min. This affects how fast COB is decayed in situations when carb absorption is not visible in BG deviations. The default of 8 mg/dL/5min corresponds to a minimum carb absorption rate of 24g/hr at a CSF of 4 mg/dL/g.";

/* Headline "Autotune ISF Adjustment Fraction" */
"Autotune ISF Adjustment Fraction" = "Autotune ISF Adjustment Fraction";

/* "Autotune ISF Adjustment Fraction" */
"The default of 0.5 for this value keeps autotune ISF closer to pump ISF via a weighted average of fullNewISF and pumpISF. 1.0 allows full adjustment, 0 is no adjustment from pump ISF." = "The default of 0.5 for this value keeps autotune ISF closer to pump ISF via a weighted average of fullNewISF and pumpISF. 1.0 allows full adjustment, 0 is no adjustment from pump ISF.";

/* Headline "Remaining Carbs Fraction" */
"Remaining Carbs Fraction" = "Remaining Carbs Fraction";

/* "Remaining Carbs Fraction" */
"This is the fraction of carbs we’ll assume will absorb over 4h if we don’t yet see carb absorption." = "This is the fraction of carbs we’ll assume will absorb over 4h if we don’t yet see carb absorption.";

/* Headline "Remaining Carbs Cap" */
"Remaining Carbs Cap" = "Remaining Carbs Cap";

/* "Remaining Carbs Cap" */
"This is the amount of the maximum number of carbs we’ll assume will absorb over 4h if we don’t yet see carb absorption." = "This is the amount of the maximum number of carbs we’ll assume will absorb over 4h if we don’t yet see carb absorption.";

/* Headline ”Max SMB Basal Minutes" */
"Max SMB Basal Minutes" = "Max SMB Basal Minutes";

/* ”Max SMB Basal Minutes" */
"Defaults to start at 30. This is the maximum minutes of basal that can be delivered as a single SMB with uncovered COB. This gives the ability to make SMB more aggressive if you choose. It is recommended that the value is set to start at 30, in line with the default, and if you choose to increase this value, do so in no more than 15 minute increments, keeping a close eye on the effects of the changes. It is not recommended to set this value higher than 90 mins, as this may affect the ability for the algorithm to safely zero temp. It is also recommended that pushover is used when setting the value to be greater than default, so that alerts are generated for any predicted lows or highs." = "Defaults to start at 30. This is the maximum minutes of basal that can be delivered as a single SMB with uncovered COB. This gives the ability to make SMB more aggressive if you choose. It is recommended that the value is set to start at 30, in line with the default, and if you choose to increase this value, do so in no more than 15 minute increments, keeping a close eye on the effects of the changes. It is not recommended to set this value higher than 90 mins, as this may affect the ability for the algorithm to safely zero temp. It is also recommended that pushover is used when setting the value to be greater than default, so that alerts are generated for any predicted lows or highs.";

/* Headline "Max UAM SMB Basal Minutes" */
"Max UAM SMB Basal Minutes" = "Max UAM SMB Basal Minutes";

/* "Max UAM SMB Basal Minutes" */
"Defaults to start at 30. This is the maximum minutes of basal that can be delivered by UAM as a single SMB when IOB exceeds COB. This gives the ability to make UAM more or less aggressive if you choose. It is recommended that the value is set to start at 30, in line with the default, and if you choose to increase this value, do so in no more than 15 minute increments, keeping a close eye on the effects of the changes. Reducing the value will cause UAM to dose less insulin for each SMB. It is not recommended to set this value higher than 60 mins, as this may affect the ability for the algorithm to safely zero temp. It is also recommended that pushover is used when setting the value to be greater than default, so that alerts are generated for any predicted lows or highs." = "Defaults to start at 30. This is the maximum minutes of basal that can be delivered by UAM as a single SMB when IOB exceeds COB. This gives the ability to make UAM more or less aggressive if you choose. It is recommended that the value is set to start at 30, in line with the default, and if you choose to increase this value, do so in no more than 15 minute increments, keeping a close eye on the effects of the changes. Reducing the value will cause UAM to dose less insulin for each SMB. It is not recommended to set this value higher than 60 mins, as this may affect the ability for the algorithm to safely zero temp. It is also recommended that pushover is used when setting the value to be greater than default, so that alerts are generated for any predicted lows or highs.";

/* Headline "SMB Interval" */
"SMB Interval" = "SMB Interval";

/* "SMB Interval" */
"Minimum duration in minutes for new SMB since last SMB or manual bolus" = "Minimum duration in minutes for new SMB since last SMB or manual bolus";

/* Headline "Bolus Increment" */
"Bolus Increment" = "Bolus Increment";

/* "Bolus Increment" */
"Smallest enacted SMB amount. Minimum amount for Omnipod pumps is 0.05 U, whereas for Medtronic pumps it differs for various models, from 0.025 U to 0.10 U. Please check the minimum bolus amount which can be delivered by your pump. The default value is 0.1." = "Smallest enacted SMB amount. Minimum amount for Omnipod pumps is 0.05 U, whereas for Medtronic pumps it differs for various models, from 0.025 U to 0.10 U. Please check the minimum bolus amount which can be delivered by your pump. The default value is 0.1.";

/* Headline "Insulin Peak Time" */
"Insulin Peak Time" = "Insulin Peak Time";

/* "Insulin Peak Time" */
"Time of maximum blood glucose lowering effect of insulin, in minutes. Beware: Oref assumes for ultra-rapid (Lyumjev) & rapid-acting (Fiasp) curves minimal (35 & 50 min) and maximal (100 & 120 min) applicable insulinPeakTimes. Using a custom insulinPeakTime outside these bounds will result in issues with iAPS, longer loop calculations and possible red loops." = "Time of maximum blood glucose lowering effect of insulin, in minutes. Beware: Oref assumes for ultra-rapid (Lyumjev) & rapid-acting (Fiasp) curves minimal (35 & 50 min) and maximal (100 & 120 min) applicable insulinPeakTimes. Using a custom insulinPeakTime outside these bounds will result in issues with iAPS, longer loop calculations and possible red loops.";

/* Headline "Carbs Req Threshold" */
"Carbs Req Threshold" = "Carbs Req Threshold";

/* "Carbs Req Threshold" */
"Grams of carbsReq to trigger a pushover. Defaults to 1 (for 1 gram of carbohydrate). Can be increased if you only want to get Pushover for carbsReq at X threshold." = "Grams of carbsReq to trigger a pushover. Defaults to 1 (for 1 gram of carbohydrate). Can be increased if you only want to get Pushover for carbsReq at X threshold.";

/* Headline "Noisy CGM Target Multiplier" */
"Noisy CGM Target Multiplier" = "Noisy CGM Target Multiplier";

/* "Noisy CGM Target Multiplier" */
"Defaults to 1.3. Increase target by this amount when looping off raw/noisy CGM data" = "Defaults to 1.3. Increase target by this amount when looping off raw/noisy CGM data";

/* Headline "SMB DeliveryRatio" */
"SMB DeliveryRatio" = "SMB DeliveryRatio";

/* SMB DeliveryRatio */
"Default value: 0.5 This is another key OpenAPS safety cap, and specifies what share of the total insulin required can be delivered as SMB. Increase this experimental value slowly and with caution." = "Default value: 0.5 This is another key OpenAPS safety cap, and specifies what share of the total insulin required can be delivered as SMB. Increase this experimental value slowly and with caution.";

// Dynamic ISF + CR Settings:
/* Headline "Adjust Dynamic ISF constant" */

"Adjust Dynamic ISF constant" = "Adjust Dynamic ISF constant";

/* Adjust Dynamic ISF constant */
"Adjust Dynamic ISF constant" = "Adjust Dynamic ISF constant";

/* Enable Dynamic ISF, Headline */
"Enable Dynamic ISF" = "Enable Dynamic ISF";

/* Headline "Enable Dynamic ISF" */
"Enable Dynamic ISF" = "Enable Dynamic ISF";

/* Enable Dynamic ISF */
"Calculate a new ISF with every loop cycle. New ISF will be based on current BG, TDD of insulin (past 24 hours or a weighted average) and an Adjustment Factor (default is 1).\n\nDynamic ISF and CR ratios will be limited by your autosens.min/max limits.\n\nDynamic ratio replaces the autosens.ratio: New ISF = Static ISF / Dynamic ratio,\nDynamic ratio = profile.sens * adjustmentFactor * tdd * Math.log(BG/insulinFactor+1) / 1800,\ninsulinFactor = 120 - InsulinPeakTimeInMinutes" = "Calculate a new ISF with every loop cycle. New ISF will be based on current BG, TDD of insulin (past 24 hours or a weighted average) and an Adjustment Factor (default is 1).\n\nDynamic ISF and CR ratios will be limited by your autosens.min/max limits.\n\nDynamic ratio replaces the autosens.ratio: New ISF = Static ISF / Dynamic ratio,\nDynamic ratio = profile.sens * adjustmentFactor * tdd * Math.log(BG/insulinFactor+1) / 1800,\ninsulinFactor = 120 - InsulinPeakTimeInMinutes";

/* Headline "Enable Dynamic CR" */
"Enable Dynamic CR" = "Enable Dynamic CR";

/* Enable Dynamic CR */
"Use Dynamic CR. The dynamic ratio will be used for CR as follows:\n\n When ratio > 1:  dynCR = (newRatio - 1) / 2 + 1.\nWhen ratio < 1: dynCR = CR/dynCR.\n\nDon't use toghether with a high Insulin Fraction (> 2)" = "Use Dynamic CR. The dynamic ratio will be used for CR as follows:\n\n When ratio > 1:  dynCR = (newRatio - 1) / 2 + 1.\nWhen ratio < 1: dynCR = CR/dynCR.\n\nDon't use toghether with a high Insulin Fraction (> 2)";

/* Headline "Adjust Dynamic ISF constant" */
"Adjust Dynamic ISF constant" = "Adjust Dynamic ISF constant";

/* Adjust Dynamic ISF constant */
"Adjust Dynamic ratios by a constant. Default is 0.5. The higher the value, the larger the correction of your ISF will be for a high or a low BG. Maximum correction is determined by the Autosens min/max settings. For Sigmoid function an adjustment factor of 0.4 - 0.5 is recommended to begin with. For the logaritmic formula there is less consensus, but starting with 0.5 - 0.8 is more appropiate for most users" = "Adjust Dynamic ratios by a constant. Default is 0.5. The higher the value, the larger the correction of your ISF will be for a high or a low BG. Maximum correction is determined by the Autosens min/max settings. For Sigmoid function an adjustment factor of 0.4 - 0.5 is recommended to begin with. For the logaritmic formula threre is less consensus, but starting with 0.5 - 0.8 is more appropiate for most users";


/* Headline "Use Sigmoid Function" */
"Use Sigmoid Function" = "Use Sigmoid Function";

/* Use Sigmoid Function */
"Use a sigmoid function for ISF (and for CR, when enabled), instead of the default Logarithmic formula. Requires the Dynamic ISF setting to be enabled in settings\n\nThe Adjustment setting adjusts the slope of the curve (Y: Dynamic ratio, X: Blood Glucose). A lower value ==> less steep == less aggressive.\n\nThe autosens.min/max settings determines both the max/min limits for the dynamic ratio AND how much the dynamic ratio is adjusted. If AF is the slope of the curve, the autosens.min/max is the height of the graph, the Y-interval, where Y: dynamic ratio. The curve will always have a sigmoid shape, no matter which autosens.min/max settings are used, meaning these settings have big consequences for the outcome of the computed dynamic ISF. Please be careful setting a too high autosens.max value. With a proper profile ISF setting, you will probably never need it to be higher than 1.5\n\nAn Autosens.max limit > 1.5 is not advisable when using the sigmoid function." = "Use a sigmoid function for ISF (and for CR, when enabled), instead of the default Logarithmic formula. Requires the Dynamic ISF setting to be enabled in settings\n\nThe Adjustment setting adjusts the slope of the curve (Y: Dynamic ratio, X: Blood Glucose). A lower value ==> less steep == less aggressive.\n\nThe autosens.min/max settings determines both the max/min limits for the dynamic ratio AND how much the dynamic ratio is adjusted. If AF is the slope of the curve, the autosens.min/max is the height of the graph, the Y-interval, where Y: dynamic ratio. The curve will always have a sigmoid shape, no matter which autosens.min/max settings are used, meaning these settings have big consequences for the outcome of the computed dynamic ISF. Please be careful setting a too high autosens.max value. With a proper profile ISF setting, you will probably never need it to be higher than 1.5\n\nAn Autosens.max limit > 1.5 is not advisable when using the sigmoid function.";


/* Headline "Threshold Setting" */
"Threshold Setting (mg/dl)" = "Threshold Setting (mg/dl)";

/* Threshold Setting */
"The default threshold in FAX depends on your current minimum BG target, as follows:\n\nIf your minimum BG target = 90 mg/dl -> threshold = 65 mg/dl,\n\nif minimum BG target = 100 mg/dl -> threshold = 70 mg/dl,\n\nminimum BG target = 110 mg/dl -> threshold = 75 mg/dl,\n\nand if minimum BG target = 130 mg/dl  -> threshold = 85 mg/dl.\n\nThis setting allows you to change the default to a higher threshold for looping with dynISF. Valid values are 65 mg/dl<= Threshold Setting <= 120 mg/dl." = "The default threshold in FAX depends on your current minimum BG target, as follows:\n\nIf your minimum BG target = 90 mg/dl -> threshold = 65 mg/dl,\n\nif minimum BG target = 100 mg/dl -> threshold = 70 mg/dl,\n\nminimum BG target = 110 mg/dl -> threshold = 75 mg/dl,\n\nand if minimum BG target = 130 mg/dl  -> threshold = 85 mg/dl.\n\nThis setting allows you to change the default to a higher threshold for looping with dynISF. Valid values are 65 mg/dl<= Threshold Setting <= 120 mg/dl.";

/* Headline "Weighted Average of TDD. Weight of past 24 hours:" */
"Weighted Average of TDD. Weight of past 24 hours:" = "Weighted Average of TDD. Weight of past 24 hours:";

/* Weight of past 24 hours of insulin */
"Has to be > 0 and <= 1.\nDefault is 0.65 (65 %) * TDD. The rest will be from average of total data (up to 14 days) of all TDD calculations (35 %). To only use past 24 hours, set this to 1.\n\nTo avoid sudden fluctuations, for instance after a big meal, an average of the past 2 hours of TDD calculations is used instead of just the current TDD (past 24 hours at this moment)." = "Has to be > 0 and <= 1.\nDefault is 0.65 (65 %) * TDD. The rest will be from average of total data (up to 14 days) of all TDD calculations (35 %). To only use past 24 hours, set this to 1.\n\nTo avoid sudden fluctuations, for instance after a big meal, an average of the past 2 hours of TDD calculations is used instead of just the current TDD (past 24 hours at this moment).";

/* Headline "Adjust basal" */
"Adjust basal" = "Adjust basal";

/* Enable adjustment of basal profile */
"Enable adjustment of basal based on the ratio of current TDD / 7 day average TDD" = "Enable adjustment of basal based on the ratio of current TDD / 7 day average TDD";

/* Headline "Max Delta-BG Threshold SMB" */
"Max Delta-BG Threshold SMB" = "Max Delta-BG Threshold SMB";

/* Max Delta-BG Threshold SMB */
"Defaults to 0.2 (20%). Maximum positive percentual change of BG level to use SMB, above that will disable SMB. Hardcoded cap of 40%. For UAM fully-closed-loop 30% is advisable. Observe in log and popup (maxDelta 27 > 20% of BG 100 - disabling SMB!)." = "Defaults to 0.2 (20%). Maximum positive percentual change of BG level to use SMB, above that will disable SMB. Hardcoded cap of 40%. For UAM fully-closed-loop 30% is advisable. Observe in log and popup (maxDelta 27 > 20% of BG 100 - disabling SMB!).";

/* Headline "... When Blood Glucose Is Over (mg/dl):" */
"... When Blood Glucose Is Over (mg/dl):" = "... When Blood Glucose Is Over (mg/dl):";

/* ... When Blood Glucose Is Over (mg/dl): */
"Set the value enableSMB_high_bg will compare against to enable SMB. If BG > than this value, SMBs should enable." = "Set the value enableSMB_high_bg will compare against to enable SMB. If BG > than this value, SMBs should enable.";

/* Headline "Enable SMB With High BG" */
"Enable SMB With High BG" = "Enable SMB With High BG";

/* "Enable SMB With High BG" */
"Enable SMBs when a high BG is detected, based on the high BG target (adjusted or profile)" = "Enable SMBs when a high BG is detected, based on the high BG target (adjusted or profile)";

/* Headline "Dynamic settings" */
"Dynamic settings" = "Dynamic settings";

/* Insulin curve */
"Insulin curve" = "Insulin curve";

/* Headline "Adjustment Factor" */
"Adjustment Factor" = "Adjustment Factor";<|MERGE_RESOLUTION|>--- conflicted
+++ resolved
@@ -1164,12 +1164,6 @@
 /* */
 "Normal " = "Normal ";
 
-<<<<<<< HEAD
-=======
-/* */
->>>>>>> 1747074b
-"Currently no Override active" = "Currently no Override active";
-
 /* */
 "Total Insulin Adjustment" = "Total Insulin Adjustment";
 
@@ -1200,7 +1194,6 @@
 /* */
 "Schedule when SMBs are Off" = "Schedule when SMBs are Off";
 
-<<<<<<< HEAD
 /* */
 "Change ISF and CR" = "Change ISF and CR";
 
@@ -1238,45 +1231,6 @@
 "Your profile basal insulin will be adjusted with the override percentage and your profile ISF and CR will be inversly adjusted with the percentage." = "Your profile basal insulin will be adjusted with the override percentage and your profile ISF and CR will be inversly adjusted with the percentage.";
 
 /* */
-=======
-/* */
-"Change ISF and CR" = "Change ISF and CR";
-
-/* */
-"Change ISF" = "Change ISF";
-
-/* */
-"Change CR" = "Change CR";
-
-/* */
-"SMB Minutes" = "SMB Minutes";
-
-/* */
-"UAM SMB Minutes" = "UAM SMB Minutes";
-
-/* */
-"Start new Profile" = "Start new Profile";
-
-/* */
-"Save as Profile" = "Save as Profile";
-
-/* */
-"Return to Normal" = "Return to Normal";
-
-/* Alert */
-"Return to Normal?" = "Return to Normal?";
-
-/* */
-"This will change settings back to your normal profile." = "This will change settings back to your normal profile.";
-
-/* Start Profile Alert */
-"Start Profile" = "Start Profile";
-
-/* */
-"Your profile basal insulin will be adjusted with the override percentage and your profile ISF and CR will be inversly adjusted with the percentage." = "Your profile basal insulin will be adjusted with the override percentage and your profile ISF and CR will be inversly adjusted with the percentage.";
-
-/* */
->>>>>>> 1747074b
 "Starting this override will change your Profiles and/or your Target Glucose used for looping during the entire selected duration. Tapping ”Start Profile” will start your new profile or edit your current active profile." = "Starting this override will change your Profiles and/or your Target Glucose used for looping during the entire selected duration. Tapping ”Start Profile” will start your new profile or edit your current active profile.";
 
 /* Change Target glucose in profile settings */
