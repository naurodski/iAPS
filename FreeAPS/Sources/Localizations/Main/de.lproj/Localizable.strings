--- conflicted
+++ resolved
@@ -1373,10 +1373,7 @@
 
 /* New Experimental feature */
 "Experimental" = "Experimental";
-<<<<<<< HEAD
-=======
-
->>>>>>> 1c6fe78b
+
 /* Smoothing of CGM readings */
 "Smooth Glucose Value" = "Smooth Glucose Value";
 
