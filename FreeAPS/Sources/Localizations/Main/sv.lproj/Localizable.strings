--- conflicted
+++ resolved
@@ -1164,12 +1164,6 @@
 /* */
 "Normal " = "Normal ";
 
-<<<<<<< HEAD
-=======
-/* */
->>>>>>> 1747074b
-"Currently no Override active" = "Inget undantag aktivt";
-
 /* */
 "Total Insulin Adjustment" = "Total justering av ditt insulinbehov";
 
@@ -1200,7 +1194,6 @@
 /* */
 "Schedule when SMBs are Off" = "Schemalägg när autobolusar ska vara av ";
 
-<<<<<<< HEAD
 /* */
 "Change ISF and CR" = "Ändra ISF and CR";
 
@@ -1238,45 +1231,6 @@
 "Your profile basal insulin will be adjusted with the override percentage and your profile ISF and CR will be inversly adjusted with the percentage." = "Din vanliga basal kommer att justeras procentuellt enligt ovan, medan din normala korrektionsfaktor och insulinkvot CR kommer att bli omvänt justerade.";
 
 /* */
-=======
-/* */
-"Change ISF and CR" = "Ändra ISF and CR";
-
-/* */
-"Change ISF" = "Ändra ISF";
-
-/* */
-"Change CR" = "Ändra CR";
-
-/* */
-"SMB Minutes" = "SMB-minuter";
-
-/* */
-"UAM SMB Minutes" = "UAM-SMB-minuter";
-
-/* */
-"Start new Profile" = "Starta ny profil";
-
-/* */
-"Save as Profile" = "Spara som profil";
-
-/* */
-"Return to Normal" = "Tillbaka till normal profil";
-
-/* Alert */
-"Return to Normal?" = "Tillbaka till normal profil?";
-
-/* */
-"This will change settings back to your normal profile." = "Detta kommer att ändra tillbaka till dina normala inställningar ";
-
-/* Start Profile Alert */
-"Start Profile" = "Starta profil";
-
-/* */
-"Your profile basal insulin will be adjusted with the override percentage and your profile ISF and CR will be inversly adjusted with the percentage." = "Din vanliga basal kommer att justeras procentuellt enligt ovan, medan din normala korrektionsfaktor och insulinkvot CR kommer att bli omvänt justerade.";
-
-/* */
->>>>>>> 1747074b
 "Starting this override will change your Profiles and/or your Target Glucose used for looping during the entire selected duration. Tapping ”Start Profile” will start your new profile or edit your current active profile." = "Om du klickar 'Starta profil' kommer detta att tillfälligt att ändra dina normala inställningar för under hela perioden som du valt";
 
 /* Change Target glucose in profile settings */
