/*
  Localizable.strings
  iAPS
*/
/* -------------------------------- */
/* Bolus screen when adding insulin */
"Add insulin without actually bolusing" = "Tự thêm liều insulin và bỏ qua liều bolus thực tế";

/* Add insulin from source outside of pump */
"Add %@ without bolusing" = "Thêm %@ và bỏ qua liều bolus";

"Bolus" = "Liều bolus";

"Close" = "Đóng";

/* Continue after added carbs without bolus */
"Continue without bolus" = "Tiếp tục và bỏ qua liều bolus";

/* Continue after added meal without bolus */
"Save Meal without bolus" = "Lưu bữa ăn mà không cần bolus";

/* Predictions and Meal summary part of the Bolus View. */
"Status" = "Tình trạng";

/* Alert when adding large amount without bolusing */
"\nAmount is more than your Max Bolus setting! \nAre you sure you want to add " = "\nLiều tiêm nhiều hơn liều Max Bolus! \nBạn có chắc chắn muốn thêm ";

/* Header */
"Enact Bolus" = "Tiêm liều bolus";

/* Button */
"Enact bolus" = "Tiêm liều bolus";

/*  */
"Insulin recommended" = "Liều insulin được đề nghị";

/*  */
"Insulin required" = "Liều insulin được yêu cầu";

/* Bolus screen */
"Recommendation" = "LIỀU KHUYẾN NGHỊ";

/* Button */
"Clear" = "Hủy";

/* Button */
"Done" = "Xong";

/* Calender Option */
"Display Emojis as Labels" = "Hiển thị biểu tượng cảm xúc";

/* Calender Option */
"Display IOB and COB" = "Hiển thị IOB và COB";

/* Apple Watch App setting */
"Confirm Bolus Faster" = "Xác nhận Bolus nhanh";

/* Setting Section */
"UI/UX" = "Giao diện/Trải nghiệm người dùng";

/*  */
"Wait please" = "Xin đợi chốc lát";

/*  */
"Agree and continue" = "Đồng ý và tiếp tục";

/* Bolus progress view */
"of" = "của";

/* Remote Bolus Alert, Part 1 */
"A Remote Bolus " = "Một liều Bolus từ xa ";

/* Remote Bolus Alert, Part 2 */
"was delivered" = "vừa được hoàn thành";

/* Remote Bolus Alert, Part 3 */
" minutes ago, triggered remotely from Nightscout, by a caregiver or a parent. Do you still want to bolus?\n\nPredicted eventual glucose, if you don't bolus, is: " = " phút trước, được kích hoạt từ xa từ Nightscout, bởi người chăm sóc hoặc phụ huynh. Bạn vẫn muốn bolus?\n\nDự đoán lượng đường cuối cùng, nếu bạn không bolus, là: ";

/* Remote Bolus Alert, Title */
"A Remote Bolus Was Just Delivered!" = "Một liều Bolus từ xa vừa được hoàn thành!";

/* Headline in enacted pop up (at: at what time) */
"Enacted at" = "Thực hiện ở";

/* Headline in suggested pop up (at: at what time) */
"Suggested at" = "Đề xuất ở";

/* Headline in enacted pop up (at: at what time) */
"Error at" = "Lỗi ở";

/* Bolus View Meal Summary Header */
"Meal Summary" = "Tóm tắt bữa ăn";

/* Bolus View Meal Edit Meal Button */
"Edit Meal" = "Chỉnh sửa bữa ăn";

/* Bolus View Meal Add Meal Button */
"Add Meal" = "Khai báo bữa ăn";

/* Bolus View Bolus Summary Header */
"Bolus Summary" = "Tóm tắt liều bolus";

/* For the  Bolus View pop-up */
"Calculations" = "Các tính toán";

/* For the  Bolus View pop-up */
"Fatty Meal" = "Bữa ăn nhiều chất béo";

/* For the  Bolus View pop-up */
"Full Bolus" = "Liều bolus đầy đủ";

/* For the  Bolus View pop-up */
"Fraction" = "Chia cho";

/* For the  Bolus View pop-up */
"Fatty Meal Factor" = "Chỉ số bữa ăn nhiều chất béo";

/* For the  Bolus View pop-up */
"Result" = "Kết quả";

/* For the  Bolus View pop-up */
"Your entered amount was limited by your max Bolus setting of %d%@" = "Liều thêm vào bị giới hạn bởi liều \"Liều bolus tối đa\" %d%@";

/* Bolus View Continue Button */
"Continue" = "Tiếp tục";

/* Home title */
"Home" = "Trở về";

/* Looping in progress */
"looping" = "looping";

/* min ago since last loop */
"min ago" = "phút trước đó";

/* Status Title */
"No suggestion" = "Không có gợi ý nào";

/* Replace pod text in Header */
"Replace pod" = "Đề nghị thay pod";

/* Add carbs screen */
"Add Carbs" = "Thêm Carbs";

/* Add carbs header and button in Watch app. You can skip the last " " space. It's just for differentiation */
"Add Carbs " = "Thêm Carbs";

/*  */
"Amount Carbs" = "Khối lượng Carbs";

/* Grams unit */
"grams" = "grams";

/*  */
"Carbs required" = "Lượng Carbs được yêu cầu";

/* Saved Food Presets */
"Saved Food" = "Lưu thực phẩm";

/* */
"Are you sure?" = "Bạn có chắc không?";

/* Bottom target temp */
"Bottom target" = "Mục tiêu dưới cùng";

/* Cancel preset name */
"Cancel" = "Hủy";

/*  */
"Cancel Temp Target" = "Hủy bỏ mục tiêu tạm thời";

/* Custom temp target */
"Custom" = "Tùy chọn";

/*  */
"Date" = "Ngày";

/*  */
"Delete" = "Xóa";

/* Delete preset temp target */
"Delete preset \"%@\"" = "Xóa mẫu cài đặt \"%@\"";

/* Duration of target temp or temp basal */
"Duration" = "Duration";

/*  */
"Enact Temp Target" = "Chấp nhận mục tiêu tạm thời";

/* */
"Target" = "Mục tiêu";

/* */
"Basal Insulin and Sensitivity ratio" = "Tỷ lệ Insulin cơ bản và độ nhạy";

/* */
"A lower 'Half Basal Target' setting will reduce the basal and raise the ISF earlier, at a lower target glucose." = "Cài đặt '1/2 mục tiêu cơ bản' thấp hơn sẽ giảm mức cơ bản và tăng ISF sớm hơn, ở mức glucose mục tiêu thấp hơn.";

/* */
" Your setting: " = " Cài đặt của bạn: ";

/* */
"mg/dl. Autosens.max limits the max endpoint" = "autosens.max Giới hạn điểm hiện tại tối đa mg/dl";

/*  */
"Enter preset name" = "Nhập tên";

/* Preset name */
"Name" = "Tên";

/* minutes of target temp */
"minutes" = "phút";

/*  */
"Presets" = "Mẫu cài đặt sẵn";

/* Save preset name */
"Save" = "Lưu";

/*  */
"Save as Preset" = "Lưu cài đặt sẵn";

/* Delete Meal Preset */
"Delete Preset" = "Xoá mẫu cài đặt";

/* Confirm Deletion */
"Delete preset '%@'?" = "Bạn có muốn xóa mẫu cài đặt sẵn '%@' không?";

/* Button */
"No" = "Không";

/* Button */
"Yes" = "Có";

/* + Button */
"[ +1 ]" = "[ +1 ]";

/* - Button */
"[ -1 ]" = "[ -1 ]";

/* Upper temp target limit */
"Top target" = "Top target";

/*  Temp target set for ... minutes */
"for" = "của";

/*  Temp target set for ... minutes */
"min" = "phút";

/*  */
"Autotune" = "Autotune";

/*  */
"Basal profile" = "Hồ sơ liều nền";

/*  */
"Carb ratio" = "Tỷ lệ Carb";

/*  */
"Delete autotune data" = "Xóa dữ liệu Autotune";

/*  */
"Run now" = "Chạy ngay";

/*  */
"Last run" = "Chạy lần trước";

/*  */
"Sensitivity" = "Độ nhạy";

/*  */
"Use Autotune" = "Sử dụng Autotune";

/* Add profile basal */
"Add" = "Thêm";

/*  */
"Basal Profile" = "Hồ sơ liều nền";

/* Rate basal profile */
"Rate" = "Tỷ lệ";

/*  */
"Save on Pump" = "Lưu vào bơm";

/*  */
"Saving..." = "Đang lưu...";

/*  */
"Schedule" = "Lịch trình";

/*  */
"starts at" = "bắt đầu lúc";

/* Time basal profile */
"Time" = "Thời gian";

/* */
"Calculated Ratio" = "Tỷ lệ được tính toán";

/* Carb Ratios header */
"Carb Ratios" = "Tỷ lệ Carb";

/*  */
"Ratio" = "Tỷ lệ";

/*  */
"Autosens" = "Autosens";

/*  */
"Calculated Sensitivity" = "Độ nhạy được tính toán";

/*  */
"Insulin Sensitivities" = "Độ nhạy Insulin";

/* */
"Sensitivity Ratio" = "Tỷ lệ độ nhạy";

/*  */
"Dismiss" = "Từ bỏ";

/*  */
"Important message" = "Tin nhắn quan trọng";

/*  */
"Amount" = "Số lượng";

/* */
"Cancel Temp Basal" = "Huỷ bỏ liều cơ bản tạm thời";

/* Enact
Enact a temp Basal or a temp target */
"Enact" = "Chấp nhận";

/* Start a temp target or a profile override */
"Start" = "Khởi chạy";

/* */
"Manual Temp Basal" = "Liều cơ bản thủ công";

/* Allow uploads to different services */
"Allow uploads" = "Cho phép tải lên";

/* API secret in NS */
"API secret" = "Khóa API";

/* Connect to NS */
"Connect" = "Kết nối";

/* Connected to NS */
"Connected!" = "Đã kết nối";

/* Connecting to NS */
"Connecting..." = "Đang kết nối...";

/*  */
"Invalid URL" = "URL không xác thực";

/*  */
"Local glucose source" = "Nguồn Glucose cục bộ";

/* Header */
"Nightscout Config" = "Cấu hình Nightscout";

/*  */
"Port" = "Cổng";

/*  */
"URL" = "URL";

/**/
"Use local glucose server" = "Sử dụng nguồn glucose cục bộ";

/* Enable Statistics */
"This enables uploading of statistics.json to Nightscout, which can be used by the Community Statistics and Demographics Project.\n\nParticipation in Community Statistics is opt-in, and requires separate registration at:\n" = "Điều này cho phép tải số liệu thống kê lên Nightscout mà có thể được sử dụng bởi Dự án Community Statictics và Demographics. \n\nTham gia vào Thống kê Cộng đồng là tùy chọn và yêu cầu đăng ký riêng tại:\n";

/*  */
"Edit settings json" = "Chỉnh sửa cấu hình json";

/* */
"Glucose units" = "Đơn vị Glucose";

/*  */
"Preferences" = "Tùy chỉnh";

/* Recommended Insulin Fraction in preferences */
"Recommended Insulin Fraction" = "Insulin được đề xuất";

/* Do you want to show bolus screen after added carbs? */
"Skip Bolus screen after carbs" = "Bỏ qua màn hình bolus sau carbs";

/* Allow remote control from NS */
"Remote control" = "Điều khiển từ xa";

/* Allow remote control from NS */
"Allow Remote control of iAPS" = "Cho phép điều khiển iAPS từ xa";

/* Imported Profiles Alert */
"\nNow please verify all of your new settings thoroughly:\n\n* Basal Settings\n * Carb Ratios\n * Glucose Targets\n * Insulin Sensitivities\n * DIA\n\n in iAPS Settings > Configuration.\n\nBad or invalid profile settings could have disatrous effects." = "\n Bây giờ xin hãy xác minh lại tất cả các cài đặt của bạn kỹ lưỡng:\n\n* Cài đặt liều nền\n * Tỷ lệ Carb\n * Mục tiêu đường huyết \n * Độ nhạy của Insulin\n * Thời gian hoạt động của insulin\n\n trong iAPS Cài đặt > Cấu hình.\n\n Cấu hình không hợp lệ hoặc tồi có thể có tác động thảm họa.";

/* Profile Import Alert */
"This will replace some or all of your current pump settings. Are you sure you want to import profile settings from Nightscout?" = "Việc này có thể thay thế một vài hoặc tất cả những cấu hình bơm hiện tại của bạn. Bạn có chắc bạn muốn nhập cấu hình từ Nightscout?";

/* Import Error */
"\nInvalid Nightcsout Basal Settings. \n\nImport aborted. Please check your Nightscout Profile Basal Settings!" = "\nCác cấu hình liều nền trên Nightscout không hợp lệ.\n\n Việc cập nhật bị bỏ. Đề nghị bạn kiểm tra cấu hình liều nền trên Nightscout!";

/* Import Error */
"\nSettings were imported but the Basals couldn't be saved to pump (No pump). Check your basal settings and tap ´Save on Pump´ to sync the new basal settings" = "\n Các cấu hình đã được nhập nhưng liều nền không được lưu vào bơm (không có bơm). Kiểm tra cấu hình liều nền của bạn và nhấn 'Lưu vào bơm' để đồng hóa cấu hình liều nền mới";

/* Import Error Headline */
"Import Error" = "Cập nhật lỗi";

/* */
"Yes, Import" = "Đồng ý, hãy cập nhật";

/* */
"Import settings from Nightscout" = "Nhập cấu hình từ Nightscout";

/* */
"Import settings?" = "Nhập các cấu hình?";

/* */
"Import from Nightscout" = "Nhập từ Nightscout";

/* */
"Settings imported" = "Các cấu hình đã được nhập";

/* Import Error */
"\nMismatching glucose units in Nightscout and Pump Settings. Import settings aborted." = "\n Đơn vị glucose không khớp trong Cài đặt Nightscout và Pump. Nhập cấu hình bị hủy bỏ.";

/* Import Error */
"Can't find the default Nightscout Profile." = "Không thể tìm thấy Hồ sơ Nightscout mặc định.";

/* Add Blood Glucose Test, header */
"Blood Glucose Test" = "Kiểm tra đường huyết";

/* Add Medtronic pump */
"Add Medtronic" = "Thêm Medtronic";

/* Add Omnipod pump */
"Add Omnipod" = "Thêm Omnipod";

/* Add Simulator pump */
"Add Simulator" = "Thêm Bơm mô phỏng";

/* View/Header when pod expired */
"Replace" = "Thay thế";

/* Insulin model */
"Model" = "Model";

/*  */
"Pump config" = "Cấu hình bơm Insulin";

/*  */
"Delivery limits" = "Các giới hạn liều tiêm";

/*  */
"Duration of Insulin Action" = "Thời gian hoạt động của Insulin";

/* hours of duration of insulin activity */
"hours" = "giờ";

/* Max setting */
"Max Basal" = "Liều nền tối đa";

/* Max setting */
"Max Bolus" = "Liều bolus tối đa";

/* Max setting */
"Max Carbs" = "Khối lượng carbs tối đa";

/* */
"Pump Settings" = "Cấu hình bơm";

/* Insulin unit per hour */
"U/hr" = "U/giờ";

/* Unit in number of units delivered (keep the space character!) */
" U" = " U";

/* /Insulin unit */
"/U" = "/U";

/* Insulin unit */
"U" = "U";

/* Unit per hour with space */
" U/hr" = " U/giờ";

/* Number of units per hour*/
"%@ U/hr" = "%@ U/giờ";

/* Number of units insulin delivered */
"%@ U" = "%@ U";

/*Carb ratio unit */
"g/U" = "g/U";

/* grams */
" g" = " g";

/* The short unit display string for grams */
"g" = "g";

/* when 0 U/hr */
"0 U/hr" = "0 U/giờ";

/* abbreviation for days */
"d" = "ngày";

/* abbreviation for hours */
"h" = "giờ";

/* abbreviation for minutes */
"m" = "phút";

/*  */
"Closed loop" = "Vòng lặp kín";

/* */
"Configuration" = "Cấu hình";

/* */
"Devices" = "Thiết bị";

/*  */
"Pump" = "Bơm Insulin";

/* */
"Watch" = "Đồng hồ";

/* */
"Watch Configuration" = "Cấu hình đồng hồ";

/* */
"Apple Watch" = "Apple Watch";

/* */
"Display on Watch" = "Hiển thị trên đồng hồ";

/* */
"Garmin Watch" = "Garmin Watch";

/* */
"Add devices" = "Thêm thiết bị";

/* */
"Glucose Target" = "Glucose Target";

/* */
"Heart Rate" = "Heart Rate";

/* */
"Steps" = "Steps";

/* */
"ISF" = "ISF";

/* */
"The app Garmin Connect must be installed to use for iAPS.\n Go to App Store to download it" = "Phải cài đặt ứng dụng Garmin Connect để sử dụng cho iAPS.\n Hãy truy cập App Store để tải xuống ứng dụng này";

/* */
"Garmin is not available" = "Garmin không có sẵn";

/*  */
"Services" = "Dịch vụ";

/*  */
"Settings" = "Cài đặt";

/* Recommendation for a Manual Bolus */
"Recommended Bolus Percentage" = "Tỷ lệ phần trăm Bolus được đề xuất";

/* 2 log files to share */
"Share logs" = "Chia sẻ nhật ký";

/* Upper target */
"High target" = "Mục tiêu cao";

/* Lower target */
"Low target" = "Mục tiêu thấp";

/* When bolusing */
"Bolusing" = "Đang bolus";

/* */
"Pump suspended" = "Bơm đã tạm ngưng";

/* */
"Middleware" = "Phần mềm trung gian";

/* Header */
"History" = "Lịch sử";

/* Nightscout option */
"Upload" = "Tải lên";

/* Nightscout option */
"Allow Uploads" = "Cho phép tải lên";

/* Type of CGM or glucose source */
"Type" = "Loại cảm biến";

/* CGM */
"CGM" = "Cảm biến đường huyết";

/* CGM Transmitter ID */
"Transmitter ID" = "Số ID của Transmitter";

/* Other CGM setting */
"Other" = "Khác";

/* Whatch app alert */
"Set temp targets presets on iPhone first" = "Trước tiên hãy đặt mục tiêu tạm thời trên iPhone";

/* Updating Watch app */
"Updating..." = "Đang cập nhật...";

/* Header for Temp targets in Watch app */
"Temp Targets" = "Mục tiêu tạm thời";

/* Delete carbs from data table and Nightscout */
"Delete Carbs?" = "Xóa Carbs?";

/* Delete insulin from pump history and Nightscout */
"Delete Insulin?" = "Xóa Insulin?";

/* Treatments list */
"Treatments" = "Đã xử lý";

/* " min" in Treatments list */
" min" = " phút";

/* */
"Unable to change anything" = "Không thể thay đổi";


/* Calendar and Libre transmitter settings ---------------
 */
/* */
"Configure Libre Transmitter" = "Cấu hình Libre Transmitter";

/* */
"Calibrations" = "Hiệu chuẩn";

/* */
"Create Events in Calendar" = "Tạo sự kiện trong Calendar";

/* */
"Calendar" = "Lập lịch";

/* Automatic delivered treatments */
"Automatic" = "Tự động";

/* External insulin treatments */
"External" = "Bên ngoài";

/* */
"Other" = "Khác";

/* */
"Libre Transmitter" = "Libre Transmitter";

/* */
"Libre Transmitters" = "Libre Transmitters";

/* */
"Bluetooth Transmitters" = "Bluetooth Transmitters";

/* */
"Modes" = "Loại cảm biến";

/* Libre 2 Direct */
"Libre 2 Direct" = "Libre 2 Direct";

/* */
"Select the third party transmitter you want to connect to" = "Đề nghị chọn transmitter của bên thứ ba mà bạn muốn kết nối đến";

/* State was restored */
"State was restored" = "Trạng thái vừa được khôi phục";

/* The short unit display string for millimoles of glucose per liter */
"mmol/L" = "mmol/L";

/* The short unit display string for milligrams of glucose per decilter */
"mg/dL" = "mg/dL";

/* */
"Add calibration" = "Thêm kết quả hiệu chuẩn";

/* When adding capillary glucose meater reading */
"Meter glucose" = "Máy đo đường huyết";

/* */
"Info" = "Thông tin";

/*v*/
"Slope" = "Độ dốc";

/* */
"Intercept" = "Chặn";

/* */
"Chart" = "Biểu đồ";

/* */
"Remove" = "Loại bỏ";

/* */
"Remove Last" = "Loại bỏ mục gần nhất";

/* */
"Remove All" = "Loại bỏ tất cả";

/* */
"About the Process" = "Về quá trình xử lý";

/* */
"Please make sure that your Libre 2 sensor is already activated and finished warming up. If you have other apps connecting to the sensor via bluetooth, these need to be shut down or uninstalled. \n\n You can only have one app communicating with the sensor via bluetooth. Then press the \"pariring and connection\" button below to start the process. Please note that the bluetooth connection might take up to a couple of minutes before it starts working." = "Xin chắc chắn rằng Libre 2 của bạn đã được kích hoạt and hoàn thành khởi động. Nếu bạn đang có app nào kết nối với cảm biến qua bluetooth thì nên đóng các app này lại hoặc gỡ các app khỏi máy.\n\n Bạn chỉ được dùng 01 app để kết nối với cảm biến qua bluetooth. Sau đó nhấn \"pairing and connection\" để tiếp tục. Bluetooth có thể mất vài phút để kết nối trước khi bắt đầu hoạt động.";

/* */
"Pairinginfo" = "Thông tin ghép nối";

/* */
"PatchInfo" = "Thông tin bản vá lỗi";

/* */
"Calibrationinfo" = "Thông tin hiệu chuẩn";

/* */
"Unknown" = "Không xác định";

/* */
"Not paired yet" = "Chưa được ghép nối";

/* */
"Pair Sensor & connect" = "Ghép nối sensor & kết nối";

/* */
"Phone NFC required!" = "Bật NFC của điện thoại lên!";

/* */
"Your phone or app is not enabled for NFC communications, which is needed to pair to libre2 sensors" = "Điện thoại hoặc ứng dụng của bạn không hỗ trợ NFC ghép nối với libre2";

/* Bluetooth Power Off */
"Bluetooth Power Off" = "Tắt bluetooth";

/* Please turn on Bluetooth */
"Please turn on Bluetooth" = "Xin mở bluetooth lên";

/* No Libre Transmitter Selected */
"No Libre Transmitter Selected" = "Không có Libre Transmitter nào được chọn";

/* Delete Transmitter and start anew. */
"Delete CGMManager and start anew. Your libreoopweb credentials will be preserved" = "Xóa CGMManager và tạo mới. Các thông tin xác thực libreoopweb của bạn sẽ được bảo quản";

/* Invalid libre checksum */
"Invalid libre checksum" = "Tổng kiểm tra libre không hợp lệ";

/* Libre sensor was incorrectly read, CRCs were not valid */
"Libre sensor was incorrectly read, CRCs were not valid" = "Cảm biến libre không được đọc đúng, CRCs không hợp lệ";

/* Glucose */
"Glucose" = "Đường huyết";

/* LOWALERT! */
"LOWALERT!" = "CẢNH BÁO THẤP!";

/* HIGHALERT! */
"HIGHALERT!" = "CẢNH BÁO CAO!";

/* (Snoozed)*/
"(Snoozed)" = "(Đã báo lại)";

/* Glucose: %@ */
"Glucose: %@" = "Đường huyết: %@";

/* Transmitter: %@%% */
"Transmitter: %@%%" = "Transmitter: %@%%";

/* No Sensor Detected */
"No Sensor Detected" = "Không phát hiện được cảm biến";

/* This might be an intermittent problem, but please check that your transmitter is tightly secured over your sensor */
"This might be an intermittent problem, but please check that your transmitter is tightly secured over your sensor" = "Có sự gián đoạn tạm thời, đề nghị kiểm tra lại transmitter đã được gắn chặt lên cảm biến";

/* New Sensor Detected */
"New Sensor Detected" = "Phát hiện được sensor mới";

/* Please wait up to 30 minutes before glucose readings are available! */
"Please wait up to 30 minutes before glucose readings are available!" = "Đợi 30 phút trước khi đường huyết được hiển thị!";

/* Invalid Glucose sample detected, try again later */
"Invalid Glucose sample detected, try again later" = "Mẫu đường huyết không hợp lệ, thử lại sau";

/* ensor might have temporarily stopped, fallen off or is too cold or too warm */
"Sensor might have temporarily stopped, fallen off or is too cold or too warm" = "Cảm biến có khả năng tạm dừng, bong khỏi hoặc quá lạnh hoặc quá nóng";

/* Invalid Sensor Detected */
"Invalid Sensor Detected" = "Cảm biến không hợp lệ";

/* Detected sensor seems not to be a libre 1 sensor! */
"Detected sensor seems not to be a libre 1 sensor!" = "Cảm biến được phát hiện không phải là cảm biến libre 1!";

/* Detected sensor is invalid: %@ */
"Detected sensor is invalid: %@" = "Phát hiện cảm biến không hợp lệ: %@";

/* Low Battery */
"Low battery" = "Pin yếu";

/* */
"Invalid sensor" = "Cảm biến không hợp lệ";

/* */
"Sensor change" = "Thay đổi cảm biến";

/* */
"Sensor expires soon" = "Cảm biến sắp hết hạn";

/* Battery is running low %@, consider charging your %@ device as soon as possible */
"Battery is running low %@, consider charging your %@ device as soon as possible" = "Pin sắp hết %@, hãy cân nhắc việc sạc thiết bị %@ của bạn càng sớm càng tốt";

/* Extracting calibrationdata from sensor */
"Extracting calibrationdata from sensor" = "Trích xuất dữ liệu hiệu chuẩn từ cảm biến";

/* Sensor Ending Soon */
"Sensor Ending Soon" = "Cảm biến sắp kết thúc";

/* Current Sensor is Ending soon! Sensor Life left in %@ */
"Current Sensor is Ending soon! Sensor Life left in %@" = "Cảm biến hiện tại sắp kết thúc! Tuổi thọ cảm biến còn lại trong %@";

/* */
"Libre Bluetooth" = "Libre Bluetooth";

/* */
"Snooze Alerts" = "Báo lại cảnh báo";

/* */
"Last measurement" = "Lần đo cuối cùng";

/* */
"Sensor Footer checksum" = "Tổng kiểm tra cảm biến";

/* */
"Last Blood Sugar prediction" = "Dự đoán lượng đường trong máu";

/* */
"CurrentBG" = "Đường huyết hiện tại";

/* */
"Sensor Info" = "Thông tin cảm biến";

/* */
"Sensor Age" = "Thời gian sử dụng cảm biến";

/* */
"Sensor Age Left" = "Thời gian còn lại của cảm biến";

/* */
"Sensor Endtime" = "Thời gian kết thúc cảm biến";

/* */
"Sensor State" = "Trạng thái cảm biến";

/* */
"Sensor Serial" = "Serial cảm biến";

/* */
"Transmitter Info" = "Số ID của Transmitter";

/* */
"Hardware" = "Phần cứng";

/* */
"Firmware" = "Phần mềm";

/* */
"Connection State" = "Tình trạng Kết nối";

/* */
"Transmitter Type" = "Loại Transmitter";

/* */
"Sensor Type" = "Loại cảm biến";

/* */
"Factory Calibration Parameters" = "Thông số hiệu chuẩn từ nhà máy";

/* */
"Valid for footer" = "Hợp lệ";

/* */
"Edit calibrations" = "Chỉnh sửa hiệu chuẩn";

/* */
"edit calibration clicked" = "nhấp vào để chỉnh sửa hiệu chuẩn";

/* */
"Delete CGM" = "Xóa CGM";

/* */
"Are you sure you want to remove this cgm from loop?" = "Bạn có chắc muốn xóa CGM này khỏi Loop không?";

/* */
"There is no undo" = "Không thể hoàn tác";

/* */
"Advanced" = "Nâng cao";

/* */
"Alarms" = "Cảnh báo";

/* */
"Glucose Settings" = "Cài đặt đường huyết";

/* */
"Notifications" = "Thông báo";

/* */
"Export logs" = "Kết xuất nhật ký";

/* */
"Export not available" = "Không thể kết xuất";

/* */
"Log export requires ios 15" = "Kết xuất nhật ký yêu cầu ios 15 trở lên";

/* */
"Got it!" = "Đã hiểu!";

/* */
"Saved to %@" = "Đã lưu vào %@";

/* */
"No logs available" = "Không có nhật ký nào";

/* */
"Glucose Notification visibility" = "Khả năng hiển thị thông báo Glucose";

/* */
"Always Notify Glucose" = "Luôn thông báo Glucose";

/* */
"Notify per reading" = "Thông báo cho mỗi lần đọc";

/* */
"Value" = "Giá trị";

/* */
"Adds Phone Battery" = "Hãy sạc Pin điện thoại";

/* */
"Adds Transmitter Battery" = "Hãy sạc Pin Transmitter";

/* */
"Also vibrate" = "Rung";

/* */
"Additional notification types" = "Thêm các loại thông báo";

/* */
"Misc" = "Misc";

/* */
"Unit override" = "Đơn vị ghi đè";

/* */
"Low" = "Thấp";

/* */
"High" = "Cao";

/* TIR Chart */
"Very High" = "Quá cao";

/* TIR Chart */
"Very Low" = "Quá thấp";

/* */
"glucose" = "đường huyết";

/* Bolus shortcut */
"Enter a Bolus Amount" = "Nhập số lượng Bolus";

/* Bolus shortcut */
"Your current glucose is %@. Are you sure you want to bolus %@ U of insulin?" = "Glucose hiện tại của bạn là %@. Bạn có chắc chắn muốn tiêm %@U insulin không?";

/* Bolus shortcut */
"A bolus command of " = "Một lệnh bolus của ";

/* Bolus shortcut */
" U of insulin was sent to iAPS. Verify in iAPS app or in Nightscout if the bolus was delivered." = " U insulin đã được gửi đến iAPS. Xác minh trong ứng dụng iAPS hoặc trong Nightscout xem bolus đã được phân phối hay chưa.";

/* Bolus shortcut. Error */
"too small bolus amount" = "lượng bolus quá nhỏ";

/* Bolus shortcut. Error */
"Bolus Shortcuts are disabled in iAPS settings" = "Phím tắt Bolus bị vô hiệu hóa trong cài đặt iAPS";

/* Bolus shortcut */
"Bolus Amount in U" = "Lượng Bolus tính bằng U";

/* Bolus shortcut. Setting */
"Allow iOS Bolus Shortcuts" = "Cho phép phím tắt Bolus của iOS";

/* Bolus shortcut setting. Header */
"iOS Shortcuts" = "Phím tắt iOS";

/* Bolus shortcut. Pop-up */
"If you enable this setting you will be able to use iOS shortcuts and its automations to trigger a bolus in iAPS.\n\nObserve that the iOS shortuts also works with Siri!\n\nIf you need to use Bolus Shorcuts, please make sure to turn off the listen for 'Hey Siri' setting in iPhone Siri settings, to avoid any inadvertant activaton of a bolus with Siri.\nIf you don't disable 'Hey Siri' the iAPS bolus shortcut can be triggered with the utterance 'Hey Siri, iAPS Bolus'.\n\nWhen triggered with Siri you will be asked for an amount and a confirmation before the bolus command can be sent to iAPS." = "Nếu bật cài đặt này, bạn sẽ có thể sử dụng các phím tắt iOS và tính năng tự động hóa của nó để kích hoạt bolus trong iAPS.\n\nLưu ý rằng các phím tắt iOS cũng hoạt động với Siri!\n\nNếu bạn cần sử dụng Phím tắt Bolus, hãy đảm bảo để tắt cài đặt nghe 'Hey Siri' trong cài đặt Siri của iPhone, để tránh bất kỳ sự kích hoạt vô ý nào của bolus với Siri.\nNếu bạn không tắt 'Hey Siri' thì phím tắt bolus iAPS có thể được kích hoạt bằng câu nói 'Hey Siri, iAPS Bolus'.\n\nKhi được kích hoạt bằng Siri, bạn sẽ được yêu cầu cung cấp số lượng và xác nhận trước khi lệnh truyền nhanh có thể được gửi tới iAPS.";

/* Bolus shortcut. Setting */
"Max allowed bolus amount using shortcuts " = "Lượng bolus tối đa được phép sử dụng phím tắt ";

/* Bolus shortcut. Error */
"not available" = "không có sẵn";

/* Override Shortcut */
"Activate an Override Preset" = "Kích hoạt cài đặt trước ghi đè";

/* Override Shortcut */
"Allow to activate an overrride preset." = "Cho phép kích hoạt cài đặt trước ghi đè.";

/* Override Shortcut */
"Which override preset would you like to activate?" = "Bạn muốn kích hoạt cài đặt trước ghi đè nào?";

/* Override Shortcut */
"Are you sure you want to activate the Override Preset %@?" = "Bạn có chắc chắn muốn kích hoạt Ghi đè cài sẵn %@ không?";

/* Override Shortcut */
"The Profile Override" = "Hồ sơ ghi đè";

/* Override Shortcut */
"is now activated" = "hiện đã được kích hoạt";

/* Override Shortcut */
"Cancel active override" = "Hủy bỏ ghi đè đang hoạt động";

/* Override Shortcut */
"Override canceled" = "Đã hủy ghi đè";

/* Override Shortcut */
"Activates an %@ Override Preset" = "Kích hoạt %@ cài đặt sẵn ghi đè";

/* */
"Schedule " = "Lịch trình ";

/* */
"tapped save schedules" = "nhấn và lưu lịch trình";

/* */
"Error" = "Lỗi";

/* */
"Some ui element was incorrectly specified" = "Một vài yếu tố ui đã không được chỉ định";

/* */
"Success" = "Success";

/* */
"Schedules were saved successfully!" = "Lịch trình được lưu thành công!";

/* */
"High Glucose Alarm active" = "Báo động Glucose đang Cao";

/* */
"Low Glucose Alarm active" = "Báo động Glucose đang Thấp";

/* */
"No Glucose Alarm active" = "Báo động Không có Glucose đang hoạt động";

/* */
"snoozing until %@" = "tạm yên cho đến khi %@";

/* */
"not snoozing" = "không ẩn";

/* */
"nothing to see here" = "không có gì xem ở đây";

/* */
"snooze from testview clicked" = "đã nhấp vào tạm ẩn từ chế độ xem thử nghiệm";

/* */
"will snooze for %@ until %@" = "sẽ tạm ẩn cho %@ đến khi %@";

/* */
"Click to Snooze Alerts" = "Chọn để ẩn các cảnh báo";

/* */
"Strength" = "Sức mạnh";

/* */
"Hold the top of your iPhone near the sensor to pair" = "Giữ đầu iPhone gần sensor để ghép nối";

/* */
"Sensor not found" = "Không phát hiện sensor";

/* */
"Also play alert sound" = "Đồng thời bật âm thanh";

/* */
"Notification Settings" = "Cài đặt thông báo";

/* */
"Found devices: %d" = "Tìm thấy thiết bị: %d";

/* */
"Backfill options" = "Tùy chọn chèn lấp";

/* */
"Backfilling from trend is currently not well supported by Loop" = "Việc chèn lấp theo xu hướng hiện không được Loop hỗ trợ tốt";

/* */
"Backfill from history" = "Chèn lấp từ lịch sử";

/* */
"Backfill from trend" = "Chèn lấp từ xu hướng";

/* */
"Debug options" = "Tùy chọn gỡ lỗi";

/* */
"Adds a lot of data to the Issue Report " = "Thêm nhiều dữ liệu vào Báo cáo vấn đề ";

/* */
"Persist sensordata" = "Duy trì dữ liệu cảm biến";

/* */
"Battery" = "Pin";

/* */
"Also add source info" = "Cũng thêm thông tin nguồn";

/* */
"Carbs Required Threshold" = "Ngưỡng yêu cầu của lượng Carbs";

/* */
"Carbs required: %d g" = "Lượng carbs yêu cầu: %d g";

/* */
"To prevent LOW required %d g of carbs" = "Để hạn chế LOW yêu cầu %d g carbs";

/* */
"iAPS not active" = "iAPS chưa hoạt động";

/* */
"Last loop was more than %d min ago" = "Loop dừng hoạt động hơn %d phút trước";

/* Glucose badge */
"Show glucose on the app badge" = "Thể hiện đường huyết lên trên iAPS";

/* */
"Backfill glucose" = "Bổ sung glucose";

/* About this source */
"About this source" = "Thông tin nguồn này";

/* */
"Bolus failed" = "Liều bolus thất bại";

/* "Max Bolus Exceeded label" */
"Max Bolus exceeded!" = "Đã vượt quá liều Bolus tối đa!";

/* */
"Bolus failed or inaccurate. Check pump history before repeating." = "Liều bolus thất bại hoặc không chính xác. Kiểm tra lại bơm trước khi lặp lại.";

/* */
"Carbs" = "Carbs";

/* Food Type / Meal Note */
"Note" = "Lưu ý";

/* */
"Temp Basal" = "Temp Basal";

/* */
"Temp Target" = "Mục tiêu tạm thời";

/* */
"Resume" = "Tiếp tục";

/* */
"Suspend" = "Đã tạm ngưng";

/* */
"Animated Background" = "Nền màn hình động";

/* Sensor day(s) */
" day(s)" = " ngày(s)";

/* Option to show HR in Watch app*/
"Display HR on Watch" = "Hiển thị trên đồng hồ";


/* Headers for settings ----------------------- */
"OpenAPS main settings" = "Cài đặt chính OpenAPS";

"OpenAPS SMB settings" = "Cài đặt SMB OpenAPS";

"OpenAPS targets settings" = "Cài đặt mục tiêu OpenAPS";

"OpenAPS other settings" = "Cài đặt khác OpenAPS";

/* Glucose Simulator CGM */
"Glucose Simulator" = "Glucose mô phỏng";

/* Restored state message */
"Bluetooth State restored (APS restarted?). Found %d peripherals, and connected to %@ with identifier %@" = "Đã khôi phục trạng thái Bluetooth (APS đã khởi động lại?). Đã tìm thấy %d thiết bị ngoại vi và được kết nối với %@ bằng mã định danh %@";

/* Shared app group xDrip4iOS */
"Using shared app group with external CGM app xDrip4iOS" = "Sử dụng nhóm ứng dụng dùng chung với ứng dụng CGM bên ngoài xDrip4iOS";

/* Shared app group GlucoseDirect */
"Using shared app group with external CGM app GlucoseDirect" = "Sử dụng nhóm ứng dụng dùng chung với ứng dụng CGM bên ngoài Glucose Direct";

/* Dexcom G6 app */
"Dexcom G6 app" = "Dexcom G6 app";

/* Native G5 app */
"Native G5 app" = "Native G5 app";

/* Minilink transmitter */
"Minilink transmitter" = "Minilink transmitter";

/* Simple simulator */
"Simple simulator" = "Simple simulator";

/* Direct connection with Libre 1 transmitters or Libre 2 */
"Direct connection with Libre 1 transmitters or European Libre 2 sensors" = "Kết nối trực tiếp với bộ phát Libre 1 hoặc cảm biến Libre 2 của Châu Âu";

/* Online or internal server */
"Online or internal server" = "Máy chủ trực tuyến hoặc nội bộ";

/* Pump Error Message */
"Can't enact the new loop cycle recommendation, because a Bolus is in progress. Wait for next loop cycle" = "Không thể thực hiện đề xuất chu kỳ vòng lặp mới vì đang tiến hành một đợt Bolus. Đợi chu kỳ vòng lặp tiếp theo";

/* Pump Error */
"Error: Pump is Busy." = "Lỗi: Máy bơm đang bận.";

/* -------------- Developer settings ---------------------- */
/* Debug options */

"Developer" = "Dành cho nhà phát triển";

/* Debug option view NS Upload Profile */
"NS Upload Profile" = "Tải hồ sơ lên NS";

/* Debug option view NS Uploaded Profile */
"NS Uploaded Profile" = "Hồ sơ đã tải lên NS";

/* Debug option view Autosense */
"Autosense" = "Autosense";

/* Insulin sensitivity config header */
"Dynamic Sensitivity" = "Độ nhạy động";

/* Autotune config */
"Only Autotune Basal Insulin" = "Chỉ Autotune Insulin liều nền(basal)";

/* */
"Save as your Normal Basal Rates" = "Lưu như liều nền(basal) của bạn";

/* */
"Save on Pump" = "Lưu vào bơm";

/* Debug option view Pump History */
"Pump History" = "Lịch sử Bơm";

/* Debug option view Target Ranges */
"Target ranges" = "Phạm vi Mục tiêu";

/* Debug option view Temp targets */
"Temp targets" = "Mục tiêu tạm thời";

/* Debug option view Meal */
"Meal" = "Bữa ăn";

/* Debug option view Pump profile */
"Pump profile" = "Hồ sơ Bơm";

/* Debug option view Profile */
"Profile" = "Hồ sơ";

/* Debug option view Enacted */
"Enacted" = "Đã kích hoạt";

/* Debug option view Announcements (from NS) */
"Announcements" = "Các thông báo";

/* Debug option view Enacted announcements announcements (from NS) */
"Enacted announcements" = "Thông báo đã kích hoạt";

/* Debug option view Autotune */
"Autotune" = "Autotune";

/* Debug option view Target presets */
"Target presets" = "Mục tiêu đặt trước";

/* Debug option view */
"Loop Cycles" = "Chu kỳ vòng lặp";

/* Debug option view Glucose Data used for statistics */
"Glucose Data used for statistics" = "Dữ liệu Glucose được sử dụng để thống kê";

/* --------------- HealthKit intergration --------------------*/
/* */
"Apple Health" = "Apple Health";

/* */
"Connect to Apple Health" = "Kết nối Apple Health";

/* Show when have not permissions for writing to Health */
"For write data to Apple Health you must give permissions in Settings > Health > Data Access" = "Để ghi dữ liệu vào Apple Health, bạn phải cấp quyền trong Cài đặt > Sức khỏe > Truy cập dữ liệu";

/* */
"This allows iAPS to read from and write to Apple Heath. You must also give permissions in Settings > Health > Data Access. If you enter a glucose value into Apple Health, open iAPS to confirm it shows up." = "Điều này cho phép iAPS đọc và ghi vào Apple Heath. Bạn cũng phải cấp quyền trong Cài đặt > Sức khỏe > Truy cập dữ liệu. Nếu bạn nhập giá trị glucose vào Apple Health, hãy mở iAPS để xác nhận giá trị đó hiển thị.";

/* New ALerts ------------------------- */
/* Info title */
"Info" = "Thông tin";

/* Warning title */
"Warning" = "Cảnh báo";

/* Error title */
"Error" = "Lỗi";

/* Manual temp basal mode */
"Manual" = "Thủ công";

/* An Automatic delivered bolus (SMB) */
"SMB" = "SMB";

/* A manually entered dose of external insulin */
"External Insulin" = "Liều insulin tiêm ngoài";

/* Status highlight when manual temp basal is running. */
"Manual Basal" = "Liều Basal thủ công";

/* Current Manual Temp basal */
" -  Manual Basal ⚠️" = " -  Liều Basal thủ công⚠️";

/* Total AT / Scheduled basal insulin */
" U/day" = " U/ngày";

/* Total AT / Scheduled basal insulin */
"Total" = "Total";

/* -------------------------------------------- FPU Strings ------------------------------------------------------*/
/* Enable FPU */

"Enable" = "Cho phép";

/* Header */
"Conversion settings" = "Cài đặt chuyển đổi";

/* Delay */
"Delay In Minutes" = "Độ trễ theo phút";

/* Duration */
"Maximum Duration In Hours" = "Giới hạn thời gian tính theo giờ";

/* Interval */
"Interval In Minutes" = "Khoảng thời gian tính bằng phút";

/* Override */
"Override With A Factor Of " = "Ghi đè bằng hệ số ";

/* Description */
"Allows fat and protein to be converted into future carb equivalents using the Warsaw formula of kilocalories divided by 10.\n\nThis spreads the carb equivilants over a maximum duration setting that can be configured from 5-12 hours.\n\nDelay is time from now until the first future carb entry.\n\nInterval in minutes is how many minutes are between entries. The shorter the interval, the smoother the result. 10, 15, 20, 30, or 60 are reasonable choices.\n\nAdjustment factor is how much effect the fat and protein has on the entries. 1.0 is full effect (original Warsaw Method) and 0.5 is half effect. Note that you may find that your normal carb ratio needs to increase to a larger number if you begin adding fat and protein entries. For this reason, it is best to start with a factor of about 0.5 to ease into it.\n\nDefault settings: Time Cap: 8 h, Interval: 30 min, Factor: 0.5, Delay 60 min" = "Cho phép chuyển đổi chất béo và chất đạm thành lượng carb tương đương trong tương lai bằng cách sử dụng công thức kilocalories chia cho 10 của Warsaw.\n\nĐiều này phân bổ lượng carb tương đương trong cài đặt thời lượng tối đa có thể được định cấu hình từ 5-12 giờ.\n\nĐộ trễ là thời gian từ nay cho đến lần nhập carb đầu tiên trong tương lai.\n\nKhoảng thời gian tính bằng phút là số phút giữa các lần nhập. Khoảng thời gian càng ngắn thì kết quả càng mượt. 10, 15, 20, 30 hoặc 60 là những lựa chọn hợp lý.\n\nHệ số điều chỉnh là mức độ ảnh hưởng của chất béo và chất đạm đối với các mục. 1,0 là hiệu ứng đầy đủ (Phương pháp Warsaw gốc) và 0,5 là một nửa hiệu ứng. Lưu ý rằng bạn có thể thấy rằng tỷ lệ carb bình thường của bạn cần tăng lên một con số lớn hơn nếu bạn bắt đầu bổ sung các mục chất béo và protein. Vì lý do này, tốt nhất bạn nên bắt đầu với hệ số khoảng 0,5 để dễ dàng thực hiện.\n\nCài đặt mặc định: Giới hạn thời gian: 8 giờ, Khoảng thời gian: 30 phút, Hệ số: 0,5, Độ trễ 60 phút";

/* Fat/Protein additional info */
"\n\nCarb equivalents that get to small (0.6g or under) will be excluded and the equivalents over 0.6 but under 1 will be rounded up to 1. With a higher time interval setting you'll get fewer equivalents with a higher carb amount." = "\n\nSố lượng carb tương đương có giá trị nhỏ (0,6g trở xuống) sẽ bị loại trừ và số lượng carb tương đương trên 0,6 nhưng dưới 1 sẽ được làm tròn thành 1. Với cài đặt khoảng thời gian cao hơn, bạn sẽ nhận được ít lượng carb tương đương hơn với lượng carb cao hơn.";

/* FPU Settings Title */
"Fat and Protein" = "Chất béo và chất đạm";

/* Display fat and protein entities */
"Fat & Protein" = "Chất béo & Chất đạm";

/* */
"Hide Fat & Protein" = "Ẩn chất béo & chất đạm";

/* Add Fat */
"Fat" = "Chất béo";

/* Add Protein */
"Protein" = "Chất đạm";

/* Service Section */
"Fat And Protein Conversion" = "Chuyển đổi chất béo và chất đạm";

/* Service Section */
"Profile Override" = "Mô tả ghi đè";

/* */
"Override Profiles" = "Chế độ ghi đè";

/* */
"Normal " = "Bình thường ";

"Currently no Override active" = "Hiện tại không có ghi đè nào hoạt động";

/* */
"Total Insulin Adjustment" = "Tổng số điều chỉnh Insulin";

/* */
"Override your Basal, ISF, CR and Target profiles" = "Ghi đè Basal, ISF, CR và Target của bạn";

/* */
"Enable indefinitely" = "Kích hoạt vô thời hạn";

/* */
"Override Profile target" = "Mục tiêu của ghi đè";

/* */
"Disable SMBs" = "Vô hiệu hóa SMBs";

/* Your normal Profile. Use a short string */
"Normal Profile" = "Normal Profile";

/* Custom but unsaved Profile */
"Custom Profile" = "Tùy chỉnh Profile";

/* */
"Profiles" = "Profiles";

/* */
"More options" = "Các lựa chọn khác";

/* */
"Schedule when SMBs are Off" = "Lịch trình khi SMBs tắt";

/* */
"Change ISF and CR" = "Thay đổi ISF và CR";

/* */
"Change ISF" = "Thay đổi ISF";

/* */
"Change CR" = "Thay đổi CR";

/* */
"SMB Minutes" = "SMB theo phút";

/* */
"UAM SMB Minutes" = "UAM SMB theo phút";

/* */
"Start new Profile" = "Bắt đầu profile mới";

/* */
"Save as Profile" = "Lưu profile";

/* */
"Save as preset" = "Save as preset";

/* Alert */
"Cancel Profile Override" = "Hủy bỏ ghi đè?";

/* Alert */
"Cancel Temp Target" = "Hủy bỏ mục tiêu tạm thời";

/* Alert */
"Return to Normal?" = "Quay lại chế độ bình thường không?";

/* */
"This will change settings back to your normal profile." = "Việc này sẽ thay đổi cấu hình trở lại profile Normal của bạn.";

/* Start Profile Alert */
"Start Profile" = "Bắt đầu profile";

/* */
"Your profile basal insulin will be adjusted with the override percentage and your profile ISF and CR will be inversly adjusted with the percentage." = "Liều basal sẽ được điều chỉnh theo tỷ lệ phần trăm ghi đè trong khi ISF và CR sẽ được điều chỉnh ngược lại.";

/* */
"Starting this override will change your Profiles and/or your Target Glucose used for looping during the entire selected duration. Tapping ”Start Profile” will start your new profile or edit your current active profile." = "Việc sử dụng Ghi đè này sẽ thay đổi profile và/hoặc Mục tiêu Đường huyết của bạn được sử dụng cho looping trong suốt thời gian được chọn. Chọn \"Bắt đầu Profile\" sẽ cho phép bạn lập profile mới và chỉnh sửa profile hiện hữu đang hoạt động.";

/* Change Target glucose in profile settings */
"Override Profile Target" = "Mục tiêu ghi đè";

/* Alert string. Keep spaces. */
" SMBs are disabled either by schedule or during the entire duration." = " SMBs bị vô hiệu theo lịch trình hoặc theo toàn bộ thời gian.";

/* Alert strings. Keep spaces */
" infinite duration." = " thời gian không xác định.";

/* Service Section */
"App Icons" = "Biểu tượng ứng dụng";

/* */
"iAPS Icon" = "biểu tượng iAPS";

/* Service Section */
"Statistics and Home View" = "Thống kê và xem";

/* Alert text */
"Delete Carb Equivalents?" = "Xóa Carb tương đương không?";

/* */
"All FPUs of the meal will be deleted." = "Tất cả FPU của bữa ăn sẽ bị xóa.";

/* */
"Delete Glucose?" = "Xóa Glucose không?";

/* */
"Meal Presets" = "Trước bữa ăn";

/* */
"Empty" = "Trống rỗng";

/* */
"Delete Selected Preset" = "Xóa mẫu cài đặt trước đã chọn";

/* */
"Enter Meal Preset Name" = "Nhập tên trước bữa ăn";

/* */
"Name Of Dish" = "Tên món ăn";

/* Save Carbs and continue to bolus recommendation */
"Save and continue" = "Lưu và tiếp tục";

/* */
"Save as Preset" = "Lưu cài đặt sẵn";

/* */
"Predictions" = "Dự đoán";

/* Watch Config Option */
"Display Protein & Fat" = "Hiển thị chất đạm và chất béo";

/* Time of new meal entry */
"Now" = "Bây giờ";

/* Display future data table entries */
"Show Future" = "Hiển thị tương lai";

/* Hide future data table entries */
"Hide Future" = "Ẩn tương lai";

/* ----------------------- New Bolus Calculator ---------------------------*/
/* Warning about bolus recommendation. Title */

"Warning!" = "Cảnh báo!";

/* Alert to confirm bolus amount to add */
"\n\nTap 'Add' to continue with selected amount." = "\n\nNhấn 'Thêm' để tiếp tục với số lượng đã chọn.";

/* */
"Eventual Glucose" = "Glucose hiện tại";

/* */
"Please wait" = "Vui lòng chờ";

/* */
"Glucose, " = "Đường huyết, ";

/* */
"Target Glucose" = "Đường huyết mục tiêu";

/* */
"Percentage setting" = "Cài đặt phần trăm";

/* */
"Insulin Sensitivity" = "Độ nhạy Insulin";

/* Formula displayed in Bolus info pop-up. Make translation short! */
"(Eventual Glucose - Target) / ISF" = "(Glucose hiện tại - Mục tiêu) / ISF";

/* */
"Formula:" = "Công thức:";

/* Bolus pop-up footer */
"Carbs and previous insulin are included in the glucose prediction, but if the Eventual Glucose is lower than the Target Glucose, a bolus will not be recommended." = "Carbs và insulin trước đó được đưa vào dự đoán lượng đường, nhưng nếu Đường huyết hiện tại thấp hơn Đường huyết mục tiêu thì không nên tiêm một liều bolus.";

/* Hide pop-up */
"Hide" = "Ẩn";

/* Bolus pop-up / Alert string. Make translations concise! */
"Eventual Glucose > Target Glucose, but glucose is predicted to drop down to " = "Glucose hiện tại > Glucose mục tiêu, nhưng glucose được dự đoán trước tiên sẽ giảm xuống ";

/* Bolus pop-up / Alert string. Make translations concise! */
"which is below your Threshold (" = "nằm dưới Ngưỡng của bạn (";

/* Bolus pop-up / Alert string. Make translations concise! */
"Eventual Glucose > Target Glucose, but glucose is climbing slower than expected. Expected: " = "Glucose hiện tại > Glucose mục tiêu, nhưng glucose tăng chậm hơn dự kiến. Hy vọng: ";

//* Bolus pop-up / Alert string. Make translations concise! */
". Climbing: " = ". Đang leo lên: ";

/* Bolus pop-up / Alert string. Make translations concise! */
"Eventual Glucose > Target Glucose, but glucose is falling faster than expected. Expected: " = "Glucose hiện tại > Glucose mục tiêu, nhưng glucose đang giảm nhanh hơn dự kiến. Hy vọng: ";

/* Bolus pop-up / Alert string. Make translations concise! */
". Falling: " = ". Đang lao xuống: ";

/* Bolus pop-up / Alert string. Make translations concise! */
"Eventual Glucose > Target Glucose, but glucose is changing faster than expected. Expected: " = "Glucose cuối cùng > Glucose mục tiêu, nhưng glucose đang thay đổi nhanh hơn dự kiến. Hy vọng: ";

/* Bolus pop-up / Alert string. Make translations concise! */
". Changing: " = ". Đang thay đổi: ";

/* Add insulin without bolusing alert */
" without bolusing" = " không cần bolus";

/* -------------------------------------------------------------------------------------------
  DASH strings
*/
"Attach Pod" = "Attach Pod";

"Deactivate Pod" = "Hủy kích hoạt Pod";

/* */
"Deactivating..." = "Đang hủy kích hoạt...";

"Pair Pod" = "Kết nối Pod";

/* Text for previous pod information row */
"Previous Pod Information" = "Thông tin Pod trước đó";

/* Text for confidence reminders navigation link */
"Confidence Reminders" = "Lời nhắc độ tin cậy";

"Confidence reminders are beeps from the Pod which can be used to acknowledge selected commands when the Pod is not silenced." = "Lời nhắc về độ tin cậy là những tiếng bíp từ Pod có thể được sử dụng để xác nhận các lệnh đã chọn khi Pod không ở chế độ im lặng.";

/* button title for saving low reservoir reminder while saving */
"Saving..." = "Đang lưu...";

/* button title for saving low reservoir reminder */
"Save" = "Lưu";

/* Alert title for error when updating confidence reminder preference */
"Failed to update confidence reminder preference." = "Không cập nhật được tùy chọn lời nhắc về độ tin cậy.";

/* */
"No Error" = "Không có lỗi";

/* description label for active time pod details row */
"Active Time" = "Thời gian Hoạt động";

/* Title string for BeepPreference.silent */
"Disabled" = "Vô hiệu hóa";

/* Title string for BeepPreference.manualCommands */
"Enabled" = "Cho phép";

/* Title string for BeepPreference.extended */
"Extended" = "Mở rộng";

/* Description for BeepPreference.silent */
"No confidence reminders are used." = "Không có lời nhắc nào được sử dụng.";

/* Description for BeepPreference.manualCommands */
"Confidence reminders will sound for commands you initiate, like bolus, cancel bolus, suspend, resume, save notification reminders, etc. When the app automatically adjusts delivery, no confidence reminders are used." = "Các tác vụ sẽ có âm thanh như khi bạn bolus, hủy bỏ bolus, tạm dừng bơm, hoạt động lại hay lưu các lời nhắc thông báo... sẽ không có âm thanh khi ứng dụng chạy tự động.";

/* Description for BeepPreference.extended */
"Confidence reminders will sound when the app automatically adjusts delivery as well as for commands you initiate." = "Sẽ có âm thanh báo nhắc khi ứng dụng tự động điều chỉnh liều cũng như khi bạn khởi tạo ứng dụng.";

/* Label text for expiration reminder default row */
"Expiration Reminder Default" = "Mặc định nhắc nhở hết hạn";

/* */
"Expiration Reminder" = "Nhắc nhở hết hạn";

/* */
"Low Reservoir" = "Sắp hết insulin";

/* Value text for no expiration reminder */
"No Reminder" = "Không có lời nhắc";

/* */
"Scheduled Reminder" = "Lịch biểu lời nhắc";

/* */
"Low Reservoir Reminder" = "Báo nhắc gần hết insulin";

/* The action string on pod status page when pod data is stale */
"Make sure your phone and pod are close to each other. If communication issues persist, move to a new area." = "Đảm bảo điện thoại và pod được đặt gần nhau. Nếu kết nối vẫn gặp trở ngại, đặt lại chổ khác.";
/* Format string for the action string on pod status page when pod expired. (1: service time remaining) */
"Change Pod now. Insulin delivery will stop in %1$@ or when no more insulin remains." = "Thay pod ngay. Insulin sẽ ngưng tiêm trong %1$@ hoặc khi không còn insulin.";

/* Label text for temporary basal rate summary */
"Rate" = "Tỷ lệ";

/* Summary string for temporary basal rate configuration page */
"%1$@ for %2$@" = "%1$@ cho %2$@";

/* Description text on manual temp basal action sheet */
"Loop will not automatically adjust your insulin delivery until the temporary basal rate finishes or is canceled." = "Loop sẽ không tự động điều chỉnh liều insulin đến khi liều nền tạm thời thực hiện xong hoặc bị hủy bỏ.";
/* Button text for setting manual temporary basal rate*/
"Set Temporary Basal" = "Cài đặt liều nền tạm thời";

/* Navigation Title for ManualTempBasalEntryView */
"Temporary Basal" = "Liều nền tạm thời";

/* Alert title for a failure to set temporary basal */
"Temporary Basal Failed" = "Liều nền tạm thời thất bại";

/* Alert format string for a failure to set temporary basal with recovery suggestion. (1: error description) (2: recovery text) */
"Unable to set a temporary basal rate: %1$@\n\n%2$@" = "Không thể cài đặt liều nền tạm thời: %1$@\n\n%2$@";

/* Alert format string for a failure to set temporary basal. (1: error description) */
"Unable to set a temporary basal rate: %1$@" = "Không thể cài đặt liều nền tạm thời: %1$@";

/* Alert title for missing temp basal configuration */
"Missing Config" = "Thiếu cấu hình";

/* Alert format string for missing temp basal configuration. */
"This PumpManager has not been configured with a maximum basal rate because it was added before manual temp basal was a feature. Please go to therapy settings -> delivery limits and set a new maximum basal rate." = "Liều nền tối đa chưa được cấu hình. Đề nghị vào Cài đặt-> Cấu hình bơm và cấu hình Liều nền tối đa mới.";

/* description label for active time pod details row */
"Active Time" = "Thời gian Hoạt động";

/* description label for total delivery pod details row */
"Total Delivery" = "Tổng liều";

/* */
"Add Omnipod Dash" = "Thay Omnipod Dash";

/* */
"Insert Cannula" = "Thay Cannula";

/* */
"Check Cannula" = "Kiểm tra Cannula";

/* */
"Setup Complete" = "Cài đặt hoàn thành";

/* */
"Insulin Suspended" = "Đã tạm dừng cấp liều Insulin";

/* Text for suspend resume button when insulin delivery is suspending */
"Suspending insulin delivery..." = "Đang tạm dừng liều insulin...";

/* Text for suspend resume button when insulin delivery is suspended */
"Resume Insulin Delivery" = "Phục hồi liều insulin";

/* Text for suspend resume button when insulin delivery is resuming */
"Resuming insulin delivery..." = "Đang phục hồi liều insulin...";

/* Alert title for suspend error */
"Failed to Suspend Insulin Delivery" = "Thất bại khi tạm dừng liều insulin";

//* -----------------------------------------------------------------------*/
/* ----------------------Statistics strings -------------------------------*/
/* */


"Today" = "Today";

/* */
"Day" = "Day";

/* */
"Week" = "Week";

/* */
"Month" = "Month";

/* */
"Total" = "Total";

/* Headline Statistics */
"Statistics" = "Thống kê";

/* Option in preferences */
"Allow Upload of Statistics to NS" = "Cho phép tải số liệu thống kê lên NS";

/* Low Glucose Threshold in Statistics settings */
"Low" = "Thấp";

/* High Glucose Threshold in Statistics settings */
"High" = "Cao";

/* In Range */
"In Range" = "In Range";

/* Display % */
"Change HbA1c Unit" = "Thay đổi đơn vị của HbA1c";

/* */
"Display Chart X - Grid lines" = "Hiển thị biểu đồ dạng X-Grid";

/* */
"Display Chart Y - Grid lines" = "Hiển thị biểu đồ dạng Y-Grid";

/* */
"Display Chart Threshold lines for Low and High" = "Hiển thị các đường hiển thị Thấp và Cao";

/* */
"Standing / Laying TIR Chart" = "Đứng/nằm biểu đồ TIR";

/* */
"Hours X-Axis (6 default)" = "Giờ trục X (mặc định 6)";

/* */
"2 hours" = "2 giờ";

/* */
"4 hours" = "4 giờ";

/* */
"6 hours" = "6 giờ";

/* */
"12 hours" = "12 giờ";

/* */
"24 hours" = "24 giờ";

/* Average BG = */
"Average" = "Average";

/* TIR Preview Headline */
"Time In Range" = "Trong phạm vi mục tiêu";

/* Average Loop Interval in minutes */
"Average Interval" = "Khoảng thời gian trung bình";

/* Median BG */
"Median" = "Median";

/* CGM readings in statView */
"Readings" = "Readings";

/* CGM readings in statView */
"Readings / 24h" = "Readings / 24h";

/* Days of saved readings*/
"Days" = "Days";

/* Normal BG (within TIR) */
"Normal" = "Normal";

/* Title High BG in statPanel */
"High (>" = "High (>";

/* Title Low BG in statPanel */
"Low (<" = "Low (<";

/* SD */
"SD" = "SD";

/* CV */
"CV" = "CV";

/* Estimated HbA1c */
"HbA1c" = "HbA1c";

/* Total number of days of data for HbA1c estimation, part 1/2*/
"All" = "All";

/* Total number of days of data for HbA1c estimation, part 2/2*/
"days" = "days";

/* Nr of Loops in statPanel */
"Loops" = "Loops";

/* Loop Errors in statPanel */
"Errors" = "Lỗi";

/* Average loop interval */
"Interval" = "Interval";

/* Median loop interval */
"Duration" = "Duration";

/* "Display SD */
"Display SD instead of CV" = "Hiển thị SD thay vì CV";

/* Description for display SD */
"Display Standard Deviation (SD) instead of Coefficient of Variation (CV) in statPanel" = "Hiển thị Độ lệch chuẩn (SD) thay vì Hệ số biến thiên (CV) trong bảng điều khiển";

/* How often to update the statistics */
"Update every number of minutes:" = "Cập nhật theo từng phút:";

/* Description for update interval for statistics */
"Default is 20 minutes. How often to update and save the statistics.json and to upload last array, when enabled, to Nightscout." = "Mặc định là 20 phút. Tần suất cập nhật và lưu statistics.json cũng như tải danh sách cuối cùng lên Nightscout khi được bật.";

/* Duration displayed in statPanel */
"Past 24 Hours " = "Past 24 Hours ";

/* Duration displayed in statPanel */
"Past Week " = "Past Week ";

/* Duration displayed in statPanel */
"Past Month " = "Past Month ";

/* Duration displayed in statPanel */
"Past 90 Days " = "90 ngày trước ";

/* Duration displayed in statPanel */
"All Past Days of Data " = "All Past Days of Data ";

/* "Display Loop statistics in statPanel */
"Display Loop Cycle statistics" = "Hiển thị số liệu thống kê theo vòng tròn";

/* Description for Display Loop statistics */
"Displays Loop statistics in the statPanel in Home View" = "Hiển thị số liệu thống kê vòng lặp trong bảng điều khiển trong Chế độ xem trang chủ";

/* Description for Override HbA1c unit */
"Change default HbA1c unit in statPanlel. The unit in statPanel will be updateded with next statistics.json update" = "Thay đổi đơn vị HbA1c mặc định trong bảng điều khiển. Đơn vị trong bảng điều khiển sẽ được cập nhật với bản cập nhật statistics.json tiếp theo";

/* HbA1c for all glucose storage days */
"all" = "Tất cả";

/* --------------------------------------------------------  Dexcom G7 --------------------------------------*/

"CGM Configuration" = "Cấu hình CGM";

"Heartbeat" = "Nhịp tim";

"CGM address :" = "Địa chỉ CGM :";

"CGM is not used as heartbeat." = "CGM không được sử dụng làm nhịp tim.";

"Are you sure you want to delete this CGM?" = "Bạn có chắc sẽ xóa CGM này?";

/* New Experimental feature */
"Experimental" = "Thực hiện";
/* Smoothing of CGM readings */
<<<<<<< HEAD
"Smooth Glucose Value" = "Giá trị Glucose mịn";
=======
"Smooth Glucose Value" = "Làm mịn Glucose";
>>>>>>> 6d5c88c2
/* ------------------------------------------- Sharing -------------------------------------------------------*/
/* */

"Woman" = "Nữ";
<<<<<<< HEAD

/* */
"Man" = "Nam";

/* */
"Other" = "Khác";

/* */
"Secret" = "Bí mật";

/* */
"Birth Date" = "Ngày sinh";

/* */
"Share all of your Statistics" = "Chia sẻ tất cả số liệu thống kê của bạn";

/* */
"Just iAPS version number" = "Chỉ phiên bản iAPS";

/* */
"Share Bare Minimum" = "Chia sẻ ở mức tối thiểu";

/* */
"Every bit of information you choose to share is uploaded anonymously. To prevent duplicate uploads, the data is identified with a unique random string saved on your phone." = "Mọi thông tin bạn chọn chia sẻ đều được tải lên ẩn danh. Để tránh tải lên trùng lặp, dữ liệu được xác định bằng một chuỗi ngẫu nhiên duy nhất được lưu trên điện thoại của bạn.";

/* */
"Tap to display" = "Chạm để hiển thị";

/* */
"Your identifier" = "Thẻ căn cước của bạn";

/* */
"Share your data anonymously" = "Chia sẻ dữ liệu của bạn ẩn danh";

=======

/* */
"Man" = "Nam";

/* */
"Other" = "Khác";

/* */
"Secret" = "Bí mật";

/* */
"Birth Date" = "Ngày sinh";

/* */
"Share all of your Statistics" = "Chia sẻ tất cả số liệu thống kê của bạn";

/* */
"Just iAPS version number" = "Chỉ phiên bản iAPS";

/* */
"Share Bare Minimum" = "Chia sẻ ở mức tối thiểu";

/* */
"Every bit of information you choose to share is uploaded anonymously. To prevent duplicate uploads, the data is identified with a unique random string saved on your phone." = "Mọi thông tin bạn chọn chia sẻ đều được tải lên ẩn danh. Để tránh tải lên trùng lặp, dữ liệu được xác định bằng một chuỗi ngẫu nhiên duy nhất được lưu trên điện thoại của bạn.";

/* */
"Tap to display" = "Chạm để hiển thị";

/* */
"Your identifier" = "Mã định danh của bạn";

/* */
"Share your data anonymously" = "Chia sẻ dữ liệu của bạn ẩn danh";

>>>>>>> 6d5c88c2
/* ---------------------------------------------------------------------------------------------------------------
  Infotexts from openaps.docs and androidaps.docs
  iAPS
*/
/* Headline Rewind Resets Autosens */

"Rewind Resets Autosens" = "Rewind sẽ thiết lập lại Autosens";

/* ”Rewind Resets Autosens” */
"This feature, enabled by default, resets the autosens ratio to neutral when you rewind your pump, on the assumption that this corresponds to a probable site change. Autosens will begin learning sensitivity anew from the time of the rewind, which may take up to 6 hours. If you usually rewind your pump independently of site changes, you may want to consider disabling this feature." = "Tính năng này, được bật theo mặc định, sẽ đặt lại tỷ lệ cảm biến tự động về mức trung tính khi bạn tua lại máy bơm của mình, với giả định rằng điều này tương ứng với một sự thay đổi địa điểm có thể xảy ra. Autosens sẽ bắt đầu học lại độ nhạy kể từ thời điểm tua lại, quá trình này có thể mất tới 6 giờ. Nếu bạn thường tua lại máy bơm của mình một cách độc lập với những thay đổi ở địa điểm, bạn có thể cân nhắc việc tắt tính năng này.";

/* Headline "High Temptarget Raises Sensitivity" */
"High Temptarget Raises Sensitivity" = "Mục tiêu tạm thời cao sẽ làm tăng độ nhạy";

/* ”High Temptarget Raises Sensitivity" */
"Defaults to false. When set to true, raises sensitivity (lower sensitivity ratio) for temp targets set to >= 111. Synonym for exercise_mode. The higher your temp target above 110 will result in more sensitive (lower) ratios, e.g., temp target of 120 results in sensitivity ratio of 0.75, while 140 results in 0.6 (with default halfBasalTarget of 160)." = "Mặc định là False. Khi được đặt thành True, sẽ tăng độ nhạy (tỷ lệ độ nhạy thấp hơn) cho các mục tiêu tạm thời được đặt thành >= 111. Từ đồng nghĩa với Chế độ thể dục. Mục tiêu tạm thời của bạn trên 110 càng cao sẽ dẫn đến tỷ lệ nhạy cảm hơn (thấp hơn), ví dụ: mục tiêu tạm thời là 120 dẫn đến tỷ lệ độ nhạy là 0,75, trong khi 140 dẫn đến tỷ lệ nhạy cảm là 0,6 (với một nửa mục tiêu với mặc định là 160).";

/* Headline ”Low Temptarget Lowers Sensitivity" */
"Low Temptarget Lowers Sensitivity" = "Mục tiêu tạm thời thấp sẽ làm giảm độ nhạy";

/* ”Low Temptarget Lowers Sensitivity" */
"Defaults to false. When set to true, can lower sensitivity (higher sensitivity ratio) for temptargets <= 99. The lower your temp target below 100 will result in less sensitive (higher) ratios, e.g., temp target of 95 results in sensitivity ratio of 1.09, while 85 results in 1.33 (with default halfBasalTarget of 160)." = "Mặc định là False. Khi được đặt thành True, có thể giảm độ nhạy (tỷ lệ độ nhạy cao hơn) cho mục tiêu tạm thời <= 99. Mục tiêu tạm thời của bạn càng thấp dưới 100 sẽ dẫn đến tỷ lệ kém nhạy hơn (cao hơn), ví dụ: mục tiêu tạm thời là 95 dẫn đến tỷ lệ độ nhạy là 1,09, trong khi 85 kết quả là 1,33 (với Một nửa mục tiêu cơ bản mặc định là 160).";

/* Headline ”Sensitivity Raises Target" */
"Sensitivity Raises Target" = "Sensitivity Raises Target";

/* ”Sensitivity Raises Target" */
"When true, raises BG target when autosens detects sensitivity" = "Khi True, tăng mục tiêu BG khi cảm biến tự động phát hiện độ nhạy";

/* Headline ”Resistance Lowers Target" */
"Resistance Lowers Target" = "Chống mục tiêu thấp";

/* ”Resistance Lowers Target" */
"Defaults to false. When true, will lower BG target when autosens detects resistance" = "Mặc định là False. Khi True, sẽ hạ mục tiêu BG khi cảm biến tự động phát hiện kháng cự";

/* Headline ”Advanced Target Adjustments" */
"Advanced Target Adjustments" = "Điều chỉnh mục tiêu nâng cao";

/* ”Advanced Target Adjustments" */
"This feature was previously enabled by default but will now default to false (will NOT be enabled automatically) in oref0 0.6.0 and beyond. (There is no need for this with 0.6.0). This feature lowers oref0’s target BG automatically when current BG and eventualBG are high. This helps prevent and mitigate high BG, but automatically switches to low-temping to ensure that BG comes down smoothly toward your actual target. If you find this behavior too aggressive, you can disable this feature. If you do so, please let us know so we can better understand what settings work best for everyone." = "Tính năng này trước đây được bật theo mặc định nhưng bây giờ sẽ được mặc định là false (sẽ KHÔNG được bật tự động) trong oref0 0.6.0 trở lên. (Không cần điều này với 0.6.0). Tính năng này tự động giảm BG mục tiêu của oref0 khi BG hiện tại và BG cuối cùng ở mức cao. Điều này giúp ngăn chặn và giảm thiểu BG cao, nhưng tự động chuyển sang nhiệt độ thấp để đảm bảo BG đi xuống mục tiêu thực tế của bạn một cách suôn sẻ. Nếu bạn thấy hành vi này quá hung hăng, bạn có thể tắt tính năng này. Nếu bạn làm như vậy, vui lòng cho chúng tôi biết để chúng tôi có thể hiểu rõ hơn cài đặt nào phù hợp nhất với mọi người.";

/* Headline "Exercise Mode" */
"Exercise Mode" = "Chế độ tập thể dục";

/* "Exercise Mode" */
"Defaults to false. When true, > 105 mg/dL high temp target adjusts sensitivityRatio for exercise_mode. Synonym for high_temptarget_raises_sensitivity" = "Mặc định là False. Khi True, mục tiêu cao > 105 mg/dL sẽ điều chỉnh Tỷ lệ độ nhạy cho chế độ tập luyện. Từ đồng nghĩa với \"Mục tiêu tạm thời cao sẽ làm tăng độ nhạy\"";

/* Headline "Wide BG Target Range" */
"Wide BG Target Range" = "Phạm vi mục tiêu BG rộng";

/* "Wide BG Target Range" */
"Defaults to false, which means by default only the low end of the pump’s BG target range is used as OpenAPS target. This is a safety feature to prevent too-wide targets and less-optimal outcomes. Therefore the higher end of the target range is used only for avoiding bolus wizard overcorrections. Use wide_bg_target_range: true to force neutral temps over a wider range of eventualBGs." = "Giá trị mặc định là False, có nghĩa là theo mặc định chỉ phần thấp nhất trong phạm vi mục tiêu BG của máy bơm được sử dụng làm mục tiêu OpenAPS. Đây là tính năng an toàn nhằm ngăn chặn các mục tiêu quá rộng và kết quả kém tối ưu. Do đó, mức cao hơn của phạm vi mục tiêu chỉ được sử dụng để tránh việc điều chỉnh quá mức của thuật sĩ truyền nhanh. Sử dụng Phạm vi mục tiêu BG rộng: true để buộc liều tạm thời trung tính trên phạm vi BG cuối cùng rộng hơn.";

/* Headline "Skip Neutral Temps" */
"Skip Neutral Temps" = "Bỏ qua liều tạm thời trung lập";

/* "Skip Neutral Temps" */
"Defaults to false, so that iAPS will set temps whenever it can, so it will be easier to see if the system is working, even when you are offline. This means iAPS will set a “neutral” temp (same as your default basal) if no adjustments are needed. This is an old setting for OpenAPS to have the options to minimise sounds and notifications from the 'rig', that may wake you up during the night." = "Mặc định là False, do đó iAPS sẽ đặt liều tạm thời bất cứ khi nào có thể, do đó, sẽ dễ dàng hơn để xem hệ thống có hoạt động hay không, ngay cả khi bạn ngoại tuyến. Điều này có nghĩa là OpenAPS sẽ đặt Liều tạm thời “trung tính” (giống như Liều tạm thời cơ bản mặc định của bạn) nếu không cần điều chỉnh. Đây là cài đặt cũ để OpenAPS có các tùy chọn giảm thiểu âm thanh và thông báo từ 'âm mưu' có thể đánh thức bạn vào ban đêm. ";

/* Headline "Unsuspend If No Temp” */
"Unsuspend If No Temp" = "Bỏ tạm dừng nếu không có tạm thời";

/* "Unsuspend If No Temp” */
"Many people occasionally forget to resume / unsuspend their pump after reconnecting it. If you’re one of them, and you are willing to reliably set a zero temp basal whenever suspending and disconnecting your pump, this feature has your back. If enabled, it will automatically resume / unsuspend the pump if you forget to do so before your zero temp expires. As long as the zero temp is still running, it will leave the pump suspended." = "Nhiều người thỉnh thoảng quên tiếp tục/hủy tạm dừng máy bơm sau khi kết nối lại. Nếu bạn là một trong số họ và sẵn sàng đặt nhiệt độ cơ bản bằng 0 một cách đáng tin cậy bất cứ khi nào tạm dừng và ngắt kết nối máy bơm của mình, thì tính năng này sẽ hỗ trợ bạn. Nếu được bật, nó sẽ tự động tiếp tục/hủy tạm dừng máy bơm nếu bạn quên làm như vậy trước khi hết tạm thời 0. Miễn là tạm thời bằng 0 vẫn đang chạy, nó sẽ khiến máy bơm bị treo.";

/* Headline "Enable UAM" */
"Enable UAM" = "Kích hoạt UAM";

/* "Enable UAM" */
"With this option enabled, the SMB algorithm can recognize unannounced meals. This is helpful, if you forget to tell iAPS about your carbs or estimate your carbs wrong and the amount of entered carbs is wrong or if a meal with lots of fat and protein has a longer duration than expected. Without any carb entry, UAM can recognize fast glucose increasments caused by carbs, adrenaline, etc, and tries to adjust it with SMBs. This also works the opposite way: if there is a fast glucose decreasement, it can stop SMBs earlier." = "Khi bật tùy chọn này, thuật toán SMB có thể nhận ra các bữa ăn không báo trước. Điều này rất hữu ích nếu bạn quên thông báo cho iAPS về lượng carb của mình hoặc ước tính sai lượng carb của bạn và lượng carb đã nhập sai hoặc nếu một bữa ăn có nhiều chất béo và protein kéo dài hơn dự kiến. Nếu không có bất kỳ lượng carb nào được đưa vào, UAM có thể nhận ra mức tăng đường huyết nhanh chóng do carbs, adrenaline, v. v. gây ra và cố gắng điều chỉnh nó bằng SMB. Điều này cũng hoạt động theo cách ngược lại: nếu lượng glucose giảm nhanh, nó có thể dừng SMB sớm hơn.";

/* Headline "Enable SMB With COB" */
"Enable SMB With COB" = "Kích hoạt SMB đối với COB";

/* Enable SMB With COB" */
"This enables supermicrobolus (SMB) while carbs on board (COB) are positive." = "Điều này cho phép Super Micro Bolus (SMB) trong khi lượng carb đang hoạt động (COB) ở mức dương.";

/* Headline "Enable SMB With Temptarget” */
"Enable SMB With Temptarget" = "Kích hoạt SMB với mục tiêu tạm thời";

/* "Enable SMB With Temptarget” */
"This enables supermicrobolus (SMB) with eating soon / low temp targets. With this feature enabled, any temporary target below 100mg/dL, such as a temp target of 99 (or 80, the typical eating soon target) will enable SMB." = "Điều này cho phép Super Micro Bolus (SMB) đạt được mục tiêu ăn sớm / nhiệt độ thấp. Khi tính năng này được bật, mọi mục tiêu tạm thời dưới 100mg/dL, chẳng hạn như mục tiêu tạm thời là 99 (hoặc 80, mục tiêu ăn sớm thông thường) sẽ kích hoạt SMB.";

/* Headline "Enable SMB Always" */
"Enable SMB Always" = "Luôn bật SMB";

/* "Enable SMB Always" */
"Defaults to false. When true, always enable supermicrobolus (unless disabled by high temptarget)." = "Mặc định là False. Khi True, hãy luôn bật Super Micro Bolus (trừ khi bị tắt bởi high temptarget).";

/* Headline "Enable SMB After Carbs" */
"Enable SMB After Carbs" = "Kích hoạt SMB sau Carbs";

/* "Enable SMB After Carbs" */
"Defaults to false. When true, enables supermicrobolus (SMB) for 6h after carbs, even with 0 carbs on board (COB)." = "Mặc định là False. Khi True, hãy bật Super Micro Bolus (SMB) trong 6 giờ sau khi nạp carbs, ngay cả khi không có carbs (COB).";

/* Enable "Allow SMB With High Temptarget" */
"Allow SMB With High Temptarget" = "Cho phép SMB với mục tiêu tạm thời cao";

/* Headline "Allow SMB With High Temptarget" */
"Allow SMB With High Temptarget" = "Cho phép SMB với mục tiêu tạm thời cao";

/* "Allow SMB With High Temptarget" */
"Defaults to false. When true, allows supermicrobolus (if otherwise enabled) even with high temp targets (> 100 mg/dl)." = "Mặc định là False. Khi True, cho phép Super Micro Bolus (nếu được kích hoạt khác) ngay cả với mục tiêu nhiệt độ cao (> 100 mg/dl).";

/* Headline "Use Custom Peak Time” */
"Use Custom Peak Time" = "Tuỳ chỉnh đỉnh của Insulin";

/* "Use Custom Peak Time” */
"Defaults to false. Setting to true allows changing insulinPeakTime" = "Mặc định là False. Đặt thành True cho phép thay đổi đỉnh của insulin";

/* Headline "Suspend Zeros IOB” */
"Suspend Zeros IOB" = "Tạm dừng IOB bằng 0";

/* "Suspend Zeros IOB” */
"Default is false. Any existing temp basals during times the pump was suspended will be deleted and 0 temp basals to negate the profile basal rates during times pump is suspended will be added." = "Mặc định là False. Mọi mức cơ bản tạm thời hiện có trong thời gian máy bơm bị tạm dừng sẽ bị xóa và mức Liều cơ bản tạm thời 0 để phủ nhận tốc độ cơ bản của hồ sơ trong thời gian máy bơm bị tạm dừng sẽ được thêm vào.";

/* Headline "Max IOB" */
"Max IOB" = "IOB tối đa";

/* "Max IOB" */
"Max IOB is the maximum amount of insulin on board from all sources – both basal (or SMB correction) and bolus insulin – that your loop is allowed to accumulate to treat higher-than-target BG. Unlike the other two OpenAPS safety settings (max_daily_safety_multiplier and current_basal_safety_multiplier), max_iob is set as a fixed number of units of insulin. As of now manual boluses are NOT limited by this setting. \n\n To test your basal rates during nighttime, you can modify the Max IOB setting to zero while in Closed Loop. This will enable low glucose suspend mode while testing your basal rates settings\n\n(Tip from https://www.loopandlearn.org/freeaps-x/#open-loop)." = "IOB Max là lượng insulin tối đa được cung cấp từ tất cả các nguồn – cả insulin cơ bản (hoặc hiệu chỉnh SMB) và insulin bolus – mà vòng lặp của bạn được phép tích lũy để điều trị BG cao hơn mục tiêu. Không giống như hai cài đặt an toàn OpenAPS khác (Hệ số tối đa an toàn hàng ngày và Hệ số an toàn cơ bản hiện tại), Tối đa IOB được đặt thành số lượng đơn vị insulin cố định. Tính đến thời điểm hiện tại, việc tiêm liều thủ công KHÔNG bị giới hạn bởi cài đặt này. \n\n Để kiểm tra liều cơ bản của bạn vào ban đêm, bạn có thể sửa đổi cài đặt IOB tối đa thành 0 khi ở Vòng kín. Điều này sẽ kích hoạt chế độ tạm ngưng lượng glucose thấp trong khi kiểm tra cài đặt tốc độ cơ bản của bạn\n\n(Mẹo từ https://www.loopandlearn.org/freeaps-x/#open-loop).";

/* Headline "Max Daily Safety Multiplier" */
"Max Daily Safety Multiplier" = "Hệ số tối đa an toàn hàng ngày";

/* "Max Daily Safety Multiplier" */
"This is an important OpenAPS safety limit. The default setting (which is unlikely to need adjusting) is 3. This means that OpenAPS will never be allowed to set a temporary basal rate that is more than 3x the highest hourly basal rate programmed in a user’s pump, or, if enabled, determined by autotune." = "Đây là giới hạn an toàn quan trọng của OpenAPS. Cài đặt mặc định (có thể không cần điều chỉnh) là 3. Điều này có nghĩa là OpenAPS sẽ không bao giờ được phép đặt tốc độ cơ bản tạm thời cao hơn 3 lần tốc độ cơ bản hàng giờ cao nhất được lập trình trong máy bơm của người dùng hoặc, nếu được bật, sẽ được xác định bằng autotune.";

/* Headline "Current Basal Safety Multiplier" */
"Current Basal Safety Multiplier" = "Hệ số an toàn cơ bản(basal) hiện tại";

/* "Current Basal Safety Multiplier" */
"This is another important OpenAPS safety limit. The default setting (which is also unlikely to need adjusting) is 4. This means that OpenAPS will never be allowed to set a temporary basal rate that is more than 4x the current hourly basal rate programmed in a user’s pump, or, if enabled, determined by autotune." = "Đây là một giới hạn an toàn quan trọng khác của OpenAPS. Cài đặt mặc định (cũng khó có thể cần điều chỉnh) là 4. Điều này có nghĩa là OpenAPS sẽ không bao giờ được phép đặt tốc độ cơ bản tạm thời cao hơn 4 lần tốc độ cơ bản hàng giờ hiện tại được lập trình trong máy bơm của người dùng hoặc, nếu được bật, được xác định bằng autotune.";

/* Headline "Autosens Max" */
"Autosens Max" = "Autosens tối đa";

/* "Autosens Max" */
"This is a multiplier cap for autosens (and autotune) to set a 20% max limit on how high the autosens ratio can be, which in turn determines how high autosens can adjust basals, how low it can adjust ISF, and how low it can set the BG target." = "Đây là giới hạn hệ số nhân cho autosens (và autotune) để đặt giới hạn tối đa 20% cho tỷ lệ cảm biến tự động có thể cao đến mức nào, từ đó xác định mức độ tự động điều chỉnh mức cơ bản cao, mức độ điều chỉnh ISF thấp và mức độ thấp của nó có thể đặt mục tiêu BG.";

/* Headline "Autosens Min" */
"Autosens Min" = "Autosens tối thiểu";

/* "Autosens Min" */
"The other side of the autosens safety limits, putting a cap on how low autosens can adjust basals, and how high it can adjust ISF and BG targets." = "Mặt khác của các giới hạn an toàn của autosens, đặt giới hạn về mức độ tự động thấp có thể điều chỉnh mức cơ bản và mức độ có thể điều chỉnh các mục tiêu ISF và BG.";

/* Headline "Half Basal Exercise Target" */
"Half Basal Exercise Target" = "Mục tiêu tập thể dục 1/2 liều cơ bản";

/* "Half Basal Exercise Target" */
"Set to a number, e.g. 160, which means when temp target is 160 mg/dL and exercise_mode=true, run 50% basal at this level (120 = 75%; 140 = 60%). This can be adjusted, to give you more control over your exercise modes." = "Đặt thành một số, ví dụ: 160, có nghĩa là khi mục tiêu tạm thời là 160 mg/dL và tập thể dục_mode=true, hãy chạy 50% cơ bản ở mức này (120 = 75%; 140 = 60%). Điều này có thể được điều chỉnh để giúp bạn kiểm soát nhiều hơn các chế độ tập luyện của mình.
\"Mục tiêu tập thể dục nửa cơ bản\".";

/* Headline "Max COB" */
"Max COB" = "COB tối đa";

/* "Max COB" */
"The default of maxCOB is 120. (If someone enters more carbs in one or multiple entries, iAPS will cap COB to maxCOB and keep it at maxCOB until the carbs entered above maxCOB have shown to be absorbed. Essentially, this just limits UAM as a safety cap against weird COB calculations due to fluky data.)" = "Giá trị mặc định của COB tối đa là 120. (Nếu ai đó nạp nhiều carbs hơn vào một hoặc nhiều mục, iAPS sẽ giới hạn COB ở mức COB tối đa và giữ nó ở mức COB tối đa cho đến khi lượng carb nhập vào trên COB tối đa cho thấy đã được hấp thụ. Về cơ bản, điều này chỉ giới hạn UAM như một giới hạn an toàn chống lại các phép tính COB kỳ lạ do dữ liệu không ổn định.)";

/* Headline "Bolus Snooze DIA Divisor" */
"Bolus Snooze DIA Divisor" = "Chế độ báo lại bolus";

/* "Bolus Snooze DIA Divisor" */
"Bolus snooze is enacted after you do a meal bolus, so the loop won’t counteract with low temps when you’ve just eaten. The example here and default is 2; so a 3 hour DIA means that bolus snooze will be gradually phased out over 1.5 hours (3DIA/2)." = "Chế độ báo lại bolus được kích hoạt sau khi bạn thực hiện một bữa ăn nhanh, vì vậy vòng lặp sẽ không phản tác dụng với liều tạm thời thấp khi bạn vừa ăn. Ví dụ ở đây và mặc định là 2; vì vậy DIA 3 giờ có nghĩa là thời gian báo lại bolus sẽ giảm dần trong 1,5 giờ (3DIA/2).";

/* Headline "Min 5m Carbimpact" */
"Min 5m Carbimpact" = "Tác động tối thiểu 5 phút";

/* "Min 5m Carbimpact" */
"This is a setting for default carb absorption impact per 5 minutes. The default is an expected 8 mg/dL/5min. This affects how fast COB is decayed in situations when carb absorption is not visible in BG deviations. The default of 8 mg/dL/5min corresponds to a minimum carb absorption rate of 24g/hr at a CSF of 4 mg/dL/g." = "Đây là cài đặt cho tác động hấp thụ carb mặc định trong 5 phút. Giá trị mặc định là 8 mg/dL/5 phút dự kiến. Điều này ảnh hưởng đến tốc độ phân hủy của COB trong các tình huống khi không thể nhìn thấy sự hấp thụ carb ở độ lệch BG. Giá trị mặc định là 8 mg/dL/5 phút tương ứng với tốc độ hấp thụ carb tối thiểu là 24g/giờ ở CSF là 4 mg/dL/g.";

/* Headline "Autotune ISF Adjustment Fraction" */
"Autotune ISF Adjustment Fraction" = "Phân số (AF) điều chỉnh ISF tự động điều chỉnh";

/* "Autotune ISF Adjustment Fraction" */
"The default of 0.5 for this value keeps autotune ISF closer to pump ISF via a weighted average of fullNewISF and pumpISF. 1.0 allows full adjustment, 0 is no adjustment from pump ISF." = "Giá trị mặc định là 0,5 cho giá trị này giữ cho ISF tự động điều chỉnh gần hơn với ISF bơm thông qua mức trung bình có trọng số của ISF điều chỉnh hoàn toàn và ISF điều chỉnh từ bơm (1.0 cho phép điều chỉnh hoàn toàn, 0 là không điều chỉnh từ bơm ISF).";

/* Headline "Remaining Carbs Fraction" */
"Remaining Carbs Fraction" = "Phần carb còn lại";

/* "Remaining Carbs Fraction" */
"This is the fraction of carbs we’ll assume will absorb over 4h if we don’t yet see carb absorption." = "Đây là tỷ lệ carbs mà chúng tôi cho rằng sẽ hấp thụ trong 4 giờ nếu chúng tôi chưa thấy sự hấp thụ carb.";

/* Headline "Remaining Carbs Cap" */
"Remaining Carbs Cap" = "Giới hạn lượng carb còn lại";

/* "Remaining Carbs Cap" */
"This is the amount of the maximum number of carbs we’ll assume will absorb over 4h if we don’t yet see carb absorption." = "Đây là lượng carb tối đa mà chúng tôi cho rằng sẽ hấp thụ trong 4 giờ nếu chúng tôi chưa thấy khả năng hấp thụ carb.";

/* Headline ”Max SMB Basal Minutes" */
"Max SMB Basal Minutes" = "Số phút cơ bản SMB tối đa";

/* ”Max SMB Basal Minutes" */
"Defaults to start at 30. This is the maximum minutes of basal that can be delivered as a single SMB with uncovered COB. This gives the ability to make SMB more aggressive if you choose. It is recommended that the value is set to start at 30, in line with the default, and if you choose to increase this value, do so in no more than 15 minute increments, keeping a close eye on the effects of the changes. It is not recommended to set this value higher than 90 mins, as this may affect the ability for the algorithm to safely zero temp. It is also recommended that pushover is used when setting the value to be greater than default, so that alerts are generated for any predicted lows or highs." = "Mặc định bắt đầu từ 30. Đây là số phút cơ bản tối đa có thể được phân phối dưới dạng một SMB duy nhất không có COB. Điều này mang lại khả năng làm cho SMB trở nên hung hãn hơn nếu bạn chọn. Bạn nên đặt giá trị này để bắt đầu ở mức 30, phù hợp với giá trị mặc định và nếu bạn chọn tăng giá trị này, hãy thực hiện với khoảng tăng không quá 15 phút, đồng thời theo dõi chặt chẽ tác động của các thay đổi. Không nên đặt giá trị này cao hơn 90 phút vì điều này có thể ảnh hưởng đến khả năng thuật toán về liều tạm thời bằng 0 một cách an toàn. Chúng tôi cũng khuyên bạn nên sử dụng tính năng đẩy khi đặt giá trị lớn hơn giá trị mặc định để cảnh báo được tạo ra cho bất kỳ mức thấp hoặc mức cao được dự đoán nào.";

/* Headline "Max UAM SMB Basal Minutes" */
"Max UAM SMB Basal Minutes" = "Số phút cơ bản UAM SMB tối đa";

/* "Max UAM SMB Basal Minutes" */
"Defaults to start at 30. This is the maximum minutes of basal that can be delivered by UAM as a single SMB when IOB exceeds COB. This gives the ability to make UAM more or less aggressive if you choose. It is recommended that the value is set to start at 30, in line with the default, and if you choose to increase this value, do so in no more than 15 minute increments, keeping a close eye on the effects of the changes. Reducing the value will cause UAM to dose less insulin for each SMB. It is not recommended to set this value higher than 60 mins, as this may affect the ability for the algorithm to safely zero temp. It is also recommended that pushover is used when setting the value to be greater than default, so that alerts are generated for any predicted lows or highs." = "Mặc định bắt đầu từ 30. Đây là số phút cơ bản tối đa mà UAM có thể phân phối dưới dạng một SMB khi IOB vượt quá COB. Điều này mang lại khả năng khiến UAM trở nên hung hãn hơn hoặc ít hơn nếu bạn chọn. Bạn nên đặt giá trị này để bắt đầu ở mức 30, phù hợp với giá trị mặc định và nếu bạn chọn tăng giá trị này, hãy thực hiện với khoảng tăng không quá 15 phút, đồng thời theo dõi chặt chẽ tác động của các thay đổi. Việc giảm giá trị sẽ khiến UAM giảm liều insulin cho mỗi SMB. Không nên đặt giá trị này cao hơn 60 phút vì điều này có thể ảnh hưởng đến khả năng thuật toán về nhiệt độ bằng 0 một cách an toàn. Chúng tôi cũng khuyên bạn nên sử dụng tính năng đẩy khi đặt giá trị lớn hơn giá trị mặc định để cảnh báo được tạo ra cho bất kỳ mức thấp hoặc mức cao được dự đoán nào.";

/* Headline "SMB Interval" */
"SMB Interval" = "Khoảng thời gian SMB";

/* "SMB Interval" */
"Minimum duration in minutes for new SMB since last SMB or manual bolus" = "Thời lượng tối thiểu tính bằng phút cho SMB mới kể từ SMB cuối cùng hoặc liều truyền thủ công";

/* Headline "Bolus Increment" */
"Bolus Increment" = "Tăng liều Bolus nhanh";

/* "Bolus Increment" */
"Smallest enacted SMB amount. Minimum amount for Omnipod pumps is 0.05 U, whereas for Medtronic pumps it differs for various models, from 0.025 U to 0.10 U. Please check the minimum bolus amount which can be delivered by your pump. The default value is 0.1." = "Số SMB được ban hành nhỏ nhất. Lượng tối thiểu đối với máy bơm Omnipod là 0,05 U, trong khi đối với máy bơm Medtronic, lượng này khác nhau đối với nhiều kiểu máy khác nhau, từ 0,025 U đến 0,10 U. Vui lòng kiểm tra lượng truyền nhanh tối thiểu mà máy bơm của bạn có thể cung cấp. Giá trị mặc định là 0,1.";

/* Headline "Insulin Peak Time" */
"Insulin Peak Time" = "Thời gian đỉnh của Insulin";

/* "Insulin Peak Time" */
"Time of maximum blood glucose lowering effect of insulin, in minutes. Beware: Oref assumes for ultra-rapid (Lyumjev) & rapid-acting (Fiasp) curves minimal (35 & 50 min) and maximal (100 & 120 min) applicable insulinPeakTimes. Using a custom insulinPeakTime outside these bounds will result in issues with iAPS, longer loop calculations and possible red loops." = "Thời gian tác dụng hạ đường huyết tối đa của insulin, tính bằng phút. Lưu ý: Oref giả định đường cong cực nhanh (Lyumjev) và tác dụng nhanh (Fiasp) tối thiểu (35 & 50 phút) và tối đa (100 & 120 phút) áp dụng đỉnh insulin. Việc sử dụng đỉnh insulin tùy chỉnh ngoài các giới hạn này sẽ dẫn đến sự cố với iAPS, tính toán vòng lặp dài hơn và có thể xảy ra vòng lặp màu đỏ.";

/* Headline "Carbs Req Threshold" */
"Carbs Req Threshold" = "Ngưỡng yêu cầu của lượng Carbs";

/* "Carbs Req Threshold" */
"Grams of carbsReq to trigger a pushover. Defaults to 1 (for 1 gram of carbohydrate). Can be increased if you only want to get Pushover for carbsReq at X threshold." = "Số gram carbs yêu cầu để kích hoạt quá trình đẩy. Mặc định là 1 (cho 1 gam carbohydrate). Có thể tăng lên nếu bạn chỉ muốn nhận đẩy qua cho carbs yêu cầu ở ngưỡng X.";

/* Headline "Noisy CGM Target Multiplier" */
"Noisy CGM Target Multiplier" = "Hệ số mục tiêu CGM Noisy";

/* "Noisy CGM Target Multiplier" */
"Defaults to 1.3. Increase target by this amount when looping off raw/noisy CGM data" = "Mặc định là 1.3. Tăng mục tiêu lên số lượng này khi lặp lại dữ liệu CGM thô/noisy";

/* Headline "SMB DeliveryRatio" */
"SMB DeliveryRatio" = "Tỷ lệ phân phối SMB";

/* SMB DeliveryRatio */
"Default value: 0.5 This is another key OpenAPS safety cap, and specifies what share of the total insulin required can be delivered as SMB. Increase this experimental value slowly and with caution." = "Giá trị mặc định: 0,5 Đây là một giới hạn an toàn quan trọng khác của OpenAPS và chỉ định tỷ lệ trong tổng lượng insulin cần thiết có thể được phân phối dưới dạng SMB. Tăng giá trị thử nghiệm này một cách chậm rãi và thận trọng.";

// Dynamic ISF + CR Settings:
/* Headline "Adjust Dynamic ISF constant" */

"Adjust Dynamic ISF constant" = "Điều chỉnh hằng số ISF động";

/* Adjust Dynamic ISF constant */
"Adjust Dynamic ISF constant" = "Điều chỉnh hằng số ISF động";

/* Enable Dynamic ISF, Headline */
"Enable Dynamic ISF" = "Kích hoạt ISF động";

/* Headline "Enable Dynamic ISF" */
"Enable Dynamic ISF" = "Kích hoạt ISF động";

/* Enable Dynamic ISF */
"Calculate a new Insulin Sensitivity Setting (ISF) upon every loop cycle. The new ISF will be based on your current Glucose, total daily dose of insulin (TDD, past 24 hours of all delivered insulin) and an individual Adjustment Factor (recommendation to start with is 0.5 if using Sigmoid Function and 0.8 if not).\n\nAll of the Dynamic ISF and CR adjustments will be limited by your autosens.min/max limits." = "Tính toán Cài đặt độ nhạy Insulin (ISF) mới sau mỗi chu kỳ vòng lặp. ISF mới sẽ dựa trên Glucose hiện tại của bạn, tổng liều insulin hàng ngày (TDD: tổng lượng insulin được cung cấp trong 24 giờ qua) và Hệ số Điều chỉnh riêng lẻ (khuyến nghị bắt đầu là 0,5 nếu sử dụng Chức năng Sigmoid và 0,8 nếu không sử dụng).\\ n\nTất cả các điều chỉnh ISF động và CR sẽ bị giới hạn bởi autosens.min của bạn.";

/* Headline Enable Dynamic CR */
"Enable Dynamic CR" = "Kích hoạt CR động";

/* Enable Dynamic CR */
"Use Dynamic CR. The dynamic ratio will be used for CR as follows:\n\n When ratio > 1:  dynCR = (newRatio - 1) / 2 + 1.\nWhen ratio < 1: dynCR = CR/dynCR.\n\nDon't use toghether with a high Insulin Fraction (> 2)" = "Sử dụng CR động. Tỷ lệ động sẽ được sử dụng cho CR như sau:\n\n Khi tỷ lệ > 1: dynCR = (newRatio - 1) / 2 + 1.\nKhi tỷ lệ < 1: dynCR = CR/dynCR.\n\nKhông sử dụng cùng với Tỷ lệ Insulin cao (> 2)";

/* Enable Dyn ISF */
"Activate Dynamic Sensitivity (ISF)" = "Kích hoạt độ nhạy động (ISF)";

/* Enable Dyn CR */
"Activate Dynamic Carb Ratio (CR)" = "Kích hoạt Tỷ lệ Carb động (CR)";

/* Headline "Adjust Dynamic ISF constant" */
"Adjust Dynamic ISF constant" = "Điều chỉnh hằng số ISF động";

/* Adjust Dynamic ISF constant */
"Individual adjustment of the computed dynamic ratios. Default is 0.5. The higher the value, the larger the correction of your ISF/CR will be for a high or a low blood glucose. Maximum/minumum correction is determined by the Autosens min/max settings.\n\nFor Sigmoid function an adjustment factor of 0.4 - 0.5 is recommended to begin with.\n\nFor the logaritmic formula there is less consensus, but starting around 0.8 is probably appropiate for most adult users. For younger users it's recommended to start even lower when using logaritmic formula, to avoid overly aggressive treatment." = "Điều chỉnh riêng các tỷ lệ động được tính toán. Mặc định là 0,5. Giá trị càng cao thì mức điều chỉnh ISF/CR của bạn đối với mức đường huyết cao hay thấp càng lớn. Hiệu chỉnh tối đa/tối thiểu được xác định bởi cài đặt tối thiểu/tối đa của Autosens.\n\nĐối với hàm Sigmoid, hệ số điều chỉnh được khuyến nghị là 0,4 - 0,5 để bắt đầu.\n\nĐối với công thức logarit, có ít sự đồng thuận hơn, nhưng bắt đầu từ khoảng 0,8 là có lẽ phù hợp với hầu hết người dùng trưởng thành. Đối với người dùng trẻ tuổi, nên bắt đầu ở mức thấp hơn nữa khi sử dụng công thức logarit để tránh điều trị quá tích cực.";

/* Headline Use Sigmoid Function */
"Use Sigmoid Function" = "Sử dụng hàm Sigmoid (SF)";

/* Which dyn ISF function to use */
"Formula" = "Công thức";

/* Extra Safety Features when using dyn ISF */
"Safety" = "An toàn";

/* Use Sigmoid Function */
"Use a sigmoid function for ISF (and for CR, when enabled), instead of the default Logarithmic formula. Requires the Dynamic ISF setting to be enabled in settings\n\nThe Adjustment setting adjusts the slope of the curve (Y: Dynamic ratio, X: Blood Glucose). A lower value ==> less steep == less aggressive.\n\nThe autosens.min/max settings determines both the max/min limits for the dynamic ratio AND how much the dynamic ratio is adjusted. If AF is the slope of the curve, the autosens.min/max is the height of the graph, the Y-interval, where Y: dynamic ratio. The curve will always have a sigmoid shape, no matter which autosens.min/max settings are used, meaning these settings have big consequences for the outcome of the computed dynamic ISF. Please be careful setting a too high autosens.max value. With a proper profile ISF setting, you will probably never need it to be higher than 1.5\n\nAn Autosens.max limit > 1.5 is not advisable when using the sigmoid function." = "Sử dụng hàm sigmoid cho ISF (và cho CR, khi được bật), thay vì công thức logarit mặc định. Yêu cầu bật cài đặt ISF động trong cài đặt\n\nCài đặt Điều chỉnh điều chỉnh độ dốc của đường cong (Y: Tỷ lệ động, X: Đường huyết). Giá trị thấp hơn ==> ít dốc hơn == ít linh hoạt hơn.\n\nCài đặt autosens.min/max xác định cả giới hạn tối đa/phút cho tỷ lệ động VÀ mức độ điều chỉnh tỷ lệ động. Nếu AF là độ dốc của đường cong thì autosens.min/max là chiều cao của biểu đồ, khoảng Y, trong đó Y: tỷ lệ động. Đường cong sẽ luôn có dạng sigmoid, bất kể cài đặt autosens.min/max nào được sử dụng, nghĩa là những cài đặt này có hậu quả lớn đối với kết quả của ISF động được tính toán. Hãy cẩn thận khi đặt giá trị autosens.max quá cao. Với cài đặt ISF cấu hình phù hợp, bạn có thể sẽ không bao giờ cần nó cao hơn 1,5\n\nGiới hạn Autosens.max > 1,5 là không nên khi sử dụng chức năng sigmoid.";

/* Headline Threshold Setting */
"Threshold Setting" = "Cài đặt ngưỡng";

/* Dynamic ISF Setting Title */
"Minimum Threshold Setting" = "Cài đặt ngưỡng tối thiểu";

/* Minimum Threshold Setting, Part 1 */
"This setting lets you choose a level below which no insulin will be given.\n\nThe threshold is using the largest amount of your threshold setting and the computed threshold:\n\nTarget Glucose - (Target Glucose - 40) / 2\n, here using mg/dl as glucose unit.\n\nFor example, if your Target Glucose is " = "Cài đặt này cho phép bạn chọn mức dưới đó sẽ không cung cấp insulin.\n\nNgưỡng này sử dụng lượng lớn nhất trong cài đặt ngưỡng của bạn và ngưỡng được tính toán:\n\nGlucose mục tiêu - (Glucose mục tiêu - 40) ";

/* Minimum Threshold Setting, Part 2 */
"the threshold will be " = "ngưỡng sẽ là ";

/* Minimum Threshold Setting, Part 3 */
"unless your threshold setting is set higher:" = "trừ khi cài đặt ngưỡng của bạn được đặt cao hơn:";

/* Threshold Table Columns Title */
"Setting" = "Thiết lập";

/* Threshold Table Columns Title */
"Threshold" = "Ngưỡng";

/* Header */
"Calculator settings" = "Thiết lập tính toán";

/* Bolus Calculator Setting */
"Use alternate Bolus Calculator" = "Sử dụng Máy tính Bolus thay thế";

/* Bolus Calculator Setting */
"Fatty Meals" = "Bữa ăn nhiều chất béo";

/* Bolus Calculator Setting */
"Apply factor for fatty meals" = "Áp dụng hệ số cho bữa ăn nhiều chất béo";

/* Bolus Calculator Footer */
"The new alternate bolus calculator is another approach to the default bolus calculator in iAPS. If the toggle is on you use this bolus calculator and not the original iAPS calculator. At the end of the calculation a custom factor is applied as it is supposed to be when using smbs (default 0.8).\n\nYou can also add the option in your bolus calculator to apply another (!) customizable factor at the end of the calculation which could be useful for fatty meals, e.g Pizza (default 0.7)." = "Công cụ tính bolus thay thế mới là một cách tiếp cận khác với công cụ tính bolus mặc định trong iAPS. Nếu bật nút này, bạn sẽ sử dụng máy tính bolus này chứ không phải máy tính iAPS gốc. Khi kết thúc phép tính, một hệ số tùy chỉnh sẽ được áp dụng như lẽ ra phải như vậy khi sử dụng smbs (mặc định là 0,8).\n\nBạn cũng có thể thêm tùy chọn trong máy tính bolus của mình để áp dụng một hệ số tùy chỉnh (!) khác ở cuối phép tính, phép tính có thể hữu ích cho các bữa ăn nhiều chất béo, ví dụ: Pizza (mặc định là 0,7).";

/* Settings Section */
"Extra Features" = "Tính năng bổ sung";

/* UI/UX option */
"Display Predictions" = "Hiển thị dự đoán";

/* UI/UX option */
"Smaller iPhone Screens" = "Màn hình iPhone nhỏ hơn";

/* UI/UX option */
"Display and allow Fat and Protein entries" = "Hiển thị và cho phép nhập các mục Chất béo và chất đạm";

/* UI/UX option */
"Add Meal View settings " = "Thêm cài đặt Chế độ xem bữa ăn ";

/* UI/UX option */
"Display Temp Targets Button" = "Hiển thị nút tiêu tạm thời";

/* UI/UX option */
"Home View Button Panel " = "Bảng nút xem trang chủ ";

/* UI/UX title */
"Home Chart settings " = "Trang chủ Cài đặt biểu đồ ";

/* UI/UX title */
"Statistics settings " = "Cài đặt thống kê ";

/* UI/UX title */
"Override HbA1c Unit" = "Override HbA1c Unit";

/* UI/UX option */
"In case you're using both profiles and temp targets" = "Trong trường hợp bạn đang sử dụng cả hồ sơ và mục tiêu tạm thời";

/* UI/UX option */
"Always Color Glucose Value (green, yellow etc)" = "Luôn tô màu Giá trị Glucose (xanh, vàng, v. v.)";

/* UI/UX option */
"Header settings" = "Cài đặt tiêu đề";
/* UI/UX option */
"Normally glucose is colored red only when over or under your notification limits for high/low" = "Thông thường glucose chỉ có màu đỏ khi vượt quá hoặc dưới giới hạn thông báo của bạn về mức cao";

/* UI/UX option */
"Horizontal Scroll View Visible hours" = "Chế độ xem cuộn ngang Giờ hiển thị";

/* UI/UX option */
"Display Time Interval Setting Button" = "Nút cài đặt khoảng thời gian hiển thị";

/* Setting title */
"Bolus Calculator" = "Tính toán Bolus";

/* Setting title */
"Dynamic ISF" = "Độ nhạy Insulin (ISF) động";

/* Notification option */
"Live Activity" = "Hoạt động trực tiếp";

/* Notification option */
"Live activity displays blood glucose live on the lock screen and on the dynamic island (if available)" = "Hiển thị hoạt động trực tiếp đường huyết trên màn hình khóa";

/* Notification option */
"Show Live activity" = "Hiển thị hoạt động trực tiếp";

/* Live Activity Footer */
"Live activity displays blood glucose live on the lock screen and on the dynamic island (if available)" = "Hoạt động trực tiếp hiển thị đường huyết trực tiếp trên màn hình khóa và động (nếu có)";

/* Live Activity Footer when off */
"Live activities are turned OFF in system settings. To enable live activities, go to Settings app -> iAPS -> Turn live Activities ON.\n\n" = "Các hoạt động trực tiếp được TẮT trong cài đặt hệ thống. Để bật các hoạt động trực tiếp, hãy đi tới ứng dụng Cài đặt -> iAPS -> BẬT Hoạt động trực tiếp.\n\n";

/* Headline "Weighted Average of TDD. Weight of past 24 hours:" */
"Weighted Average of TDD. Weight of past 24 hours:" = "Trung bình có trọng số của TDD. Trọng lượng trong 24 giờ qua:";

/* Weight of past 24 hours of insulin */
"Has to be > 0 and <= 1.\nDefault is 0.65 (65 %) * TDD. The rest will be from average of total data (up to 14 days) of all TDD calculations (35 %). To only use past 24 hours, set this to 1.\n\nTo avoid sudden fluctuations, for instance after a big meal, an average of the past 2 hours of TDD calculations is used instead of just the current TDD (past 24 hours at this moment)." = "Phải > 0 và <= 1.\nMặc định là 0,65 (65 %) * TDD. Phần còn lại sẽ lấy từ mức trung bình của tổng dữ liệu (tối đa 14 ngày) của tất cả các phép tính TDD (35%). Để chỉ sử dụng 24 giờ qua, hãy đặt giá trị này thành 1.\n\nĐể tránh những biến động đột ngột, chẳng hạn như sau một bữa ăn thịnh soạn, tính toán TDD trung bình trong 2 giờ qua được sử dụng thay vì chỉ TDD hiện tại (24 giờ qua lúc thời điểm này).
​.";

/* Headline "Adjust basal" */
"Adjust basal" = "Điều chỉnh mức cơ bản";

/* Enable adjustment of basal profile */
"Enable adjustment of basal based on the ratio of current TDD / 7 day average TDD" = "Cho phép điều chỉnh mức cơ bản dựa trên tỷ lệ TDD hiện tại/TDD trung bình 7 ngày";

/* Headline "Max Delta-BG Threshold SMB" */
"Max Delta-BG Threshold SMB" = "Ngưỡng tối đa Delta-BG SMB";

/* Max Delta-BG Threshold SMB */
"Defaults to 0.2 (20%). Maximum positive percentual change of BG level to use SMB, above that will disable SMB. Hardcoded cap of 40%. For UAM fully-closed-loop 30% is advisable. Observe in log and popup (maxDelta 27 > 20% of BG 100 - disabling SMB!)." = "Mặc định là 0,2 (20%). Thay đổi phần trăm dương tối đa của cấp độ BG để sử dụng SMB, trên mức đó sẽ vô hiệu hóa SMB. Giới hạn mã hóa cứng là 40%. Đối với UAM vòng kín hoàn toàn nên sử dụng 30%. Quan sát nhật ký và cửa sổ bật lên (maxDelta 27 > 20% BG 100 - vô hiệu hóa SMB!).";

/* Headline "... When Blood Glucose Is Over (mg/dl):" */
"... When Blood Glucose Is Over (mg/dl):" = "... Khi đường huyết vượt quá (mg/dl):";

/* ... When Blood Glucose Is Over (mg/dl): */
"Set the value enableSMB_high_bg will compare against to enable SMB. If BG > than this value, SMBs should enable." = "Đặt giá trị \"Kích hoạt SMB với BG cao\" sẽ so sánh để kích hoạt SMB. Nếu BG > giá trị này, SMB sẽ kích hoạt.";

/* Headline "Enable SMB With High BG" */
"Enable SMB With High BG" = "Kích hoạt SMB với BG cao";

/* "Enable SMB With High BG" */
"Enable SMBs when a high BG is detected, based on the high BG target (adjusted or profile)" = "Kích hoạt SMB khi phát hiện BG cao, dựa trên mục tiêu BG cao (đã điều chỉnh hoặc cấu hình)";

/* Headline "Dynamic settings" */
"Dynamic settings" = "Dynamic Settings";

/* Insulin curve */
"Insulin curve" = "Chủng loại insulin";

/* Headline "Adjustment Factor" */
"Adjustment Factor" = "Yếu tố điều chỉnh (AF)";<|MERGE_RESOLUTION|>--- conflicted
+++ resolved
@@ -1922,16 +1922,11 @@
 /* New Experimental feature */
 "Experimental" = "Thực hiện";
 /* Smoothing of CGM readings */
-<<<<<<< HEAD
-"Smooth Glucose Value" = "Giá trị Glucose mịn";
-=======
 "Smooth Glucose Value" = "Làm mịn Glucose";
->>>>>>> 6d5c88c2
 /* ------------------------------------------- Sharing -------------------------------------------------------*/
 /* */
 
 "Woman" = "Nữ";
-<<<<<<< HEAD
 
 /* */
 "Man" = "Nam";
@@ -1961,47 +1956,11 @@
 "Tap to display" = "Chạm để hiển thị";
 
 /* */
-"Your identifier" = "Thẻ căn cước của bạn";
+"Your identifier" = "Mã định danh của bạn";
 
 /* */
 "Share your data anonymously" = "Chia sẻ dữ liệu của bạn ẩn danh";
 
-=======
-
-/* */
-"Man" = "Nam";
-
-/* */
-"Other" = "Khác";
-
-/* */
-"Secret" = "Bí mật";
-
-/* */
-"Birth Date" = "Ngày sinh";
-
-/* */
-"Share all of your Statistics" = "Chia sẻ tất cả số liệu thống kê của bạn";
-
-/* */
-"Just iAPS version number" = "Chỉ phiên bản iAPS";
-
-/* */
-"Share Bare Minimum" = "Chia sẻ ở mức tối thiểu";
-
-/* */
-"Every bit of information you choose to share is uploaded anonymously. To prevent duplicate uploads, the data is identified with a unique random string saved on your phone." = "Mọi thông tin bạn chọn chia sẻ đều được tải lên ẩn danh. Để tránh tải lên trùng lặp, dữ liệu được xác định bằng một chuỗi ngẫu nhiên duy nhất được lưu trên điện thoại của bạn.";
-
-/* */
-"Tap to display" = "Chạm để hiển thị";
-
-/* */
-"Your identifier" = "Mã định danh của bạn";
-
-/* */
-"Share your data anonymously" = "Chia sẻ dữ liệu của bạn ẩn danh";
-
->>>>>>> 6d5c88c2
 /* ---------------------------------------------------------------------------------------------------------------
   Infotexts from openaps.docs and androidaps.docs
   iAPS
