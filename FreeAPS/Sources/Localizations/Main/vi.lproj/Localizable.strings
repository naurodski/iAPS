/*
  Localizable.strings
  iAPS
*/
/* -------------------------------- */
/* Bolus screen when adding insulin */
"Add insulin without actually bolusing" = "Tự thêm liều insulin và bỏ qua liều bolus thực tế";

/* Add insulin from source outside of pump */
"Add %@ without bolusing" = "Thêm %@ và bỏ qua liều bolus";

"Bolus" = "Liều bolus";

"Close" = "Đóng";

/* Continue after added carbs without bolus */
"Continue without bolus" = "Tiếp tục và bỏ qua liều bolus";

/* Alert when adding large amount without bolusing */
"\nAmount is more than your Max Bolus setting! \nAre you sure you want to add " = "\nLiều tiêm nhiều hơn liều Max Bolus! \nBạn có chắc chắn muốn thêm ";

/* Header */
"Enact Bolus" = "Tiêm liều bolus";

/* Button */
"Enact bolus" = "Tiêm liều bolus";

/*  */
"Insulin recommended" = "Liều insulin được đề nghị";

/*  */
"Insulin required" = "Liều insulin được yêu cầu";

/* Bolus screen */
"Recommendation" = "LIỀU KHUYẾN NGHỊ";

/* Button */
"Clear" = "Hủy bỏ";

/* Button */
"Done" = "Hoàn thành";

/*  */
"Wait please" = "Xin đợi chốc lát";

/*  */
"Agree and continue" = "Đồng ý và tiếp tục";

/* Bolus progress view */
"of" = "của";

/* Headline in enacted pop up (at: at what time) */
"Enacted at" = "Thực hiện ở";

/* Headline in suggested pop up (at: at what time) */
"Suggested at" = "Đề xuất ở";

/* Headline in enacted pop up (at: at what time) */
"Error at" = "Lỗi ở";

/* Bolus View Meal Summary Header */
"Meal Summary" = "Tóm tắt bữa ăn";

/* Bolus View Meal Edit Meal Button */
"Edit Meal" = "Chỉnh sửa bữa ăn";

/* Bolus View Meal Add Meal Button */
"Add Meal" = "Khai báo bữa ăn";

/* Bolus View Bolus Summary Header */
"Bolus Summary" = "Tóm tắt liều bolus";

/* For the  Bolus View pop-up */
"Calculations" = "Các tính toán";

/* For the  Bolus View pop-up */
"Fatty Meal" = "Bữa ăn nhiều chất béo";

/* For the  Bolus View pop-up */
"Full Bolus" = "Liều bolus đầy đủ";

/* For the  Bolus View pop-up */
"Fraction" = "Chia cho";

/* For the  Bolus View pop-up */
"Fatty Meal Factor" = "Chỉ số bữa ăn nhiều chất béo";

/* For the  Bolus View pop-up */
"Result" = "Kết quả";

/* For the  Bolus View pop-up */
"Your entered amount was limited by your max Bolus setting of %d%@" = "Liều thêm vào bị giới hạn bởi liều Max bolus %d%@";

/* Bolus View Continue Button */
"Continue" = "Tiếp tục";

/* Home title */
"Home" = "Trở về";

/* Looping in progress */
"looping" = "looping";

/* min ago since last loop */
"min ago" = "phút trước đó";

/* Status Title */
"No suggestion" = "Không có gợi ý nào";

/* Replace pod text in Header */
"Replace pod" = "Đề nghị thay pod";

/* Add carbs screen */
"Add Carbs" = "Thêm Carbs";

/* Add carbs header and button in Watch app. You can skip the last " " space. It's just for differentiation */
"Add Carbs " = "Thêm Carbs";

/*  */
"Amount Carbs" = "Khối lượng Carbs";

/* Grams unit */
"grams" = "grams";

/*  */
"Carbs required" = "Lượng Carbs được yêu cầu";

/* Saved Food Presets */
"Saved Food" = "Lưu thực phẩm";

/* */
"Are you sure?" = "Bạn có chắc không?";

/* Bottom target temp */
"Bottom target" = "Mục tiêu dưới cùng";

/* Cancel preset name */
"Cancel" = "Hủy bỏ";

/*  */
"Cancel Temp Target" = "Hủy bỏ mục tiêu tạm thời";

/* Custom temp target */
"Custom" = "Tùy chọn";

/*  */
"Date" = "Ngày";

/*  */
"Delete" = "Xóa";

/* Delete preset temp target */
"Delete preset \"%@\"" = "Xóa mẫu cài đặt \"%@\"";

/* Duration of target temp or temp basal */
"Duration" = "Duration";

/*  */
"Enact Temp Target" = "Chấp nhận mục tiêu tạm thời";

/* */
"Target" = "Mục tiêu";

/* */
"Basal Insulin and Sensitivity ratio" = "Tỷ lệ Insulin cơ bản và độ nhạy";

/* */
"A lower 'Half Basal Target' setting will reduce the basal and raise the ISF earlier, at a lower target glucose." = "Cài đặt '1/2 mục tiêu cơ bản' thấp hơn sẽ giảm mức cơ bản và tăng ISF sớm hơn, ở mức glucose mục tiêu thấp hơn.";

/* */
" Your setting: " = " Cài đặt của bạn: ";

/* */
"mg/dl. Autosens.max limits the max endpoint" = "autosens.max Giới hạn điểm hiện tại tối đa mg/dl";

/*  */
"Enter preset name" = "Nhập tên";

/* Preset name */
"Name" = "Tên";

/* minutes of target temp */
"minutes" = "phút";

/*  */
"Presets" = "Mẫu cài đặt sẵn";

/* Save preset name */
"Save" = "Lưu";

/*  */
"Save as Preset" = "Lưu cài đặt sẵn";

/* Delete Meal Preset */
"Delete Preset" = "Xoá mẫu cài đặt";

/* Confirm Deletion */
"Delete preset '%@'?" = "Bạn có muốn xóa mẫu cài đặt sẵn '%@' không?";

/* Button */
"No" = "Không";

/* Button */
"Yes" = "Có";

/* + Button */
"[ +1 ]" = "[ +1 ]";

/* - Button */
"[ -1 ]" = "[ -1 ]";

/* Upper temp target limit */
"Top target" = "Top target";

/*  Temp target set for ... minutes */
"for" = "của";

/*  Temp target set for ... minutes */
"min" = "phút";

/*  */
"Autotune" = "Autotune";

/*  */
"Basal profile" = "Hồ sơ liều nền";

/*  */
"Carb ratio" = "Tỷ lệ Carb";

/*  */
"Delete autotune data" = "Xóa dữ liệu Autotune";

/*  */
"Run now" = "Chạy ngay";

/*  */
"Last run" = "Chạy lần trước";

/*  */
"Sensitivity" = "Độ nhạy";

/*  */
"Use Autotune" = "Sử dụng Autotune";

/* Add profile basal */
"Add" = "Thêm";

/*  */
"Basal Profile" = "Hồ sơ liều nền";

/* Rate basal profile */
"Rate" = "Tỷ lệ";

/*  */
"Save on Pump" = "Lưu vào bơm";

/*  */
"Saving..." = "Đang lưu...";

/*  */
"Schedule" = "Lịch trình";

/*  */
"starts at" = "bắt đầu lúc";

/* Time basal profile */
"Time" = "Thời gian";

/* */
"Calculated Ratio" = "Tỷ lệ được tính toán";

/* Carb Ratios header */
"Carb Ratios" = "Tỷ lệ Carb";

/*  */
"Ratio" = "Tỷ lệ";

/*  */
"Autosens" = "Autosens";

/*  */
"Calculated Sensitivity" = "Độ nhạy được tính toán";

/*  */
"Insulin Sensitivities" = "Độ nhạy của Insulin";

/* */
"Sensitivity Ratio" = "Tỷ lệ độ nhạy";

/*  */
"Dismiss" = "Từ bỏ";

/*  */
"Important message" = "Tin nhắn quan trọng";

/*  */
"Amount" = "Số lượng";

/* */
"Cancel Temp Basal" = "Huỷ bỏ liều cơ bản tạm thời";

/* Enact
Enact a temp Basal or a temp target */
"Enact" = "Chấp nhận";

/* */
"Manual Temp Basal" = "Liều cơ bản thủ công";

/* Allow uploads to different services */
"Allow uploads" = "Cho phép tải lên";

/* API secret in NS */
"API secret" = "Khóa API";

/* Connect to NS */
"Connect" = "Kết nối";

/* Connected to NS */
"Connected!" = "Đã kết nối";

/* Connecting to NS */
"Connecting..." = "Đang kết nối...";

/*  */
"Invalid URL" = "URL không xác thực";

/*  */
"Local glucose source" = "NGUỒN GLUCOSE NỘI TẠI";

/* Header */
"Nightscout Config" = "Cấu hình Nightscout";

/*  */
"Port" = "Cổng";

/*  */
"URL" = "URL";

/**/
"Use local glucose server" = "Sử dụng nguồn glucose nội tại";

/* Enable Statistics */
"This enables uploading of statistics.json to Nightscout, which can be used by the Community Statistics and Demographics Project.\n\nParticipation in Community Statistics is opt-in, and requires separate registration at:\n" = "Điều này cho phép tải số liệu thống kê lên Nightscout mà có thể được sử dụng bởi Dự án Community Statictics và Demographics. \n\nTham gia vào Thống kê Cộng đồng là tùy chọn và yêu cầu đăng ký riêng tại:\n";

/*  */
"Edit settings json" = "Chỉnh sửa cấu hình json";

/* */
"Glucose units" = "Đơn vị Glucose";

/*  */
"Preferences" = "Tùy chỉnh";

/* Recommended Insulin Fraction in preferences */
"Recommended Insulin Fraction" = "Insulin được đề xuất";

/* Do you want to show bolus screen after added carbs? */
"Skip Bolus screen after carbs" = "Bỏ qua màn hình bolus sau carbs";

/* Allow remote control from NS */
"Remote control" = "Điều khiển từ xa";

/* Imported Profiles Alert */
"\nNow please verify all of your new settings thoroughly:\n\n* Basal Settings\n * Carb Ratios\n * Glucose Targets\n * Insulin Sensitivities\n * DIA\n\n in iAPS Settings > Configuration.\n\nBad or invalid profile settings could have disatrous effects." = "\n Bây giờ xin hãy xác minh lại tất cả các cài đặt của bạn kỹ lưỡng:\n\n* Cài đặt liều nền\n * Tỷ lệ Carb\n * Mục tiêu đường huyết \n * Độ nhạy của Insulin\n * Thời gian hoạt động của insulin\n\n trong iAPS Cài đặt > Cấu hình.\n\n Cấu hình không hợp lệ hoặc tồi có thể có tác động thảm họa.";

/* Profile Import Alert */
"This will replace some or all of your current pump settings. Are you sure you want to import profile settings from Nightscout?" = "Việc này có thể thay thế một vài hoặc tất cả những cấu hình bơm hiện tại của bạn. Bạn có chắc bạn muốn nhập cấu hình từ Nightscout?";

/* Import Error */
"\nInvalid Nightcsout Basal Settings. \n\nImport aborted. Please check your Nightscout Profile Basal Settings!" = "\nCác cấu hình liều nền trên Nightscout không hợp lệ.\n\n Việc cập nhật bị bỏ. Đề nghị bạn kiểm tra cấu hình liều nền trên Nightscout!";

/* Import Error */
"\nSettings were imported but the Basals couldn't be saved to pump (No pump). Check your basal settings and tap ´Save on Pump´ to sync the new basal settings" = "\n Các cấu hình đã được nhập nhưng liều nền không được lưu vào bơm (không có bơm). Kiểm tra cấu hình liều nền của bạn và nhấn 'Lưu vào bơm' để đồng hóa cấu hình liều nền mới";

/* Import Error Headline */
"Import Error" = "Cập nhật lỗi";

/* */
"Yes, Import" = "Đồng ý, hãy cập nhật";

/* */
"Import settings from Nightscout" = "Cập nhật cấu hình từ Nightscout";

/* */
"Import settings?" = "Cập nhật các cấu hình?";

/* */
"Import from Nightscout" = "Cập nhật từ Nightscout";

/* */
"Settings imported" = "Các cấu hình đã được cập nhật";

/* Import Error */
"\nMismatching glucose units in Nightscout and Pump Settings. Import settings aborted." = "\n Sai khác đơn vị Glucose giữa Nightscout và Bơm. Cập nhật cấu hình bị bỏ.";

/* Import Error */
"Can't find the default Nightscout Profile." = "Không thể tìm thấy Profile Nightscout mặc định.";

/* Add Blood Glucose Test, header */
"Blood Glucose Test" = "Xét nghiệm đường huyết";

/* Add Medtronic pump */
"Add Medtronic" = "Thêm Medtronic";

/* Add Omnipod pump */
"Add Omnipod" = "Thêm Omnipod";

/* Add Simulator pump */
"Add Simulator" = "Thêm Bơm mô phỏng";

/* Insulin model */
"Model" = "Model";

/*  */
"Pump config" = "Cấu hình bơm";

/*  */
"Delivery limits" = "Các giới hạn liều tiêm";

/*  */
"Duration of Insulin Action" = "Thời gian hoạt động của Insulin";

/* hours of duration of insulin activity */
"hours" = "giờ";

/* Max setting */
"Max Basal" = "Liều nền tối đa";

/* Max setting */
"Max Bolus" = "Liều bolus tối đa";

/* Max setting */
"Max Carbs" = "Khối lượng carbs tối đa";

/* */
"Pump Settings" = "Cấu hình bơm";

/* Insulin unit per hour */
"U/hr" = "U/hr";

/* Unit in number of units delivered (keep the space character!) */
" U" = " U";

/* /Insulin unit */
"/U" = "/U";

/* Insulin unit */
"U" = "U";

/* Unit per hour with space */
" U/hr" = " U/hr";

/* Number of units per hour*/
"%@ U/hr" = "%@ U/hr";

/* Number of units insulin delivered */
"%@ U" = "%@ U";

/*Carb ratio unit */
"g/U" = "g/U";

/* grams */
" g" = " g";

/* The short unit display string for grams */
"g" = "g";

/* when 0 U/hr */
"0 U/hr" = "U/hr";

/* abbreviation for days */
"d" = "ngày";

/* abbreviation for hours */
"h" = "giờ";

/* abbreviation for minutes */
"m" = "phút";

/*  */
"Closed loop" = "Vòng lặp kín";

/* */
"Configuration" = "Cấu hình";

/* */
"Devices" = "Thiết bị";

/*  */
"Pump" = "Bơm";

/* */
"Watch" = "Đồng hồ";

/* */
"Watch Configuration" = "Cấu hình đồng hồ";

/* */
"Apple Watch" = "Apple Watch";

/* */
"Display on Watch" = "Hiển thị trên đồng hồ";

/* */
"Garmin Watch" = "Garmin Watch";

/* */
"Add devices" = "Thêm thiết bị";

/* */
"Glucose Target" = "Glucose Target";

/* */
"Heart Rate" = "Heart Rate";

/* */
"Steps" = "Steps";

/* */
"ISF" = "ISF";

/* */
"The app Garmin Connect must be installed to use for iAPS.\n Go to App Store to download it" = "Phải cài đặt ứng dụng Garmin Connect để sử dụng cho iAPS.\n Hãy truy cập App Store để tải xuống ứng dụng này";

/* */
"Garmin is not available" = "Garmin không có sẵn";

/*  */
"Services" = "Dịch vụ";

/*  */
"Settings" = "Cài đặt";

/* Recommendation for a Manual Bolus */
"Recommended Bolus Percentage" = "Tỷ lệ phần trăm Bolus được đề xuất";

/* 2 log files to share */
"Share logs" = "Chia sẻ nhật ký";

/* Upper target */
"High target" = "Mục tiêu cao";

/* Lower target */
"Low target" = "Mục tiêu thấp";

/* When bolusing */
"Bolusing" = "Đang bolus";

/* */
"Pump suspended" = "Bơm đã tạm ngưng";

/* */
"Middleware" = "Phần mềm trung gian";

/* Header */
"History" = "Lịch sử";

/* Nightscout option */
"Upload" = "Tải lên";

/* Nightscout option */
"Allow Uploads" = "Cho phép tải lên";

/* Type of CGM or glucose source */
"Type" = "Loại cảm biến";

/* CGM */
"CGM" = "Cảm biến đường huyết";

/* CGM Transmitter ID */
"Transmitter ID" = "Số ID của Transmitter";

/* Other CGM setting */
"Other" = "Khác";

/* Whatch app alert */
"Set temp targets presets on iPhone first" = "Trước tiên hãy đặt mục tiêu tạm thời trên iPhone";

/* Updating Watch app */
"Updating..." = "Đang cập nhật...";

/* Header for Temp targets in Watch app */
"Temp Targets" = "Mục tiêu tạm thời";

/* Delete carbs from data table and Nightscout */
"Delete Carbs?" = "Xóa Carbs?";

/* Delete insulin from pump history and Nightscout */
"Delete Insulin?" = "Xóa Insulin?";

/* Treatments list */
"Treatments" = "Phương pháp điều trị";

/* " min" in Treatments list */
" min" = " phút";

/* */
"Unable to change anything" = "Không thể thay đổi";


/* Calendar and Libre transmitter settings ---------------
 */
/* */
"Configure Libre Transmitter" = "Cấu hình Libre Transmitter";

/* */
"Calibrations" = "Hiệu chuẩn";

/* */
"Create Events in Calendar" = "Tạo sự kiện trong Calendar";

/* */
"Calendar" = "Calendar";

/* Automatic delivered treatments */
"Automatic" = "Tự động";

/* External insulin treatments */
"External" = "Bên ngoài";

/* */
"Other" = "Khác";

/* */
"Libre Transmitter" = "Libre Transmitter";

/* */
"Libre Transmitters" = "Libre Transmitters";

/* */
"Bluetooth Transmitters" = "Bluetooth Transmitters";

/* */
"Modes" = "Chế độ cảm biến";

/* Libre 2 Direct */
"Libre 2 Direct" = "Libre 2 Direct";

/* */
"Select the third party transmitter you want to connect to" = "Đề nghị chọn transmitter của bên thứ ba mà bạn muốn kết nối đến";

/* State was restored */
"State was restored" = "Trạng thái vừa được khôi phục";

/* The short unit display string for millimoles of glucose per liter */
"mmol/L" = "mmol/L";

/* The short unit display string for milligrams of glucose per decilter */
"mg/dL" = "mg/dL";

/* */
"Add calibration" = "Thêm kết quả hiệu chuẩn";

/* When adding capillary glucose meater reading */
"Meter glucose" = "Máy đo đường huyết";

/* */
"Info" = "Thông tin";

/*v*/
"Slope" = "Độ dốc";

/* */
"Intercept" = "Chặn";

/* */
"Chart" = "Biểu đồ";

/* */
"Remove" = "Loại bỏ";

/* */
"Remove Last" = "Loại bỏ mục sau cùng";

/* */
"Remove All" = "Loại bỏ tất cả";

/* */
"About the Process" = "Về quá trình";

/* */
"Please make sure that your Libre 2 sensor is already activated and finished warming up. If you have other apps connecting to the sensor via bluetooth, these need to be shut down or uninstalled. \n\n You can only have one app communicating with the sensor via bluetooth. Then press the \"pariring and connection\" button below to start the process. Please note that the bluetooth connection might take up to a couple of minutes before it starts working." = "Xin chắc chắn rằng Libre 2 của bạn đã được kích hoạt and hoàn thành khởi động. Nếu bạn đang có app nào kết nối với cảm biến qua bluetooth thì nên đóng các app này lại hoặc gỡ các app khỏi máy.\n\n Bạn chỉ được dùng 01 app để kết nối với cảm biến qua bluetooth. Sau đó nhấn \"pairing and connection\" để tiếp tục. Bluetooth có thể mất vài phút để kết nối trước khi bắt đầu hoạt động.";

/* */
"Pairinginfo" = "Thông tin ghép nối";

/* */
"PatchInfo" = "Thông tin bản vá lỗi";

/* */
"Calibrationinfo" = "Thông tin hiệu chuẩn";

/* */
"Unknown" = "Không xác định";

/* */
"Not paired yet" = "Chưa được ghép nối";

/* */
"Pair Sensor & connect" = "Ghép nối sensor & kết nối";

/* */
"Phone NFC required!" = "Bật NFC của điện thoại lên!";

/* */
"Your phone or app is not enabled for NFC communications, which is needed to pair to libre2 sensors" = "Điện thoại hoặc ứng dụng của bạn không hỗ trợ NFC ghép nối với libre2";

/* Bluetooth Power Off */
"Bluetooth Power Off" = "Tắt bluetooth";

/* Please turn on Bluetooth */
"Please turn on Bluetooth" = "Xin mở bluetooth lên";

/* No Libre Transmitter Selected */
"No Libre Transmitter Selected" = "Không có Libre Transmitter nào được chọn";

/* Delete Transmitter and start anew. */
"Delete CGMManager and start anew. Your libreoopweb credentials will be preserved" = "Xóa CGMManager và tạo mới. Các thông tin xác thực libreoopweb của bạn sẽ được bảo quản";

/* Invalid libre checksum */
"Invalid libre checksum" = "Tổng kiểm tra libre không hợp lệ";

/* Libre sensor was incorrectly read, CRCs were not valid */
"Libre sensor was incorrectly read, CRCs were not valid" = "Cảm biến libre không được đọc đúng, CRCs không hợp lệ";

/* Glucose */
"Glucose" = "Đường huyết";

/* LOWALERT! */
"LOWALERT!" = "CẢNH BÁO THẤP!";

/* HIGHALERT! */
"HIGHALERT!" = "CẢNH BÁO CAO!";

/* (Snoozed)*/
"(Snoozed)" = "(Đã báo lại)";

/* Glucose: %@ */
"Glucose: %@" = "Đường huyết: %@";

/* Transmitter: %@%% */
"Transmitter: %@%%" = "Transmitter: %@%%";

/* No Sensor Detected */
"No Sensor Detected" = "Không phát hiện được cảm biến";

/* This might be an intermittent problem, but please check that your transmitter is tightly secured over your sensor */
"This might be an intermittent problem, but please check that your transmitter is tightly secured over your sensor" = "Có sự gián đoạn tạm thời, đề nghị kiểm tra lại transmitter đã được gắn chặt lên cảm biến";

/* New Sensor Detected */
"New Sensor Detected" = "Phát hiện được sensor mới";

/* Please wait up to 30 minutes before glucose readings are available! */
"Please wait up to 30 minutes before glucose readings are available!" = "Đợi 30 phút trước khi đường huyết được hiển thị!";

/* Invalid Glucose sample detected, try again later */
"Invalid Glucose sample detected, try again later" = "Mẫu đường huyết không hợp lệ, thử lại sau";

/* ensor might have temporarily stopped, fallen off or is too cold or too warm */
"Sensor might have temporarily stopped, fallen off or is too cold or too warm" = "Cảm biến có khả năng tạm dừng, bong khỏi hoặc quá lạnh hoặc quá nóng";

/* Invalid Sensor Detected */
"Invalid Sensor Detected" = "Cảm biến không hợp lệ";

/* Detected sensor seems not to be a libre 1 sensor! */
"Detected sensor seems not to be a libre 1 sensor!" = "Cảm biến được phát hiện không phải là cảm biến libre 1!";

/* Detected sensor is invalid: %@ */
"Detected sensor is invalid: %@" = "Cảm biến được phát hiện không hợp lệ: %@";

/* Low Battery */
"Low battery" = "Pin yếu";

/* */
"Invalid sensor" = "Lỗi nhập không hợp lệ";

/* */
"Sensor change" = "Thay đổi cảm biến";

/* */
"Sensor expires soon" = "Cảm biến sắp hết hạn";

/* Battery is running low %@, consider charging your %@ device as soon as possible */
"Battery is running low %@, consider charging your %@ device as soon as possible" = "Pin sắp hết %@, hãy cân nhắc việc sạc thiết bị %@ của bạn càng sớm càng tốt";

/* Extracting calibrationdata from sensor */
"Extracting calibrationdata from sensor" = "Trích xuất dữ liệu hiệu chuẩn từ cảm biến";

/* Sensor Ending Soon */
"Sensor Ending Soon" = "Cảm biến sắp kết thúc";

/* Current Sensor is Ending soon! Sensor Life left in %@ */
"Current Sensor is Ending soon! Sensor Life left in %@" = "Cảm biến hiện tại sắp kết thúc! Tuổi thọ cảm biến còn lại trong %@";

/* */
"Libre Bluetooth" = "Libre Bluetooth";

/* */
"Snooze Alerts" = "Báo lại cảnh báo";

/* */
"Last measurement" = "Lần đo cuối cùng";

/* */
"Sensor Footer checksum" = "Tổng kiểm tra cảm biến";

/* */
"Last Blood Sugar prediction" = "Dự đoán lượng đường trong máu";

/* */
"CurrentBG" = "Đường huyết hiện tại";

/* */
"Sensor Info" = "Thông tin cảm biến";

/* */
"Sensor Age" = "Thời gian sử dụng sensor";

/* */
"Sensor Age Left" = "Thời gian còn lại của cảm biến";

/* */
"Sensor Endtime" = "Thời gian kết thúc cảm biến";

/* */
"Sensor State" = "Trạng thái cảm biến";

/* */
"Sensor Serial" = "Serial cảm biến";

/* */
"Transmitter Info" = "Số ID của Transmitter";

/* */
"Hardware" = "Phần cứng";

/* */
"Firmware" = "Phần mềm";

/* */
"Connection State" = "Tình trạng Kết nối";

/* */
"Transmitter Type" = "Loại Transmitter";

/* */
"Sensor Type" = "Loại cảm biến";

/* */
"Factory Calibration Parameters" = "Thông số hiệu chuẩn từ nhà máy";

/* */
"Valid for footer" = "Hợp lệ";

/* */
"Edit calibrations" = "Thêm kết quả hiệu chuẩn";

/* */
"edit calibration clicked" = "Nhấp vào để hiệu chuẩn";

/* */
"Delete CGM" = "Xóa CGM";

/* */
"Are you sure you want to remove this cgm from loop?" = "Bạn có chắc muốn xóa CGM này khỏi Loop không?";

/* */
"There is no undo" = "Không thể hoàn tác";

/* */
"Advanced" = "Nâng cao";

/* */
"Alarms" = "Cảnh báo";

/* */
"Glucose Settings" = "Cài đặt đường huyết";

/* */
"Notifications" = "Thông báo";

/* */
"Export logs" = "Kết xuất nhật ký";

/* */
"Export not available" = "Không thể kết xuất";

/* */
"Log export requires ios 15" = "Kết xuất nhật ký yêu cầu ios 15 trở lên";

/* */
"Got it!" = "Đã hiểu!";

/* */
"Saved to %@" = "Đã lưu vào %@";

/* */
"No logs available" = "Không có nhật ký";

/* */
"Glucose Notification visibility" = "Khả năng hiển thị thông báo Glucose";

/* */
"Always Notify Glucose" = "Luôn thông báo Glucose";

/* */
"Notify per reading" = "Thông báo cho mỗi lần đọc";

/* */
"Value" = "Giá trị";

/* */
"Adds Phone Battery" = "Hãy sạc Pin điện thoại";

/* */
<<<<<<< HEAD
"Adds Transmitter Battery" = "Hãy sạc pin của Transmitter";
=======
"Adds Transmitter Battery" = "Hãy sạc Pin của Transmitter";
>>>>>>> 3c19ef16

/* */
"Also vibrate" = "Rung";

/* */
"Additional notification types" = "Thêm các loại thông báo";

/* */
"Misc" = "Misc";

/* */
"Unit override" = "Đơn vị ghi đè";

/* */
"Low" = "Thấp";

/* */
"High" = "Cao";

/* */
"glucose" = "đường huyết";

/* */
"Schedule " = "Lịch trình ";

/* */
"tapped save schedules" = "nhấn và lưu lịch trình";

/* */
"Error" = "Lỗi";

/* */
"Some ui element was incorrectly specified" = "Một vài yếu tố ui đã không được chỉ định";

/* */
"Success" = "Success";

/* */
"Schedules were saved successfully!" = "Lịch trình được lưu thành công!";

/* */
"High Glucose Alarm active" = "Báo động Glucose đang Cao";

/* */
"Low Glucose Alarm active" = "Báo động Glucose đang Thấp";

/* */
"No Glucose Alarm active" = "Báo động Không có Glucose đang hoạt động";

/* */
"snoozing until %@" = "tạm yên cho đến khi %@";

/* */
"not snoozing" = "không ẩn";

/* */
"nothing to see here" = "không có gì xem ở đây";

/* */
"snooze from testview clicked" = "đã nhấp vào tạm ẩn từ chế độ xem thử nghiệm";

/* */
"will snooze for %@ until %@" = "sẽ tạm ẩn cho %@ đến khi %@";

/* */
"Click to Snooze Alerts" = "Chọn để ẩn các cảnh báo";

/* */
"Strength" = "Sức mạnh";

/* */
"Hold the top of your iPhone near the sensor to pair" = "Giữ đầu iPhone gần sensor để ghép nối";

/* */
"Sensor not found" = "Không phát hiện sensor";

/* */
"Also play alert sound" = "Đồng thời bật âm thanh";

/* */
"Notification Settings" = "Cài đặt thông báo";

/* */
"Found devices: %d" = "Tìm thấy thiết bị: %d";

/* */
"Backfill options" = "Tùy chọn chèn lấp";

/* */
"Backfilling from trend is currently not well supported by Loop" = "Việc chèn lấp theo xu hướng hiện không được Loop hỗ trợ tốt";

/* */
"Backfill from history" = "Chèn lấp từ lịch sử";

/* */
"Backfill from trend" = "Chèn lấp từ xu hướng";

/* */
"Debug options" = "Tùy chọn gỡ lỗi";

/* */
"Adds a lot of data to the Issue Report " = "Thêm nhiều dữ liệu vào Báo cáo vấn đề ";

/* */
"Persist sensordata" = "Duy trì dữ liệu cảm biến";

/* */
"Battery" = "Pin";

/* */
"Also add source info" = "Cũng thêm thông tin nguồn";

/* */
"Carbs Required Threshold" = "Ngưỡng yêu cầu của lượng Carbs";

/* */
"Carbs required: %d g" = "Lượng carbs yêu cầu: %d g";

/* */
"To prevent LOW required %d g of carbs" = "Để hạn chế LOW yêu cầu %d g carbs";

/* */
"iAPS not active" = "iAPS chưa hoạt động";

/* */
"Last loop was more than %d min ago" = "Loop dừng hoạt động hơn %d phút trước";

/* Glucose badge */
"Show glucose on the app badge" = "Thể hiện đường huyết lên trên iAPS";

/* */
"Backfill glucose" = "Bổ sung glucose";

/* About this source */
"About this source" = "Thông tin nguồn này";

/* */
"Bolus failed" = "Liều bolus thất bại";

/* "Max Bolus Exceeded label" */
"Max Bolus exceeded!" = "Liều Max Bolus đã vượt quá mong đợi!";

/* */
"Bolus failed or inaccurate. Check pump history before repeating." = "Liều bolus thất bại hoặc không chính xác. Kiểm tra lại bơm trước khi lặp lại.";

/* */
"Carbs" = "Carbs";

/* Food Type / Meal Note */
"Note" = "Lưu ý";

/* */
"Temp Basal" = "Liều cơ bản tạm thời";

/* */
"Temp Target" = "Mục tiêu tạm thời";

/* */
"Resume" = "Tiếp tục";

/* */
"Suspend" = "Đã tạm ngưng";

/* */
"Animated Background" = "Animated Background";

/* Sensor day(s) */
" day(s)" = " ngày(s)";

/* Option to show HR in Watch app*/
"Display HR on Watch" = "Hiển thị trên đồng hồ";


/* Headers for settings ----------------------- */
"OpenAPS main settings" = "Cài đặt chính của OpenAPS";

"OpenAPS SMB settings" = "Cài đặt SMB OpenAPS";

"OpenAPS targets settings" = "Cài đặt mục tiêu OpenAPS";

"OpenAPS other settings" = "Cài đặt khác OpenAPS";

/* Glucose Simulator CGM */
"Glucose Simulator" = "Glucose mô phỏng";

/* Restored state message */
"Bluetooth State restored (APS restarted?). Found %d peripherals, and connected to %@ with identifier %@" = "Đã khôi phục trạng thái Bluetooth (APS đã khởi động lại?). Đã tìm thấy %d thiết bị ngoại vi và được kết nối với %@ bằng mã định danh %@";

/* Shared app group xDrip4iOS */
"Using shared app group with external CGM app xDrip4iOS" = "Sử dụng nhóm ứng dụng dùng chung với ứng dụng CGM bên ngoài xDrip4iOS";

/* Shared app group GlucoseDirect */
"Using shared app group with external CGM app GlucoseDirect" = "Sử dụng nhóm ứng dụng dùng chung với ứng dụng CGM bên ngoài Glucose Direct";

/* Dexcom G6 app */
"Dexcom G6 app" = "Dexcom G6 app";

/* Native G5 app */
"Native G5 app" = "Native G5 app";

/* Minilink transmitter */
"Minilink transmitter" = "Minilink transmitter";

/* Simple simulator */
"Simple simulator" = "Simple simulator";

/* Direct connection with Libre 1 transmitters or Libre 2 */
"Direct connection with Libre 1 transmitters or European Libre 2 sensors" = "Kết nối trực tiếp với bộ phát Libre 1 hoặc cảm biến Libre 2 của Châu Âu";

/* Online or internal server */
"Online or internal server" = "Máy chủ trực tuyến hoặc nội bộ";

/* -------------- Developer settings ---------------------- */
/* Debug options */

"Developer" = "Dành cho nhà phát triển";

/* Debug option view NS Upload Profile */
"NS Upload Profile" = "Tải hồ sơ lên NS";

/* Debug option view NS Uploaded Profile */
"NS Uploaded Profile" = "Hồ sơ đã tải lên NS";

/* Debug option view Autosense */
"Autosense" = "Autosense";

/* Insulin sensitivity config header */
"Dynamic Sensitivity" = "Độ nhạy động";

/* Autotune config */
"Only Autotune Basal Insulin" = "Chỉ Autotune Insulin cơ bản";

/* */
"Save as your Normal Basal Rates" = "Lưu như liều nền của bạn";

/* */
"Save on Pump" = "Lưu vào bơm";

/* Debug option view Pump History */
"Pump History" = "Lịch sử Bơm";

/* Debug option view Target Ranges */
"Target ranges" = "Phạm vi Mục tiêu";

/* Debug option view Temp targets */
"Temp targets" = "Mục tiêu tạm thời";

/* Debug option view Meal */
"Meal" = "Bữa ăn";

/* Debug option view Pump profile */
"Pump profile" = "Hồ sơ Bơm";

/* Debug option view Profile */
"Profile" = "Hồ sơ";

/* Debug option view Enacted */
"Enacted" = "Đã kích hoạt";

/* Debug option view Announcements (from NS) */
"Announcements" = "Các thông báo";

/* Debug option view Enacted announcements announcements (from NS) */
"Enacted announcements" = "Thông báo đã kích hoạt";

/* Debug option view Autotune */
"Autotune" = "Autotune";

/* Debug option view Target presets */
"Target presets" = "Mục tiêu đặt trước";

/* Debug option view */
"Loop Cycles" = "Chu kỳ vòng lặp";

/* Debug option view Glucose Data used for statistics */
"Glucose Data used for statistics" = "Dữ liệu Glucose được sử dụng để thống kê";

/* --------------- HealthKit intergration --------------------*/
/* */
"Apple Health" = "Apple Health";

/* */
"Connect to Apple Health" = "Kết nối Apple Health";

/* Show when have not permissions for writing to Health */
"For write data to Apple Health you must give permissions in Settings > Health > Data Access" = "Để ghi dữ liệu vào Apple Health, bạn phải cấp quyền trong Cài đặt > Sức khỏe > Truy cập dữ liệu";

/* */
"This allows iAPS to read from and write to Apple Heath. You must also give permissions in Settings > Health > Data Access. If you enter a glucose value into Apple Health, open iAPS to confirm it shows up." = "Điều này cho phép iAPS đọc và ghi vào Apple Heath. Bạn cũng phải cấp quyền trong Cài đặt > Sức khỏe > Truy cập dữ liệu. Nếu bạn nhập giá trị glucose vào Apple Health, hãy mở iAPS để xác nhận giá trị đó hiển thị.";

/* New ALerts ------------------------- */
/* Info title */
"Info" = "Thông tin";

/* Warning title */
"Warning" = "Cảnh báo";

/* Error title */
"Error" = "Lỗi";

/* Manual temp basal mode */
"Manual" = "Thủ công";

/* An Automatic delivered bolus (SMB) */
"SMB" = "Liều tiêm tự động (SMB)";

/* A manually entered dose of external insulin */
"External Insulin" = "Liều insulin tiêm ngoài";

/* Status highlight when manual temp basal is running. */
"Manual Basal" = "Liều Basal thủ công";

/* Current Manual Temp basal */
" -  Manual Basal ⚠️" = " -  Liều Basal thủ công⚠️";

/* Total AT / Scheduled basal insulin */
" U/day" = " U/ngày";

/* Total AT / Scheduled basal insulin */
"Total" = "Tổng số";

/* -------------------------------------------- FPU Strings ------------------------------------------------------*/
/* Enable FPU */

"Enable" = "Cho phép";

/* Header */
"Conversion settings" = "Cài đặt chuyển đổi";

/* Delay */
"Delay In Minutes" = "Độ trễ theo phút";

/* Duration */
"Maximum Duration In Hours" = "Giới hạn thời gian tính theo giờ";

/* Interval */
"Interval In Minutes" = "Khoảng thời gian tính bằng phút";

/* Override */
<<<<<<< HEAD
"Override With A Factor Of " = "Hệ số ";

/* Description */
"Allows fat and protein to be converted into future carb equivalents using the Warsaw formula of kilocalories divided by 10.\n\nThis spreads the carb equivilants over a maximum duration setting that can be configured from 5-12 hours.\n\nDelay is time from now until the first future carb entry.\n\nInterval in minutes is how many minutes are between entries. The shorter the interval, the smoother the result. 10, 15, 20, 30, or 60 are reasonable choices.\n\nAdjustment factor is how much effect the fat and protein has on the entries. 1.0 is full effect (original Warsaw Method) and 0.5 is half effect. Note that you may find that your normal carb ratio needs to increase to a larger number if you begin adding fat and protein entries. For this reason, it is best to start with a factor of about 0.5 to ease into it.\n\nDefault settings: Time Cap: 8 h, Interval: 30 min, Factor: 0.5, Delay 60 min" = "Cho phép chuyển đổi chất béo và chất đạm thành lượng carb tương đương trong tương lai bằng cách sử dụng công thức kilocalories chia cho 10 của Warsaw.\n\nĐiều này phân bổ lượng carb tương đương trong cài đặt thời lượng tối đa có thể được định cấu hình từ 5-12 giờ.\n\nĐộ trễ là thời gian từ nay cho đến lần nhập carb đầu tiên trong tương lai.\n\nKhoảng thời gian tính bằng phút là số phút giữa các lần nhập. Khoảng thời gian càng ngắn thì kết quả càng mượt. 10, 15, 20, 30 hoặc 60 là những lựa chọn hợp lý.\n\nHệ số điều chỉnh là mức độ ảnh hưởng của chất béo và protein đối với các mục. 1,0 là hiệu ứng đầy đủ (Phương pháp Warsaw gốc) và 0,5 là một nửa hiệu ứng. Lưu ý rằng bạn có thể thấy rằng tỷ lệ carb bình thường của bạn cần tăng lên một con số lớn hơn nếu bạn bắt đầu bổ sung các mục chất béo và protein. Vì lý do này, tốt nhất bạn nên bắt đầu với hệ số khoảng 0,5 để dễ dàng thực hiện.\n\nCài đặt mặc định: Giới hạn thời gian: 8 giờ, Khoảng thời gian: 30 phút, Hệ số: 0,5, Độ trễ 60 phút";

/* FPU Settings Title */
"Fat and Protein" = "Chất Béo & chất Đạm";

/* Display fat and protein entities */
"Fat & Protein" = "Chất Béo & Chất Đạm";
=======
"Override With A Factor Of " = "Ghi đè bằng hệ số ";

/* Description */
"Allows fat and protein to be converted into future carb equivalents using the Warsaw formula of kilocalories divided by 10.\n\nThis spreads the carb equivilants over a maximum duration setting that can be configured from 5-12 hours.\n\nDelay is time from now until the first future carb entry.\n\nInterval in minutes is how many minutes are between entries. The shorter the interval, the smoother the result. 10, 15, 20, 30, or 60 are reasonable choices.\n\nAdjustment factor is how much effect the fat and protein has on the entries. 1.0 is full effect (original Warsaw Method) and 0.5 is half effect. Note that you may find that your normal carb ratio needs to increase to a larger number if you begin adding fat and protein entries. For this reason, it is best to start with a factor of about 0.5 to ease into it.\n\nDefault settings: Time Cap: 8 h, Interval: 30 min, Factor: 0.5, Delay 60 min" = "Cho phép chuyển đổi chất béo và chất đạm thành lượng carb tương đương trong tương lai bằng cách sử dụng công thức kilocalories chia cho 10 của Warsaw.\n\nĐiều này phân bổ lượng carb tương đương trong cài đặt thời lượng tối đa có thể được định cấu hình từ 5-12 giờ.\n\nĐộ trễ là thời gian từ nay cho đến lần nhập carb đầu tiên trong tương lai.\n\nKhoảng thời gian tính bằng phút là số phút giữa các lần nhập. Khoảng thời gian càng ngắn thì kết quả càng mượt. 10, 15, 20, 30 hoặc 60 là những lựa chọn hợp lý.\n\nHệ số điều chỉnh là mức độ ảnh hưởng của chất béo và chất đạm đối với các mục. 1,0 là hiệu ứng đầy đủ (Phương pháp Warsaw gốc) và 0,5 là một nửa hiệu ứng. Lưu ý rằng bạn có thể thấy rằng tỷ lệ carb bình thường của bạn cần tăng lên một con số lớn hơn nếu bạn bắt đầu bổ sung các mục chất béo và protein. Vì lý do này, tốt nhất bạn nên bắt đầu với hệ số khoảng 0,5 để dễ dàng thực hiện.\n\nCài đặt mặc định: Giới hạn thời gian: 8 giờ, Khoảng thời gian: 30 phút, Hệ số: 0,5, Độ trễ 60 phút";

/* FPU Settings Title */
"Fat and Protein" = "Chất béo và chất đạm";

/* Display fat and protein entities */
"Fat & Protein" = "Chất béo & Chất đạm";
>>>>>>> 3c19ef16

/* */
"Hide Fat & Protein" = "Ẩn chất béo & chất đạm";

/* Add Fat */
"Fat" = "Chất Béo";

/* Add Protein */
<<<<<<< HEAD
"Protein" = "Chất Đạm";

/* Service Section */
"Fat And Protein Conversion" = "Chuyển đổi chất Béo và Đạm";
=======
"Protein" = "Chất đạm";

/* Service Section */
"Fat And Protein Conversion" = "Chuyển đổi chất béo và chất đạm";
>>>>>>> 3c19ef16

/* Service Section */
"Profile Override" = "Mô tả ghi đè";

/* */
"Override Profiles" = "Chế độ ghi đè";

/* */
"Normal " = "Bình thường ";

"Currently no Override active" = "Hiện tại không có ghi đè nào hoạt động";

/* */
"Total Insulin Adjustment" = "Tổng số điều chỉnh Insulin";

/* */
<<<<<<< HEAD
"Override your Basal, ISF, CR and Target profiles" = "Ghi đè profiles Basal, ISF, CR và Target của bạn";
=======
"Override your Basal, ISF, CR and Target profiles" = "Ghi đè Basal, ISF, CR và Target của bạn";
>>>>>>> 3c19ef16

/* */
"Enable indefinitely" = "Cấp phép không giới hạn";

/* */
<<<<<<< HEAD
"Override Profile target" = "Ghi đè Profile target";
=======
"Override Profile target" = "Mục tiêu của ghi đè";
>>>>>>> 3c19ef16

/* */
"Disable SMBs" = "Vô hiệu hóa SMBs";

/* Your normal Profile. Use a short string */
"Normal Profile" = "Normal Profile";

/* Custom but unsaved Profile */
"Custom Profile" = "Tùy chỉnh Profile";

/* */
"Profiles" = "Profiles";

/* */
"More options" = "Các lựa chọn khác";

/* */
"Schedule when SMBs are Off" = "Lịch trình khi SMBs tắt";

/* */
"Change ISF and CR" = "Thay đổi ISF và CR";

/* */
"Change ISF" = "Thay đổi ISF";

/* */
"Change CR" = "Thay đổi CR";

/* */
"SMB Minutes" = "SMB theo phút";

/* */
"UAM SMB Minutes" = "UAM SMB theo phút";

/* */
"Start new Profile" = "Bắt đầu profile mới";

/* */
"Save as Profile" = "Lưu profile";

/* Alert */
"Cancel Profile Override" = "Hủy bỏ ghi đè?";

/* Alert */
"Cancel Temp Target" = "Hủy bỏ mục tiêu tạm thời";

/* Alert */
"Return to Normal?" = "Quay lại chế độ bình thường không?";

/* */
"This will change settings back to your normal profile." = "Việc này sẽ thay đổi cấu hình trở lại profile Normal của bạn.";

/* Start Profile Alert */
"Start Profile" = "Bắt đầu profile";

/* */
"Your profile basal insulin will be adjusted with the override percentage and your profile ISF and CR will be inversly adjusted with the percentage." = "Liều basal sẽ được điều chỉnh theo tỷ lệ phần trăm ghi đè trong khi ISF và CR sẽ được điều chỉnh ngược lại.";

/* */
"Starting this override will change your Profiles and/or your Target Glucose used for looping during the entire selected duration. Tapping ”Start Profile” will start your new profile or edit your current active profile." = "Việc sử dụng Ghi đè này sẽ thay đổi profile và/hoặc Mục tiêu Đường huyết của bạn được sử dụng cho looping trong suốt thời gian được chọn. Chọn \"Bắt đầu Profile\" sẽ cho phép bạn lập profile mới và chỉnh sửa profile hiện hữu đang hoạt động.";

/* Change Target glucose in profile settings */
"Override Profile Target" = "Mục tiêu ghi đè";

/* Alert string. Keep spaces. */
" SMBs are disabled either by schedule or during the entire duration." = " SBMs bị vô hiệu theo lịch trình hoặc theo toàn bộ thời gian.";

/* Alert strings. Keep spaces */
" infinite duration." = " thời gian không xác định.";

/* Service Section */
"App Icons" = "Biểu tượng ứng dụng";

/* */
"iAPS Icon" = "biểu tượng iAPS";

/* Service Section */
"Statistics and Home View" = "Thống kê và xem";

/* Alert text */
"Delete Carb Equivalents?" = "Xóa Carb tương đương không?";

/* */
"All FPUs of the meal will be deleted." = "Tất cả FPU của bữa ăn sẽ bị xóa.";

/* */
"Delete Glucose?" = "Xóa Glucose không?";

/* */
"Meal Presets" = "Trước bữa ăn";

/* */
"Empty" = "Trống rỗng";

/* */
"Delete Selected Preset" = "Xóa cài đặt trước đã chọn";

/* */
"Enter Meal Preset Name" = "Nhập tên trước bữa ăn";

/* */
"Name Of Dish" = "Tên món ăn";

/* Save Carbs and continue to bolus recommendation */
"Save and continue" = "Lưu và tiếp tục";

/* */
"Save as Preset" = "Lưu cài đặt mẫu";

/* */
"Predictions" = "Dự đoán";

/* Watch Config Option */
"Display Protein & Fat" = "Hiển thị chất đạm và chất béo";

/* ----------------------- New Bolus Calculator ---------------------------*/
/* Warning about bolus recommendation. Title */

"Warning!" = "Cảnh báo!";

/* Alert to confirm bolus amount to add */
"\n\nTap 'Add' to continue with selected amount." = "\n\nNhấn 'Thêm' để tiếp tục với số lượng đã chọn.";

/* */
"Eventual Glucose" = "Glucose hiện tại";

/* */
"Please wait" = "Vui lòng chờ";

/* */
"Glucose, " = "Glucose, ";

/* */
"Target Glucose" = "Đường huyết mục tiêu";

/* */
"Percentage setting" = "Cài đặt phần trăm";

/* */
"Insulin Sensitivity" = "Độ nhạy Insulin";

/* Formula displayed in Bolus info pop-up. Make translation short! */
"(Eventual Glucose - Target) / ISF" = "(Glucose hiện tại - Mục tiêu) / ISF";

/* */
"Formula:" = "Công thức:";

/* Bolus pop-up footer */
"Carbs and previous insulin are included in the glucose prediction, but if the Eventual Glucose is lower than the Target Glucose, a bolus will not be recommended." = "Carbs và insulin trước đó được đưa vào dự đoán lượng đường, nhưng nếu Đường huyết hiện tại thấp hơn Đường huyết mục tiêu thì không nên tiêm một liều bolus.";

/* Hide pop-up */
"Hide" = "Ẩn";

/* Bolus pop-up / Alert string. Make translations concise! */
"Eventual Glucose > Target Glucose, but glucose is predicted to drop down to " = "Glucose hiện tại > Glucose mục tiêu, nhưng glucose được dự đoán trước tiên sẽ giảm xuống ";

/* Bolus pop-up / Alert string. Make translations concise! */
"which is below your Threshold (" = "nằm dưới Ngưỡng của bạn (";

/* Bolus pop-up / Alert string. Make translations concise! */
"Eventual Glucose > Target Glucose, but glucose is climbing slower than expected. Expected: " = "Glucose hiện tại > Glucose mục tiêu, nhưng glucose tăng chậm hơn dự kiến. Hy vọng: ";

//* Bolus pop-up / Alert string. Make translations concise! */
". Climbing: " = ". Leo: ";

/* Bolus pop-up / Alert string. Make translations concise! */
"Eventual Glucose > Target Glucose, but glucose is falling faster than expected. Expected: " = "Glucose hiện tại > Glucose mục tiêu, nhưng glucose đang giảm nhanh hơn dự kiến. Hy vọng: ";

/* Bolus pop-up / Alert string. Make translations concise! */
". Falling: " = ". Lao xuóng: ";

/* Bolus pop-up / Alert string. Make translations concise! */
"Eventual Glucose > Target Glucose, but glucose is changing faster than expected. Expected: " = "Glucose cuối cùng > Glucose mục tiêu, nhưng glucose đang thay đổi nhanh hơn dự kiến. Hy vọng: ";

/* Bolus pop-up / Alert string. Make translations concise! */
". Changing: " = ". Đang thay đổi: ";

/* Add insulin without bolusing alert */
" without bolusing" = " không cần bolus";

/* -------------------------------------------------------------------------------------------
  DASH strings
*/
"Attach Pod" = "Attach Pod";

"Deactivate Pod" = "Hủy kích hoạt Pod";

/* */
"Deactivating..." = "Đang hủy kích hoạt...";

"Pair Pod" = "Kết nối Pod";

/* Text for previous pod information row */
"Previous Pod Information" = "Thông tin Pod trước đó";

/* Text for confidence reminders navigation link */
"Confidence Reminders" = "Lời nhắc độ tin cậy";

"Confidence reminders are beeps from the Pod which can be used to acknowledge selected commands when the Pod is not silenced." = "Lời nhắc về độ tin cậy là những tiếng bíp từ Pod có thể được sử dụng để xác nhận các lệnh đã chọn khi Pod không ở chế độ im lặng.";

/* button title for saving low reservoir reminder while saving */
"Saving..." = "Đang lưu...";

/* button title for saving low reservoir reminder */
"Save" = "Lưu";

/* Alert title for error when updating confidence reminder preference */
"Failed to update confidence reminder preference." = "Không cập nhật được tùy chọn lời nhắc về độ tin cậy.";

/* */
"No Error" = "Không có lỗi";

/* description label for active time pod details row */
"Active Time" = "Thời gian Hoạt động";

/* Title string for BeepPreference.silent */
"Disabled" = "Vô hiệu hóa";

/* Title string for BeepPreference.manualCommands */
"Enabled" = "Cho phép";

/* Title string for BeepPreference.extended */
"Extended" = "Mở rộng";

/* Description for BeepPreference.silent */
"No confidence reminders are used." = "Không có lời nhắc nào được sử dụng.";

/* Description for BeepPreference.manualCommands */
"Confidence reminders will sound for commands you initiate, like bolus, cancel bolus, suspend, resume, save notification reminders, etc. When the app automatically adjusts delivery, no confidence reminders are used." = "Các tác vụ sẽ có âm thanh như khi bạn bolus, hủy bỏ bolus, tạm dừng bơm, hoạt động lại hay lưu các lời nhắc thông báo... sẽ không có âm thanh khi ứng dụng chạy tự động.";

/* Description for BeepPreference.extended */
"Confidence reminders will sound when the app automatically adjusts delivery as well as for commands you initiate." = "Sẽ có âm thanh báo nhắc khi ứng dụng tự động điều chỉnh liều cũng như khi bạn khởi tạo ứng dụng.";

/* Label text for expiration reminder default row */
<<<<<<< HEAD
"Expiration Reminder Default" = "Mặc định Nhắc nhở Hết hạn";

/* */
"Expiration Reminder" = "Nhắc nhở Hết hạn";
=======
"Expiration Reminder Default" = "Mặc định nhắc nhở hết hạn";

/* */
"Expiration Reminder" = "Nhắc nhở hết hạn";
>>>>>>> 3c19ef16

/* */
"Low Reservoir" = "Sắp hết thuốc";

/* Value text for no expiration reminder */
"No Reminder" = "Không có lời nhắc";

/* */
"Scheduled Reminder" = "Lịch biểu lời nhắc";

/* */
"Low Reservoir Reminder" = "Báo nhắc gần hết thuốc";

/* The action string on pod status page when pod data is stale */
"Make sure your phone and pod are close to each other. If communication issues persist, move to a new area." = "Đảm bảo điện thoại và pod được đặt gần nhau. Nếu kết nối vẫn gặp trở ngại, đặt lại chổ khác.";
/* Format string for the action string on pod status page when pod expired. (1: service time remaining) */
"Change Pod now. Insulin delivery will stop in %1$@ or when no more insulin remains." = "Thay pod ngay. Insulin sẽ ngưng tiêm trong %1$@ hoặc khi không còn insulin.";

/* Label text for temporary basal rate summary */
"Rate" = "Tỷ lệ";

/* Summary string for temporary basal rate configuration page */
"%1$@ for %2$@" = "%1$@ cho %2$@";

/* Description text on manual temp basal action sheet */
"Loop will not automatically adjust your insulin delivery until the temporary basal rate finishes or is canceled." = "Loop sẽ không tự động điều chỉnh liều insulin đến khi liều nền tạm thời thực hiện xong hoặc bị hủy bỏ.";
/* Button text for setting manual temporary basal rate*/
"Set Temporary Basal" = "Cài đặt liều nền tạm thời";

/* Navigation Title for ManualTempBasalEntryView */
"Temporary Basal" = "Liều nền tạm thời";

/* Alert title for a failure to set temporary basal */
"Temporary Basal Failed" = "Liều nền tạm thời thất bại";

/* Alert format string for a failure to set temporary basal with recovery suggestion. (1: error description) (2: recovery text) */
"Unable to set a temporary basal rate: %1$@\n\n%2$@" = "Không thể cài đặt liều nền tạm thời: %1$@\n\n%2$@";

/* Alert format string for a failure to set temporary basal. (1: error description) */
"Unable to set a temporary basal rate: %1$@" = "Không thể cài đặt liều nền tạm thời: %1$@";

/* Alert title for missing temp basal configuration */
"Missing Config" = "Thiếu cấu hình";

/* Alert format string for missing temp basal configuration. */
"This PumpManager has not been configured with a maximum basal rate because it was added before manual temp basal was a feature. Please go to therapy settings -> delivery limits and set a new maximum basal rate." = "Liều nền tối đa chưa được cấu hình. Đề nghị vào Cài đặt-> Cấu hình bơm và cấu hình Liều nền tối đa mới.";

/* description label for active time pod details row */
"Active Time" = "Thời gian Hoạt động";

/* description label for total delivery pod details row */
"Total Delivery" = "Tổng liều";

/* */
"Add Omnipod Dash" = "Thay Omnipod Dash";

/* */
"Insert Cannula" = "Thay Cannula";

/* */
"Check Cannula" = "Kiểm tra Cannula";

/* */
"Setup Complete" = "Cấu hình hoàn thành";

/* */
"Insulin Suspended" = "Insulin Đã tạm ngưng";

/* Text for suspend resume button when insulin delivery is suspending */
"Suspending insulin delivery..." = "Đang tạm dừng liều insulin...";

/* Text for suspend resume button when insulin delivery is suspended */
"Resume Insulin Delivery" = "Phục hồi liều insulin";

/* Text for suspend resume button when insulin delivery is resuming */
"Resuming insulin delivery..." = "Đang phục hồi liều insulin...";

/* Alert title for suspend error */
"Failed to Suspend Insulin Delivery" = "Thất bại khi tạm dừng liều insulin";

//* -----------------------------------------------------------------------*/
/* ----------------------Statistics strings -------------------------------*/
/* */


"Today" = "Today";

/* */
"Day" = "Day";

/* */
"Week" = "Week";

/* */
"Month" = "Month";

/* */
"Total" = "Tổng số";

/* Headline Statistics */
"Statistics" = "Thống kê";

/* Option in preferences */
"Allow Upload of Statistics to NS" = "Cho phép tải thống kê lên NS";

/* Low Glucose Threshold in Statistics settings */
"Low" = "Thấp";

/* High Glucose Threshold in Statistics settings */
"High" = "Cao";

/* In Range */
"In Range" = "Trong phạm vi";

/* Display % */
"Change HbA1c Unit" = "Thay đổi đơn vị của HbA1c";

/* */
"Display Chart X - Grid lines" = "Hiển thị biểu đồ dạng X-Grid";

/* */
"Display Chart Y - Grid lines" = "Hiển thị biểu đồ dạng Y-Grid";

/* */
<<<<<<< HEAD
"Display Chart Threshold lines for Low and High" = "Hiển thị các đường hiển thị Low và High";
=======
"Display Chart Threshold lines for Low and High" = "Hiển thị các đường hiển thị Thấp và Cao";
>>>>>>> 3c19ef16

/* */
"Standing / Laying TIR Chart" = "Đứng/nằm biểu đồ TIR";

/* */
"Hours X-Axis (6 default)" = "Giờ trục X (mặc định 6)";

/* */
"2 hours" = "2 giờ";

/* */
"4 hours" = "4 giờ";

/* */
"6 hours" = "6 giờ";

/* */
"12 hours" = "12 giờ";

/* */
"24 hours" = "24 giờ";

/* Average BG = */
"Average" = "Average";

/* Median BG */
"Median" = "Median";

/* CGM readings in statView */
"Readings" = "Readings";

/* CGM readings in statView */
"Readings / 24h" = "Readings / 24h";

/* Days of saved readings*/
"Days" = "Days";

/* Normal BG (within TIR) */
"Normal" = "Normal";

/* Title High BG in statPanel */
"High (>" = "Cao (>";

/* Title Low BG in statPanel */
"Low (<" = "Thấp (<";

/* SD */
"SD" = "SD";

/* CV */
"CV" = "CV";

/* Estimated HbA1c */
"HbA1c" = "HbA1c";

/* Total number of days of data for HbA1c estimation, part 1/2*/
"All" = "All";

/* Total number of days of data for HbA1c estimation, part 2/2*/
"days" = "days";

/* Nr of Loops in statPanel */
"Loops" = "Loops";

/* Loop Errors in statPanel */
"Errors" = "Lỗi";

/* Average loop interval */
"Interval" = "Interval";

/* Median loop interval */
"Duration" = "Duration";

/* "Display SD */
"Display SD instead of CV" = "Hiển thị SD thay vì CV";

/* Description for display SD */
"Display Standard Deviation (SD) instead of Coefficient of Variation (CV) in statPanel" = "Hiển thị Độ lệch chuẩn (SD) thay vì Hệ số biến thiên (CV) trong statPanel";

/* How often to update the statistics */
"Update every number of minutes:" = "Cập nhật theo từng phút:";

/* Description for update interval for statistics */
"Default is 20 minutes. How often to update and save the statistics.json and to upload last array, when enabled, to Nightscout." = "Mặc định là 20 phút. Tần suất cập nhật và lưu stats.json cũng như tải mảng cuối cùng lên Nightscout khi được bật.";

/* Duration displayed in statPanel */
<<<<<<< HEAD
"Past 24 Hours " = "24 giờ qua ";
=======
"Past 24 Hours " = "Past 24 Hours ";
>>>>>>> 3c19ef16

/* Duration displayed in statPanel */
"Past Week " = "Past Week ";

/* Duration displayed in statPanel */
"Past Month " = "Past Month ";

/* Duration displayed in statPanel */
"Past 90 Days " = "90 ngày trước ";

/* Duration displayed in statPanel */
"All Past Days of Data " = "All Past Days of Data ";

/* "Display Loop statistics in statPanel */
"Display Loop Cycle statistics" = "Hiển thị số liệu thống kê theo vòng tròn";

/* Description for Display Loop statistics */
"Displays Loop statistics in the statPanel in Home View" = "Hiển thị số liệu thống kê vòng lặp trong statPanel trong Chế độ xem trang chủ";

/* Description for Override HbA1c unit */
"Change default HbA1c unit in statPanlel. The unit in statPanel will be updateded with next statistics.json update" = "Thay đổi đơn vị HbA1c mặc định trong statPanlel. Đơn vị trong statPanel sẽ được cập nhật với bản cập nhật stats.json tiếp theo";

/* HbA1c for all glucose storage days */
"all" = "Tất cả";

/* --------------------------------------------------------  Dexcom G7 --------------------------------------*/

"CGM Configuration" = "Cấu hình CGM";

"Heartbeat" = "Nhịp tim";

"CGM address :" = "Địa chỉ CGM :";

"CGM is not used as heartbeat." = "CGM không được sử dụng làm nhịp tim.";

"Are you sure you want to delete this CGM?" = "Bạn có chắc sẽ xóa CGM này?";

/* New Experimental feature */
"Experimental" = "Thực hiện";
/* Smoothing of CGM readings */
"Smooth Glucose Value" = "Giá trị Glucose mịn";

/* -----------------------------------------------------------------------------------------------------------

  Infotexts from openaps.docs and androidaps.docs
  iAPS
*/
/* Headline Rewind Resets Autosens */

"Rewind Resets Autosens" = "Rewind sẽ thiết lập lại Autosens";

/* ”Rewind Resets Autosens” */
"This feature, enabled by default, resets the autosens ratio to neutral when you rewind your pump, on the assumption that this corresponds to a probable site change. Autosens will begin learning sensitivity anew from the time of the rewind, which may take up to 6 hours. If you usually rewind your pump independently of site changes, you may want to consider disabling this feature." = "Tính năng này, được bật theo mặc định, sẽ đặt lại tỷ lệ cảm biến tự động về mức trung tính khi bạn tua lại máy bơm của mình, với giả định rằng điều này tương ứng với một sự thay đổi địa điểm có thể xảy ra. Autosens sẽ bắt đầu học lại độ nhạy kể từ thời điểm tua lại, quá trình này có thể mất tới 6 giờ. Nếu bạn thường tua lại máy bơm của mình một cách độc lập với những thay đổi ở địa điểm, bạn có thể cân nhắc việc tắt tính năng này.";

/* Headline "High Temptarget Raises Sensitivity" */
"High Temptarget Raises Sensitivity" = "Mục tiêu tạm thời cao sẽ làm tăng độ nhạy";

/* ”High Temptarget Raises Sensitivity" */
"Defaults to false. When set to true, raises sensitivity (lower sensitivity ratio) for temp targets set to >= 111. Synonym for exercise_mode. The higher your temp target above 110 will result in more sensitive (lower) ratios, e.g., temp target of 120 results in sensitivity ratio of 0.75, while 140 results in 0.6 (with default halfBasalTarget of 160)." = "Mặc định là False. Khi được đặt thành True, sẽ tăng độ nhạy (tỷ lệ độ nhạy thấp hơn) cho các mục tiêu tạm thời được đặt thành >= 111. Từ đồng nghĩa với Chế độ thể dục. Mục tiêu tạm thời của bạn trên 110 càng cao sẽ dẫn đến tỷ lệ nhạy cảm hơn (thấp hơn), ví dụ: mục tiêu tạm thời là 120 dẫn đến tỷ lệ độ nhạy là 0,75, trong khi 140 dẫn đến tỷ lệ nhạy cảm là 0,6 (với một nửa mục tiêu với mặc định là 160).";

/* Headline ”Low Temptarget Lowers Sensitivity" */
"Low Temptarget Lowers Sensitivity" = "Mục tiêu tạm thời thấp sẽ làm giảm độ nhạy";

/* ”Low Temptarget Lowers Sensitivity" */
"Defaults to false. When set to true, can lower sensitivity (higher sensitivity ratio) for temptargets <= 99. The lower your temp target below 100 will result in less sensitive (higher) ratios, e.g., temp target of 95 results in sensitivity ratio of 1.09, while 85 results in 1.33 (with default halfBasalTarget of 160)." = "Mặc định là False. Khi được đặt thành True, có thể giảm độ nhạy (tỷ lệ độ nhạy cao hơn) cho mục tiêu tạm thời <= 99. Mục tiêu tạm thời của bạn càng thấp dưới 100 sẽ dẫn đến tỷ lệ kém nhạy hơn (cao hơn), ví dụ: mục tiêu tạm thời là 95 dẫn đến tỷ lệ độ nhạy là 1,09, trong khi 85 kết quả là 1,33 (với HalfBasalTarget mặc định là 160).";

/* Headline ”Sensitivity Raises Target" */
"Sensitivity Raises Target" = "Độ nhạy tăng mục tiêu";

/* ”Sensitivity Raises Target" */
"When true, raises BG target when autosens detects sensitivity" = "Khi True, tăng mục tiêu BG khi cảm biến tự động phát hiện độ nhạy";

/* Headline ”Resistance Lowers Target" */
"Resistance Lowers Target" = "Chống mục tiêu thấp";

/* ”Resistance Lowers Target" */
"Defaults to false. When true, will lower BG target when autosens detects resistance" = "Mặc định là False. Khi True, sẽ hạ mục tiêu BG khi cảm biến tự động phát hiện kháng cự";

/* Headline ”Advanced Target Adjustments" */
"Advanced Target Adjustments" = "Điều chỉnh mục tiêu nâng cao";

/* ”Advanced Target Adjustments" */
"This feature was previously enabled by default but will now default to false (will NOT be enabled automatically) in oref0 0.6.0 and beyond. (There is no need for this with 0.6.0). This feature lowers oref0’s target BG automatically when current BG and eventualBG are high. This helps prevent and mitigate high BG, but automatically switches to low-temping to ensure that BG comes down smoothly toward your actual target. If you find this behavior too aggressive, you can disable this feature. If you do so, please let us know so we can better understand what settings work best for everyone." = "Tính năng này trước đây được bật theo mặc định nhưng bây giờ sẽ được mặc định là false (sẽ KHÔNG được bật tự động) trong oref0 0.6.0 trở lên. (Không cần điều này với 0.6.0). Tính năng này tự động giảm BG mục tiêu của oref0 khi BG hiện tại và BG cuối cùng ở mức cao. Điều này giúp ngăn chặn và giảm thiểu BG cao, nhưng tự động chuyển sang nhiệt độ thấp để đảm bảo BG đi xuống mục tiêu thực tế của bạn một cách suôn sẻ. Nếu bạn thấy hành vi này quá hung hăng, bạn có thể tắt tính năng này. Nếu bạn làm như vậy, vui lòng cho chúng tôi biết để chúng tôi có thể hiểu rõ hơn cài đặt nào phù hợp nhất với mọi người.";

/* Headline "Exercise Mode" */
"Exercise Mode" = "Chế độ tập thể dục";

/* "Exercise Mode" */
"Defaults to false. When true, > 105 mg/dL high temp target adjusts sensitivityRatio for exercise_mode. Synonym for high_temptarget_raises_sensitivity" = "Mặc định là False. Khi True, mục tiêu cao > 105 mg/dL sẽ điều chỉnh Tỷ lệ độ nhạy cho chế độ tập luyện. Từ đồng nghĩa với \"Mục tiêu tạm thời cao sẽ làm tăng độ nhạy\"";

/* Headline "Wide BG Target Range" */
"Wide BG Target Range" = "Phạm vi mục tiêu BG rộng";

/* "Wide BG Target Range" */
"Defaults to false, which means by default only the low end of the pump’s BG target range is used as OpenAPS target. This is a safety feature to prevent too-wide targets and less-optimal outcomes. Therefore the higher end of the target range is used only for avoiding bolus wizard overcorrections. Use wide_bg_target_range: true to force neutral temps over a wider range of eventualBGs." = "Giá trị mặc định là False, có nghĩa là theo mặc định chỉ phần thấp nhất trong phạm vi mục tiêu BG của máy bơm được sử dụng làm mục tiêu OpenAPS. Đây là tính năng an toàn nhằm ngăn chặn các mục tiêu quá rộng và kết quả kém tối ưu. Do đó, mức cao hơn của phạm vi mục tiêu chỉ được sử dụng để tránh việc điều chỉnh quá mức của thuật sĩ truyền nhanh. Sử dụng Phạm vi mục tiêu BG rộng: true để buộc nhiệt độ trung tính trên phạm vi BG cuối cùng rộng hơn.";

/* Headline "Skip Neutral Temps" */
"Skip Neutral Temps" = "Bỏ qua tạm thời trung lập";

/* "Skip Neutral Temps" */
"Defaults to false, so that iAPS will set temps whenever it can, so it will be easier to see if the system is working, even when you are offline. This means iAPS will set a “neutral” temp (same as your default basal) if no adjustments are needed. This is an old setting for OpenAPS to have the options to minimise sounds and notifications from the 'rig', that may wake you up during the night." = "Mặc định là False, do đó iAPS sẽ đặt nhiệt độ bất cứ khi nào có thể, do đó, sẽ dễ dàng hơn để xem hệ thống có hoạt động hay không, ngay cả khi bạn ngoại tuyến. Điều này có nghĩa là OpenAPS sẽ đặt Temp “trung tính” (giống như Temp cơ bản mặc định của bạn) nếu không cần điều chỉnh. Đây là cài đặt cũ để OpenAPS có các tùy chọn giảm thiểu âm thanh và thông báo từ 'giàn khoan' có thể đánh thức bạn vào ban đêm. ";

/* Headline "Unsuspend If No Temp” */
"Unsuspend If No Temp" = "Bỏ tạm dừng nếu không có tạm thời";

/* "Unsuspend If No Temp” */
"Many people occasionally forget to resume / unsuspend their pump after reconnecting it. If you’re one of them, and you are willing to reliably set a zero temp basal whenever suspending and disconnecting your pump, this feature has your back. If enabled, it will automatically resume / unsuspend the pump if you forget to do so before your zero temp expires. As long as the zero temp is still running, it will leave the pump suspended." = "Nhiều người thỉnh thoảng quên tiếp tục/hủy tạm dừng máy bơm sau khi kết nối lại. Nếu bạn là một trong số họ và sẵn sàng đặt nhiệt độ cơ bản bằng 0 một cách đáng tin cậy bất cứ khi nào tạm dừng và ngắt kết nối máy bơm của mình, thì tính năng này sẽ hỗ trợ bạn. Nếu được bật, nó sẽ tự động tiếp tục/hủy tạm dừng máy bơm nếu bạn quên làm như vậy trước khi hết tạm thời 0. Miễn là tạm thời bằng 0 vẫn đang chạy, nó sẽ khiến máy bơm bị treo.";

/* Headline "Enable UAM" */
"Enable UAM" = "Kích hoạt UAM";

/* "Enable UAM" */
"With this option enabled, the SMB algorithm can recognize unannounced meals. This is helpful, if you forget to tell iAPS about your carbs or estimate your carbs wrong and the amount of entered carbs is wrong or if a meal with lots of fat and protein has a longer duration than expected. Without any carb entry, UAM can recognize fast glucose increasments caused by carbs, adrenaline, etc, and tries to adjust it with SMBs. This also works the opposite way: if there is a fast glucose decreasement, it can stop SMBs earlier." = "Khi bật tùy chọn này, thuật toán SMB có thể nhận ra các bữa ăn không báo trước. Điều này rất hữu ích nếu bạn quên thông báo cho iAPS về lượng carb của mình hoặc ước tính sai lượng carb của bạn và lượng carb đã nhập sai hoặc nếu một bữa ăn có nhiều chất béo và protein kéo dài hơn dự kiến. Nếu không có bất kỳ lượng carb nào được đưa vào, UAM có thể nhận ra mức tăng đường huyết nhanh chóng do carbs, adrenaline, v. v. gây ra và cố gắng điều chỉnh nó bằng SMB. Điều này cũng hoạt động theo cách ngược lại: nếu lượng glucose giảm nhanh, nó có thể dừng SMB sớm hơn.";

/* Headline "Enable SMB With COB" */
"Enable SMB With COB" = "Kích hoạt SMB đối với COB";

/* Enable SMB With COB" */
"This enables supermicrobolus (SMB) while carbs on board (COB) are positive." = "Điều này cho phép supermicrobolus (SMB) trong khi lượng carb đang hoạt động (COB) ở mức dương.";

/* Headline "Enable SMB With Temptarget” */
"Enable SMB With Temptarget" = "Kích hoạt SMB với mục tiêu tạm thời";

/* "Enable SMB With Temptarget” */
"This enables supermicrobolus (SMB) with eating soon / low temp targets. With this feature enabled, any temporary target below 100mg/dL, such as a temp target of 99 (or 80, the typical eating soon target) will enable SMB." = "Điều này cho phép supermicrobolus (SMB) đạt được mục tiêu ăn sớm / nhiệt độ thấp. Khi tính năng này được bật, mọi mục tiêu tạm thời dưới 100mg/dL, chẳng hạn như mục tiêu tạm thời là 99 (hoặc 80, mục tiêu ăn sớm thông thường) sẽ kích hoạt SMB.";

/* Headline "Enable SMB Always" */
"Enable SMB Always" = "Luôn bật SMB";

/* "Enable SMB Always" */
"Defaults to false. When true, always enable supermicrobolus (unless disabled by high temptarget)." = "Mặc định là False. Khi True, hãy luôn bật supermicrobolus (trừ khi bị tắt bởi high temptarget).";

/* Headline "Enable SMB After Carbs" */
"Enable SMB After Carbs" = "Kích hoạt SMB sau Carbs";

/* "Enable SMB After Carbs" */
"Defaults to false. When true, enables supermicrobolus (SMB) for 6h after carbs, even with 0 carbs on board (COB)." = "Mặc định là False. Khi True, hãy bật supermicrobolus (SMB) trong 6 giờ sau khi nạp carbs, ngay cả khi không có carbs (COB).";

/* Enable "Allow SMB With High Temptarget" */
"Allow SMB With High Temptarget" = "Cho phép SMB có Temptarget cao";

/* Headline "Allow SMB With High Temptarget" */
"Allow SMB With High Temptarget" = "Cho phép SMB có Temptarget cao";

/* "Allow SMB With High Temptarget" */
"Defaults to false. When true, allows supermicrobolus (if otherwise enabled) even with high temp targets (> 100 mg/dl)." = "Mặc định là False. Khi True, cho phép supermicrobolus (nếu được bật khác) ngay cả với mục tiêu nhiệt độ cao (> 100 mg/dl).";

/* Headline "Use Custom Peak Time” */
"Use Custom Peak Time" = "Sử dụng giờ cao điểm tùy chỉnh";

/* "Use Custom Peak Time” */
"Defaults to false. Setting to true allows changing insulinPeakTime" = "Mặc định là False. Đặt thành True cho phép thay đổi đỉnh của insulin";

/* Headline "Suspend Zeros IOB” */
"Suspend Zeros IOB" = "Suspend Zeros IOB";

/* "Suspend Zeros IOB” */
"Default is false. Any existing temp basals during times the pump was suspended will be deleted and 0 temp basals to negate the profile basal rates during times pump is suspended will be added." = "Mặc định là False. Mọi mức Temp Basals hiện có trong thời gian máy bơm bị tạm dừng sẽ bị xóa và mức Temp Basals 0 để phủ nhận tốc độ cơ bản của hồ sơ trong thời gian máy bơm bị tạm dừng sẽ được thêm vào.";

/* Headline "Max IOB" */
"Max IOB" = "IOB tối đa";

/* "Max IOB" */
"Max IOB is the maximum amount of insulin on board from all sources – both basal (or SMB correction) and bolus insulin – that your loop is allowed to accumulate to treat higher-than-target BG. Unlike the other two OpenAPS safety settings (max_daily_safety_multiplier and current_basal_safety_multiplier), max_iob is set as a fixed number of units of insulin. As of now manual boluses are NOT limited by this setting. \n\n To test your basal rates during nighttime, you can modify the Max IOB setting to zero while in Closed Loop. This will enable low glucose suspend mode while testing your basal rates settings\n\n(Tip from https://www.loopandlearn.org/freeaps-x/#open-loop)." = "IOB Max là lượng insulin tối đa được cung cấp từ tất cả các nguồn – cả insulin cơ bản (hoặc hiệu chỉnh SMB) và insulin bolus – mà vòng lặp của bạn được phép tích lũy để điều trị BG cao hơn mục tiêu. Không giống như hai cài đặt an toàn OpenAPS khác (Hệ số tối đa an toàn hàng ngày và Hệ số an toàn cơ bản hiện tại), Tối đa IOB được đặt thành số lượng đơn vị insulin cố định. Tính đến thời điểm hiện tại, việc tiêm liều thủ công KHÔNG bị giới hạn bởi cài đặt này. \n\n Để kiểm tra lãi suất cơ bản của bạn vào ban đêm, bạn có thể sửa đổi cài đặt IOB tối đa thành 0 khi ở Vòng kín. Điều này sẽ kích hoạt chế độ tạm ngưng lượng glucose thấp trong khi kiểm tra cài đặt tốc độ cơ bản của bạn\n\n(Mẹo từ https://www.loopandlearn.org/freeaps-x/#open-loop).";

/* Headline "Max Daily Safety Multiplier" */
"Max Daily Safety Multiplier" = "Hệ số tối đa an toàn hàng ngày";

/* "Max Daily Safety Multiplier" */
"This is an important OpenAPS safety limit. The default setting (which is unlikely to need adjusting) is 3. This means that OpenAPS will never be allowed to set a temporary basal rate that is more than 3x the highest hourly basal rate programmed in a user’s pump, or, if enabled, determined by autotune." = "Đây là giới hạn an toàn quan trọng của OpenAPS. Cài đặt mặc định (có thể không cần điều chỉnh) là 3. Điều này có nghĩa là OpenAPS sẽ không bao giờ được phép đặt tốc độ cơ bản tạm thời cao hơn 3 lần tốc độ cơ bản hàng giờ cao nhất được lập trình trong máy bơm của người dùng hoặc, nếu được bật, sẽ được xác định bằng autotune.";

/* Headline "Current Basal Safety Multiplier" */
"Current Basal Safety Multiplier" = "Hệ số an toàn cơ bản hiện tại";

/* "Current Basal Safety Multiplier" */
"This is another important OpenAPS safety limit. The default setting (which is also unlikely to need adjusting) is 4. This means that OpenAPS will never be allowed to set a temporary basal rate that is more than 4x the current hourly basal rate programmed in a user’s pump, or, if enabled, determined by autotune." = "Đây là một giới hạn an toàn quan trọng khác của OpenAPS. Cài đặt mặc định (cũng khó có thể cần điều chỉnh) là 4. Điều này có nghĩa là OpenAPS sẽ không bao giờ được phép đặt tốc độ cơ bản tạm thời cao hơn 4 lần tốc độ cơ bản hàng giờ hiện tại được lập trình trong máy bơm của người dùng hoặc, nếu được bật, được xác định bằng autotune.";

/* Headline "Autosens Max" */
"Autosens Max" = "Autosens tối đa";

/* "Autosens Max" */
"This is a multiplier cap for autosens (and autotune) to set a 20% max limit on how high the autosens ratio can be, which in turn determines how high autosens can adjust basals, how low it can adjust ISF, and how low it can set the BG target." = "Đây là giới hạn hệ số nhân cho autosens (và autotune) để đặt giới hạn tối đa 20% cho tỷ lệ cảm biến tự động có thể cao đến mức nào, từ đó xác định mức độ tự động điều chỉnh mức cơ bản cao, mức độ điều chỉnh ISF thấp và mức độ thấp của nó có thể đặt mục tiêu BG.";

/* Headline "Autosens Min" */
"Autosens Min" = "Autosens tối thiểu";

/* "Autosens Min" */
"The other side of the autosens safety limits, putting a cap on how low autosens can adjust basals, and how high it can adjust ISF and BG targets." = "Mặt khác của các giới hạn an toàn của autosens, đặt giới hạn về mức độ tự động thấp có thể điều chỉnh mức cơ bản và mức độ có thể điều chỉnh các mục tiêu ISF và BG.";

/* Headline "Half Basal Exercise Target" */
"Half Basal Exercise Target" = "Mục tiêu tập thể dục 1/2 liều cơ bản";

/* "Half Basal Exercise Target" */
"Set to a number, e.g. 160, which means when temp target is 160 mg/dL and exercise_mode=true, run 50% basal at this level (120 = 75%; 140 = 60%). This can be adjusted, to give you more control over your exercise modes." = "Đặt thành một số, ví dụ: 160, có nghĩa là khi mục tiêu tạm thời là 160 mg/dL và tập thể dục_mode=true, hãy chạy 50% cơ bản ở mức này (120 = 75%; 140 = 60%). Điều này có thể được điều chỉnh để giúp bạn kiểm soát nhiều hơn các chế độ tập luyện của mình.
\"Mục tiêu tập thể dục nửa cơ bản\".";

/* Headline "Max COB" */
"Max COB" = "COB tối đa";

/* "Max COB" */
"The default of maxCOB is 120. (If someone enters more carbs in one or multiple entries, iAPS will cap COB to maxCOB and keep it at maxCOB until the carbs entered above maxCOB have shown to be absorbed. Essentially, this just limits UAM as a safety cap against weird COB calculations due to fluky data.)" = "Giá trị mặc định của maxCOB là 120. (Nếu ai đó nạp nhiều carbs hơn vào một hoặc nhiều mục, iAPS sẽ giới hạn COB ở mức maxCOB và giữ nó ở mức maxCOB cho đến khi lượng carb nhập vào trên maxCOB cho thấy đã được hấp thụ. Về cơ bản, điều này chỉ giới hạn UAM như một giới hạn an toàn chống lại các phép tính COB kỳ lạ do dữ liệu không ổn định.)";

/* Headline "Bolus Snooze DIA Divisor" */
"Bolus Snooze DIA Divisor" = "Bolus Snooze DIA Divisor";

/* "Bolus Snooze DIA Divisor" */
"Bolus snooze is enacted after you do a meal bolus, so the loop won’t counteract with low temps when you’ve just eaten. The example here and default is 2; so a 3 hour DIA means that bolus snooze will be gradually phased out over 1.5 hours (3DIA/2)." = "Chế độ báo lại bolus được kích hoạt sau khi bạn thực hiện một bữa ăn nhanh, vì vậy vòng lặp sẽ không phản tác dụng với nhiệt độ thấp khi bạn vừa ăn. Ví dụ ở đây và mặc định là 2; vì vậy DIA 3 giờ có nghĩa là thời gian báo lại bolus sẽ giảm dần trong 1,5 giờ (3DIA/2).";

/* Headline "Min 5m Carbimpact" */
"Min 5m Carbimpact" = "Tác động tối thiểu 5m";

/* "Min 5m Carbimpact" */
"This is a setting for default carb absorption impact per 5 minutes. The default is an expected 8 mg/dL/5min. This affects how fast COB is decayed in situations when carb absorption is not visible in BG deviations. The default of 8 mg/dL/5min corresponds to a minimum carb absorption rate of 24g/hr at a CSF of 4 mg/dL/g." = "Đây là cài đặt cho tác động hấp thụ carb mặc định trong 5 phút. Giá trị mặc định là 8 mg/dL/5 phút dự kiến. Điều này ảnh hưởng đến tốc độ phân hủy của COB trong các tình huống khi không thể nhìn thấy sự hấp thụ carb ở độ lệch BG. Giá trị mặc định là 8 mg/dL/5 phút tương ứng với tốc độ hấp thụ carb tối thiểu là 24g/giờ ở CSF là 4 mg/dL/g.";

/* Headline "Autotune ISF Adjustment Fraction" */
"Autotune ISF Adjustment Fraction" = "Phân số (AF) điều chỉnh ISF tự động điều chỉnh";

/* "Autotune ISF Adjustment Fraction" */
"The default of 0.5 for this value keeps autotune ISF closer to pump ISF via a weighted average of fullNewISF and pumpISF. 1.0 allows full adjustment, 0 is no adjustment from pump ISF." = "Giá trị mặc định là 0,5 cho giá trị này giữ cho ISF tự động điều chỉnh gần hơn với ISF bơm thông qua mức trung bình có trọng số của fullNewISF và PumpISF. 1.0 cho phép điều chỉnh hoàn toàn, 0 là không điều chỉnh từ bơm ISF.";

/* Headline "Remaining Carbs Fraction" */
"Remaining Carbs Fraction" = "Phần carb còn lại";

/* "Remaining Carbs Fraction" */
"This is the fraction of carbs we’ll assume will absorb over 4h if we don’t yet see carb absorption." = "Đây là tỷ lệ carbs mà chúng tôi cho rằng sẽ hấp thụ trong 4 giờ nếu chúng tôi chưa thấy sự hấp thụ carb.";

/* Headline "Remaining Carbs Cap" */
"Remaining Carbs Cap" = "Phần carb còn lại";

/* "Remaining Carbs Cap" */
"This is the amount of the maximum number of carbs we’ll assume will absorb over 4h if we don’t yet see carb absorption." = "Đây là lượng carb tối đa mà chúng tôi cho rằng sẽ hấp thụ trong 4 giờ nếu chúng tôi chưa thấy khả năng hấp thụ carb.";

/* Headline ”Max SMB Basal Minutes" */
"Max SMB Basal Minutes" = "Số phút cơ bản SMB tối đa";

/* ”Max SMB Basal Minutes" */
"Defaults to start at 30. This is the maximum minutes of basal that can be delivered as a single SMB with uncovered COB. This gives the ability to make SMB more aggressive if you choose. It is recommended that the value is set to start at 30, in line with the default, and if you choose to increase this value, do so in no more than 15 minute increments, keeping a close eye on the effects of the changes. It is not recommended to set this value higher than 90 mins, as this may affect the ability for the algorithm to safely zero temp. It is also recommended that pushover is used when setting the value to be greater than default, so that alerts are generated for any predicted lows or highs." = "Mặc định bắt đầu từ 30. Đây là số phút cơ bản tối đa có thể được phân phối dưới dạng một SMB duy nhất không có COB. Điều này mang lại khả năng làm cho SMB trở nên hung hãn hơn nếu bạn chọn. Bạn nên đặt giá trị này để bắt đầu ở mức 30, phù hợp với giá trị mặc định và nếu bạn chọn tăng giá trị này, hãy thực hiện với khoảng tăng không quá 15 phút, đồng thời theo dõi chặt chẽ tác động của các thay đổi. Không nên đặt giá trị này cao hơn 90 phút vì điều này có thể ảnh hưởng đến khả năng thuật toán về nhiệt độ bằng 0 một cách an toàn. Chúng tôi cũng khuyên bạn nên sử dụng tính năng đẩy khi đặt giá trị lớn hơn giá trị mặc định để cảnh báo được tạo ra cho bất kỳ mức thấp hoặc mức cao được dự đoán nào.";

/* Headline "Max UAM SMB Basal Minutes" */
"Max UAM SMB Basal Minutes" = "Số phút cơ bản UAM SMB tối đa";

/* "Max UAM SMB Basal Minutes" */
"Defaults to start at 30. This is the maximum minutes of basal that can be delivered by UAM as a single SMB when IOB exceeds COB. This gives the ability to make UAM more or less aggressive if you choose. It is recommended that the value is set to start at 30, in line with the default, and if you choose to increase this value, do so in no more than 15 minute increments, keeping a close eye on the effects of the changes. Reducing the value will cause UAM to dose less insulin for each SMB. It is not recommended to set this value higher than 60 mins, as this may affect the ability for the algorithm to safely zero temp. It is also recommended that pushover is used when setting the value to be greater than default, so that alerts are generated for any predicted lows or highs." = "Mặc định bắt đầu từ 30. Đây là số phút cơ bản tối đa mà UAM có thể phân phối dưới dạng một SMB khi IOB vượt quá COB. Điều này mang lại khả năng khiến UAM trở nên hung hãn hơn hoặc ít hơn nếu bạn chọn. Bạn nên đặt giá trị này để bắt đầu ở mức 30, phù hợp với giá trị mặc định và nếu bạn chọn tăng giá trị này, hãy thực hiện với khoảng tăng không quá 15 phút, đồng thời theo dõi chặt chẽ tác động của các thay đổi. Việc giảm giá trị sẽ khiến UAM giảm liều insulin cho mỗi SMB. Không nên đặt giá trị này cao hơn 60 phút vì điều này có thể ảnh hưởng đến khả năng thuật toán về nhiệt độ bằng 0 một cách an toàn. Chúng tôi cũng khuyên bạn nên sử dụng tính năng đẩy khi đặt giá trị lớn hơn giá trị mặc định để cảnh báo được tạo ra cho bất kỳ mức thấp hoặc mức cao được dự đoán nào.";

/* Headline "SMB Interval" */
"SMB Interval" = "SMB Interval";

/* "SMB Interval" */
"Minimum duration in minutes for new SMB since last SMB or manual bolus" = "Thời lượng tối thiểu tính bằng phút cho SMB mới kể từ SMB cuối cùng hoặc liều truyền thủ công";

/* Headline "Bolus Increment" */
"Bolus Increment" = "Tăng liều Bolus nhanh";

/* "Bolus Increment" */
"Smallest enacted SMB amount. Minimum amount for Omnipod pumps is 0.05 U, whereas for Medtronic pumps it differs for various models, from 0.025 U to 0.10 U. Please check the minimum bolus amount which can be delivered by your pump. The default value is 0.1." = "Số SMB được ban hành nhỏ nhất. Lượng tối thiểu đối với máy bơm Omnipod là 0,05 U, trong khi đối với máy bơm Medtronic, lượng này khác nhau đối với nhiều kiểu máy khác nhau, từ 0,025 U đến 0,10 U. Vui lòng kiểm tra lượng truyền nhanh tối thiểu mà máy bơm của bạn có thể cung cấp. Giá trị mặc định là 0,1.";

/* Headline "Insulin Peak Time" */
"Insulin Peak Time" = "Thời gian đỉnh của Insulin";

/* "Insulin Peak Time" */
"Time of maximum blood glucose lowering effect of insulin, in minutes. Beware: Oref assumes for ultra-rapid (Lyumjev) & rapid-acting (Fiasp) curves minimal (35 & 50 min) and maximal (100 & 120 min) applicable insulinPeakTimes. Using a custom insulinPeakTime outside these bounds will result in issues with iAPS, longer loop calculations and possible red loops." = "Thời gian tác dụng hạ đường huyết tối đa của insulin, tính bằng phút. Lưu ý: Oref giả định đường cong cực nhanh (Lyumjev) và tác dụng nhanh (Fiasp) tối thiểu (35 & 50 phút) và tối đa (100 & 120 phút) áp dụng đỉnh insulin. Việc sử dụng đỉnh insulin tùy chỉnh ngoài các giới hạn này sẽ dẫn đến sự cố với iAPS, tính toán vòng lặp dài hơn và có thể xảy ra vòng lặp màu đỏ.";

/* Headline "Carbs Req Threshold" */
"Carbs Req Threshold" = "Ngưỡng yêu cầu của lượng Carbs";

/* "Carbs Req Threshold" */
"Grams of carbsReq to trigger a pushover. Defaults to 1 (for 1 gram of carbohydrate). Can be increased if you only want to get Pushover for carbsReq at X threshold." = "Số gram carbs yêu cầu để kích hoạt quá trình đẩy. Mặc định là 1 (cho 1 gam carbohydrate). Có thể tăng lên nếu bạn chỉ muốn nhận đẩy qua cho carbs yêu cầu ở ngưỡng X.";

/* Headline "Noisy CGM Target Multiplier" */
"Noisy CGM Target Multiplier" = "Hệ số mục tiêu CGM Noisy";

/* "Noisy CGM Target Multiplier" */
"Defaults to 1.3. Increase target by this amount when looping off raw/noisy CGM data" = "Mặc định là 1.3. Tăng mục tiêu lên số lượng này khi lặp lại dữ liệu CGM thô/noisy";

/* Headline "SMB DeliveryRatio" */
"SMB DeliveryRatio" = "Tỷ lệ phân phối SMB";

/* SMB DeliveryRatio */
"Default value: 0.5 This is another key OpenAPS safety cap, and specifies what share of the total insulin required can be delivered as SMB. Increase this experimental value slowly and with caution." = "Giá trị mặc định: 0,5 Đây là một giới hạn an toàn quan trọng khác của OpenAPS và chỉ định tỷ lệ trong tổng lượng insulin cần thiết có thể được phân phối dưới dạng SMB. Tăng giá trị thử nghiệm này một cách chậm rãi và thận trọng.";

// Dynamic ISF + CR Settings:
/* Headline "Adjust Dynamic ISF constant" */

"Adjust Dynamic ISF constant" = "Điều chỉnh hằng số ISF động";

/* Adjust Dynamic ISF constant */
"Adjust Dynamic ISF constant" = "Điều chỉnh hằng số ISF động";

/* Enable Dynamic ISF, Headline */
"Enable Dynamic ISF" = "Kích hoạt ISF động";

/* Headline "Enable Dynamic ISF" */
"Enable Dynamic ISF" = "Kích hoạt ISF động";

/* Enable Dynamic ISF */
"Calculate a new ISF with every loop cycle. New ISF will be based on current BG, TDD of insulin (past 24 hours or a weighted average) and an Adjustment Factor (default is 1).\n\nDynamic ISF and CR ratios will be limited by your autosens.min/max limits.\n\nDynamic ratio replaces the autosens.ratio: New ISF = Static ISF / Dynamic ratio,\nDynamic ratio = profile.sens * adjustmentFactor * tdd * Math.log(BG/insulinFactor+1) / 1800,\ninsulinFactor = 120 - InsulinPeakTimeInMinutes" = "Tính toán ISF mới với mỗi chu kỳ vòng lặp. ISF mới sẽ dựa trên BG, TDD hiện tại của insulin (24 giờ qua hoặc mức trung bình có trọng số) và Hệ số điều chỉnh (mặc định là 1).\n\nTỷ lệ ISF và CR động sẽ bị giới hạn bởi giới hạn autosens.min/max của bạn.\n\nTỷ lệ động thay thế tỷ lệ autosens: ISF mới = ISF tĩnh / Tỷ lệ động,\nTỷ lệ động = profile.sens * adjustmentFactor * tdd * Math.log(BG/insulinFactor+1) / 1800,\ninsulinFactor = 120 - InsulinPeakTimeInMinutes";

/* Headline Enable Dynamic CR */
"Enable Dynamic CR" = "Kích hoạt CR động";

/* Enable Dynamic CR */
"Use Dynamic CR. The dynamic ratio will be used for CR as follows:\n\n When ratio > 1:  dynCR = (newRatio - 1) / 2 + 1.\nWhen ratio < 1: dynCR = CR/dynCR.\n\nDon't use toghether with a high Insulin Fraction (> 2)" = "Sử dụng CR động. Tỷ lệ động sẽ được sử dụng cho CR như sau:\n\n Khi tỷ lệ > 1: dynCR = (newRatio - 1) / 2 + 1.\nKhi tỷ lệ < 1: dynCR = CR/dynCR.\n\nKhông sử dụng cùng với Tỷ lệ Insulin cao (> 2)";

/* Enable Dyn ISF */
"Activate Dynamic Sensitivity (ISF)" = "Kích hoạt độ nhạy động (ISF)";

/* Enable Dyn CR */
"Activate Dynamic Carb Ratio (CR)" = "Kích hoạt Tỷ lệ Carb động (CR)";

/* Headline "Adjust Dynamic ISF constant" */
"Adjust Dynamic ISF constant" = "Điều chỉnh hằng số ISF động";

/* Adjust Dynamic ISF constant */
"Adjust Dynamic ratios by a constant. Default is 0.5. The higher the value, the larger the correction of your ISF will be for a high or a low BG. Maximum correction is determined by the Autosens min/max settings. For Sigmoid function an adjustment factor of 0.4 - 0.5 is recommended to begin with. For the logaritmic formula there is less consensus, but starting with 0.5 - 0.8 is more appropiate for most users" = "Điều chỉnh tỷ lệ động theo một hằng số. Mặc định là 0,5. Giá trị càng cao thì mức điều chỉnh ISF của bạn sẽ càng lớn đối với BG cao hay thấp. Hiệu chỉnh tối đa được xác định bởi cài đặt tối thiểu/tối đa của Autosens. Đối với hàm Sigmoid, hệ số điều chỉnh được khuyến nghị là 0,4 - 0,5 để bắt đầu. Đối với công thức logarit, thre có ít sự đồng thuận hơn, nhưng bắt đầu bằng 0,5 - 0,8 thì phù hợp hơn với hầu hết người dùng";

/* Headline Use Sigmoid Function */
"Use Sigmoid Function" = "Sử dụng hàm Sigmoid (SF)";

/* Which dyn ISF function to use */
"Formula" = "Công thức";

/* Extra Safety Features when using dyn ISF */
"Safety" = "An toàn";

/* Use Sigmoid Function */
"Use a sigmoid function for ISF (and for CR, when enabled), instead of the default Logarithmic formula. Requires the Dynamic ISF setting to be enabled in settings\n\nThe Adjustment setting adjusts the slope of the curve (Y: Dynamic ratio, X: Blood Glucose). A lower value ==> less steep == less aggressive.\n\nThe autosens.min/max settings determines both the max/min limits for the dynamic ratio AND how much the dynamic ratio is adjusted. If AF is the slope of the curve, the autosens.min/max is the height of the graph, the Y-interval, where Y: dynamic ratio. The curve will always have a sigmoid shape, no matter which autosens.min/max settings are used, meaning these settings have big consequences for the outcome of the computed dynamic ISF. Please be careful setting a too high autosens.max value. With a proper profile ISF setting, you will probably never need it to be higher than 1.5\n\nAn Autosens.max limit > 1.5 is not advisable when using the sigmoid function." = "Sử dụng hàm sigmoid cho ISF (và cho CR, khi được bật), thay vì công thức logarit mặc định. Yêu cầu bật cài đặt ISF động trong cài đặt\n\nCài đặt Điều chỉnh điều chỉnh độ dốc của đường cong (Y: Tỷ lệ động, X: Đường huyết). Giá trị thấp hơn ==> ít dốc hơn == ít linh hoạt hơn.\n\nCài đặt autosens.min/max xác định cả giới hạn tối đa/phút cho tỷ lệ động VÀ mức độ điều chỉnh tỷ lệ động. Nếu AF là độ dốc của đường cong thì autosens.min/max là chiều cao của biểu đồ, khoảng Y, trong đó Y: tỷ lệ động. Đường cong sẽ luôn có dạng sigmoid, bất kể cài đặt autosens.min/max nào được sử dụng, nghĩa là những cài đặt này có hậu quả lớn đối với kết quả của ISF động được tính toán. Hãy cẩn thận khi đặt giá trị autosens.max quá cao. Với cài đặt ISF cấu hình phù hợp, bạn có thể sẽ không bao giờ cần nó cao hơn 1,5\n\nGiới hạn Autosens.max > 1,5 là không nên khi sử dụng chức năng sigmoid.";

/* Headline Threshold Setting */
"Threshold Setting" = "Cài đặt ngưỡng";

/* Threshold Setting */
"The default threshold in FAX depends on your current minimum BG target, as follows:\n\nIf your minimum BG target = 90 mg/dl -> threshold = 65 mg/dl,\n\nif minimum BG target = 100 mg/dl -> threshold = 70 mg/dl,\n\nminimum BG target = 110 mg/dl -> threshold = 75 mg/dl,\n\nand if minimum BG target = 130 mg/dl  -> threshold = 85 mg/dl.\n\nThis setting allows you to change the default to a higher threshold for looping with dynISF. Valid values are 65 mg/dl<= Threshold Setting <= 120 mg/dl." = "Ngưỡng mặc định trong FAX tùy thuộc vào mục tiêu BG tối thiểu hiện tại của bạn, như sau:\n\nNếu mục tiêu BG tối thiểu của bạn = 90 mg/dl -> ngưỡng = 65 mg/dl,\n\nif mục tiêu BG tối thiểu = 100 mg/dl -> ngưỡng = 70 mg/dl,\n\nmục tiêu BG tối thiểu = 110 mg/dl -> ngưỡng = 75 mg/dl,\n\nand nếu mục tiêu BG tối thiểu = 130 mg/dl -> ngưỡng = 85 mg/dl.\n\nCài đặt này cho phép bạn thay đổi mặc định thành ngưỡng lặp cao hơn cho vòng lặp với dynISF. Giá trị hợp lệ là 65 mg/dl<= Cài đặt ngưỡng <= 120 mg/dl.";

/* Header */
"Calculator settings" = "Thiết lập tính toán";

/* UI/UX option */
"Display Predictions" = "Hiển thị dự đoán";

/* UI/UX option */
"Smaller iPhone Screens" = "Màn hình iPhone nhỏ hơn";

/* UI/UX option */
"Display and allow Fat and Protein entries" = "Hiển thị và cho phép nhập các mục Chất béo và chất đạm";

/* UI/UX option */
"Add Meal View settings " = "Thêm cài đặt Chế độ xem bữa ăn ";

/* UI/UX option */
"Display Temp Targets Button" = "Hiển thị nút tiêu tạm thời";

/* UI/UX option */
"Home View Button Panel " = "Bảng nút xem trang chủ ";

/* UI/UX option */
"In case you're using both profiles and temp targets" = "Trong trường hợp bạn đang sử dụng cả hồ sơ và mục tiêu tạm thời";

/* UI/UX option */
"Always Color Glucose Value (green, yellow etc)" = "Luôn tô màu Giá trị Glucose (xanh, vàng, v. v.)";

/* UI/UX option */
"Header settings" = "Cài đặt tiêu đề";
/* UI/UX option */
"Normally glucose is colored red only when over or under your notification limits for high/low" = "Thông thường glucose chỉ có màu đỏ khi vượt quá hoặc dưới giới hạn thông báo của bạn về mức cao";

/* UI/UX option */
"Horizontal Scroll View Visible hours" = "Chế độ xem cuộn ngang Giờ hiển thị";

/* Notification option */
"Live Activity" = "Hoạt động trực tiếp";

/* Notification option */
"Live activity displays blood glucose live on the lock screen and on the dynamic island (if available)" = "Hoạt động trực tiếp hiển thị đường huyết trực tiếp trên màn hình khóa và trên đảo động (nếu có)";

/* Notification option */
"Show live activity" = "Hiển thị hoạt động trực tiếp";

/* Headline "Weighted Average of TDD. Weight of past 24 hours:" */
"Weighted Average of TDD. Weight of past 24 hours:" = "Trung bình có trọng số của TDD. Trọng lượng trong 24 giờ qua:";

/* Weight of past 24 hours of insulin */
"Has to be > 0 and <= 1.\nDefault is 0.65 (65 %) * TDD. The rest will be from average of total data (up to 14 days) of all TDD calculations (35 %). To only use past 24 hours, set this to 1.\n\nTo avoid sudden fluctuations, for instance after a big meal, an average of the past 2 hours of TDD calculations is used instead of just the current TDD (past 24 hours at this moment)." = "Phải > 0 và <= 1.\nMặc định là 0,65 (65 %) * TDD. Phần còn lại sẽ lấy từ mức trung bình của tổng dữ liệu (tối đa 14 ngày) của tất cả các phép tính TDD (35%). Để chỉ sử dụng 24 giờ qua, hãy đặt giá trị này thành 1.\n\nĐể tránh những biến động đột ngột, chẳng hạn như sau một bữa ăn thịnh soạn, tính toán TDD trung bình trong 2 giờ qua được sử dụng thay vì chỉ TDD hiện tại (24 giờ qua lúc thời điểm này).
​.";

/* Headline "Adjust basal" */
"Adjust basal" = "Mức cơ bản";

/* Enable adjustment of basal profile */
"Enable adjustment of basal based on the ratio of current TDD / 7 day average TDD" = "Cho phép điều chỉnh mức cơ bản dựa trên tỷ lệ TDD hiện tại/TDD trung bình 7 ngày";

/* Headline "Max Delta-BG Threshold SMB" */
"Max Delta-BG Threshold SMB" = "Ngưỡng tối đa Delta-BG SMB";

/* Max Delta-BG Threshold SMB */
"Defaults to 0.2 (20%). Maximum positive percentual change of BG level to use SMB, above that will disable SMB. Hardcoded cap of 40%. For UAM fully-closed-loop 30% is advisable. Observe in log and popup (maxDelta 27 > 20% of BG 100 - disabling SMB!)." = "Mặc định là 0,2 (20%). Thay đổi phần trăm dương tối đa của cấp độ BG để sử dụng SMB, trên mức đó sẽ vô hiệu hóa SMB. Giới hạn mã hóa cứng là 40%. Đối với UAM vòng kín hoàn toàn nên sử dụng 30%. Quan sát nhật ký và cửa sổ bật lên (maxDelta 27 > 20% BG 100 - vô hiệu hóa SMB!).";

/* Headline "... When Blood Glucose Is Over (mg/dl):" */
"... When Blood Glucose Is Over (mg/dl):" = "... Khi đường huyết vượt quá (mg/dl):";

/* ... When Blood Glucose Is Over (mg/dl): */
"Set the value enableSMB_high_bg will compare against to enable SMB. If BG > than this value, SMBs should enable." = "Đặt giá trị \"Kích hoạt SMB với BG cao\" sẽ so sánh để kích hoạt SMB. Nếu BG > giá trị này, SMB sẽ kích hoạt.";

/* Headline "Enable SMB With High BG" */
"Enable SMB With High BG" = "Kích hoạt SMB với BG cao";

/* "Enable SMB With High BG" */
"Enable SMBs when a high BG is detected, based on the high BG target (adjusted or profile)" = "Kích hoạt SMB khi phát hiện BG cao, dựa trên mục tiêu BG cao (đã điều chỉnh hoặc cấu hình)";

/* Headline "Dynamic settings" */
"Dynamic settings" = "Dynamic settings";

/* Insulin curve */
"Insulin curve" = "Chủng loại insulin";

/* Headline "Adjustment Factor" */
"Adjustment Factor" = "Yếu tố điều chỉnh (AF)";<|MERGE_RESOLUTION|>--- conflicted
+++ resolved
@@ -912,11 +912,7 @@
 "Adds Phone Battery" = "Hãy sạc Pin điện thoại";
 
 /* */
-<<<<<<< HEAD
-"Adds Transmitter Battery" = "Hãy sạc pin của Transmitter";
-=======
 "Adds Transmitter Battery" = "Hãy sạc Pin của Transmitter";
->>>>>>> 3c19ef16
 
 /* */
 "Also vibrate" = "Rung";
@@ -1256,18 +1252,6 @@
 "Interval In Minutes" = "Khoảng thời gian tính bằng phút";
 
 /* Override */
-<<<<<<< HEAD
-"Override With A Factor Of " = "Hệ số ";
-
-/* Description */
-"Allows fat and protein to be converted into future carb equivalents using the Warsaw formula of kilocalories divided by 10.\n\nThis spreads the carb equivilants over a maximum duration setting that can be configured from 5-12 hours.\n\nDelay is time from now until the first future carb entry.\n\nInterval in minutes is how many minutes are between entries. The shorter the interval, the smoother the result. 10, 15, 20, 30, or 60 are reasonable choices.\n\nAdjustment factor is how much effect the fat and protein has on the entries. 1.0 is full effect (original Warsaw Method) and 0.5 is half effect. Note that you may find that your normal carb ratio needs to increase to a larger number if you begin adding fat and protein entries. For this reason, it is best to start with a factor of about 0.5 to ease into it.\n\nDefault settings: Time Cap: 8 h, Interval: 30 min, Factor: 0.5, Delay 60 min" = "Cho phép chuyển đổi chất béo và chất đạm thành lượng carb tương đương trong tương lai bằng cách sử dụng công thức kilocalories chia cho 10 của Warsaw.\n\nĐiều này phân bổ lượng carb tương đương trong cài đặt thời lượng tối đa có thể được định cấu hình từ 5-12 giờ.\n\nĐộ trễ là thời gian từ nay cho đến lần nhập carb đầu tiên trong tương lai.\n\nKhoảng thời gian tính bằng phút là số phút giữa các lần nhập. Khoảng thời gian càng ngắn thì kết quả càng mượt. 10, 15, 20, 30 hoặc 60 là những lựa chọn hợp lý.\n\nHệ số điều chỉnh là mức độ ảnh hưởng của chất béo và protein đối với các mục. 1,0 là hiệu ứng đầy đủ (Phương pháp Warsaw gốc) và 0,5 là một nửa hiệu ứng. Lưu ý rằng bạn có thể thấy rằng tỷ lệ carb bình thường của bạn cần tăng lên một con số lớn hơn nếu bạn bắt đầu bổ sung các mục chất béo và protein. Vì lý do này, tốt nhất bạn nên bắt đầu với hệ số khoảng 0,5 để dễ dàng thực hiện.\n\nCài đặt mặc định: Giới hạn thời gian: 8 giờ, Khoảng thời gian: 30 phút, Hệ số: 0,5, Độ trễ 60 phút";
-
-/* FPU Settings Title */
-"Fat and Protein" = "Chất Béo & chất Đạm";
-
-/* Display fat and protein entities */
-"Fat & Protein" = "Chất Béo & Chất Đạm";
-=======
 "Override With A Factor Of " = "Ghi đè bằng hệ số ";
 
 /* Description */
@@ -1278,7 +1262,6 @@
 
 /* Display fat and protein entities */
 "Fat & Protein" = "Chất béo & Chất đạm";
->>>>>>> 3c19ef16
 
 /* */
 "Hide Fat & Protein" = "Ẩn chất béo & chất đạm";
@@ -1287,17 +1270,10 @@
 "Fat" = "Chất Béo";
 
 /* Add Protein */
-<<<<<<< HEAD
-"Protein" = "Chất Đạm";
-
-/* Service Section */
-"Fat And Protein Conversion" = "Chuyển đổi chất Béo và Đạm";
-=======
 "Protein" = "Chất đạm";
 
 /* Service Section */
 "Fat And Protein Conversion" = "Chuyển đổi chất béo và chất đạm";
->>>>>>> 3c19ef16
 
 /* Service Section */
 "Profile Override" = "Mô tả ghi đè";
@@ -1314,21 +1290,13 @@
 "Total Insulin Adjustment" = "Tổng số điều chỉnh Insulin";
 
 /* */
-<<<<<<< HEAD
-"Override your Basal, ISF, CR and Target profiles" = "Ghi đè profiles Basal, ISF, CR và Target của bạn";
-=======
 "Override your Basal, ISF, CR and Target profiles" = "Ghi đè Basal, ISF, CR và Target của bạn";
->>>>>>> 3c19ef16
 
 /* */
 "Enable indefinitely" = "Cấp phép không giới hạn";
 
 /* */
-<<<<<<< HEAD
-"Override Profile target" = "Ghi đè Profile target";
-=======
 "Override Profile target" = "Mục tiêu của ghi đè";
->>>>>>> 3c19ef16
 
 /* */
 "Disable SMBs" = "Vô hiệu hóa SMBs";
@@ -1563,17 +1531,10 @@
 "Confidence reminders will sound when the app automatically adjusts delivery as well as for commands you initiate." = "Sẽ có âm thanh báo nhắc khi ứng dụng tự động điều chỉnh liều cũng như khi bạn khởi tạo ứng dụng.";
 
 /* Label text for expiration reminder default row */
-<<<<<<< HEAD
-"Expiration Reminder Default" = "Mặc định Nhắc nhở Hết hạn";
-
-/* */
-"Expiration Reminder" = "Nhắc nhở Hết hạn";
-=======
 "Expiration Reminder Default" = "Mặc định nhắc nhở hết hạn";
 
 /* */
 "Expiration Reminder" = "Nhắc nhở hết hạn";
->>>>>>> 3c19ef16
 
 /* */
 "Low Reservoir" = "Sắp hết thuốc";
@@ -1698,11 +1659,7 @@
 "Display Chart Y - Grid lines" = "Hiển thị biểu đồ dạng Y-Grid";
 
 /* */
-<<<<<<< HEAD
-"Display Chart Threshold lines for Low and High" = "Hiển thị các đường hiển thị Low và High";
-=======
 "Display Chart Threshold lines for Low and High" = "Hiển thị các đường hiển thị Thấp và Cao";
->>>>>>> 3c19ef16
 
 /* */
 "Standing / Laying TIR Chart" = "Đứng/nằm biểu đồ TIR";
@@ -1789,11 +1746,7 @@
 "Default is 20 minutes. How often to update and save the statistics.json and to upload last array, when enabled, to Nightscout." = "Mặc định là 20 phút. Tần suất cập nhật và lưu stats.json cũng như tải mảng cuối cùng lên Nightscout khi được bật.";
 
 /* Duration displayed in statPanel */
-<<<<<<< HEAD
-"Past 24 Hours " = "24 giờ qua ";
-=======
 "Past 24 Hours " = "Past 24 Hours ";
->>>>>>> 3c19ef16
 
 /* Duration displayed in statPanel */
 "Past Week " = "Past Week ";
