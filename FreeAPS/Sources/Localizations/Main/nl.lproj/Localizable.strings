--- conflicted
+++ resolved
@@ -462,11 +462,7 @@
 "Select the third party transmitter you want to connect to" = "Selecteer de zender van de derde partij waarmee u wilt verbinden";
 
 /* State was restored */
-<<<<<<< HEAD
-"State was restored" = "Staat is hersteld";
-=======
 "State was restored" = "Staat is teruggezet";
->>>>>>> f6e2ff29
 
 /* The short unit display string for millimoles of glucose per liter */
 "mmol/L" = "mmol/l";
@@ -899,21 +895,6 @@
 
 /* */
 "Animated Background" = "Bewegende achtergrond";
-
-/* */
-"Carbs" = "Carbs";
-
-/* */
-"Temp Basal" = "Temp Basal";
-
-/* */
-"Temp Target" = "Temp Target";
-
-/* */
-"Resume" = "Resume";
-
-/* */
-"Suspend" = "Suspend";
 
 
 /* Headers for settings ----------------------- */
