--- conflicted
+++ resolved
@@ -1368,15 +1368,6 @@
 "Statistics and Home View" = "Statistieken en Home View";
 
 /* Alert text */
-<<<<<<< HEAD
-"Delete Carb Equivalents?" = "Delete Carb Equivalents?";
-
-/* */
-"All FPUs of the meal will be deleted." = "All FPUs of the meal will be deleted.";
-
-/* */
-"Delete Glucose?" = "Delete Glucose?";
-=======
 "Delete Carb Equivalents?" = "Koolhydraat equivalenten verwijderen?";
 
 /* */
@@ -1384,7 +1375,6 @@
 
 /* */
 "Delete Glucose?" = "Glucosewaarde verwijderen?";
->>>>>>> c541b1ff
 
 /* */
 "Meal Presets" = "Maaltijd voorinstellingen";
@@ -1672,18 +1662,6 @@
 "2 hours" = "2 uur";
 
 /* */
-<<<<<<< HEAD
-"4 hours" = "4 hours";
-
-/* */
-"6 hours" = "6 hours";
-
-/* */
-"12 hours" = "12 hours";
-
-/* */
-"24 hours" = "24 hours";
-=======
 "4 hours" = "4 uur";
 
 /* */
@@ -1694,7 +1672,6 @@
 
 /* */
 "24 hours" = "24 uur";
->>>>>>> c541b1ff
 
 /* Average BG = */
 "Average" = "Gemiddeld";
