--- conflicted
+++ resolved
@@ -1164,11 +1164,6 @@
 /* */
 "Normal " = "Normal ";
 
-<<<<<<< HEAD
-=======
-"Currently no Override active" = "Ingen aktiv overstyring";
-
->>>>>>> 5364635b
 /* */
 "Total Insulin Adjustment" = "Total justering av insulin";
 
@@ -1304,11 +1299,7 @@
 "(Eventual Glucose - Target) / ISF" = "(Beregnet blodsukker - Blodsukkermål) / ISF";
 
 /* */
-<<<<<<< HEAD
-"Formula:" = "Formel =";
-=======
 "Formula:" = "Formel:";
->>>>>>> 5364635b
 
 /* Bolus pop-up footer */
 "Carbs and previous insulin are included in the glucose prediction, but if the Eventual Glucose is lower than the Target Glucose, a bolus will not be recommended." = "Karbohydrater og tidligere insulin er inkludert i blodsukkerprognosen, men hvis Beregnet Blodsukker er lavere enn Blodsukkermål, anbefales det ikke en bolusdose.";
