/*
  Localizable.strings
  iAPS
*/
/* -------------------------------- */
/* Bolus screen when adding insulin */
"Add insulin without actually bolusing" = "Aggiungi insulina senza eseguire effettivamente un bolo";

/* Add insulin from source outside of pump */
"Add %@ without bolusing" = "Aggiungi %@ senza bolo";

"Bolus" = "Bolo";

"Close" = "Fine";

/* Continue after added carbs without bolus */
"Continue without bolus" = "Continua senza eseguire un bolo";

/* Continue after added meal without bolus */
"Save Meal without bolus" = "Salva il pasto senza il bolo";

/* Predictions and Meal summary part of the Bolus View. */
"Status" = "Stato";

/* Alert when adding large amount without bolusing */
"\nAmount is more than your Max Bolus setting! \nAre you sure you want to add " = "\nLa quantità è superiore all'impostazione del bolo massimo! \nSei sicuro di voler aggiungere?";

/* Header */
"Enact Bolus" = "Esegui bolo";

/* Button */
"Enact bolus" = "Esegui bolo";

/*  */
"Insulin recommended" = "Insulina raccomandata";

/*  */
"Insulin required" = "Insulina richiesta";

/* Bolus screen */
"Recommendation" = "Raccomandazione";

/* Button */
"Clear" = "Cancella";

/* Button */
"Done" = "Fine";

/* Calender Option */
"Display Emojis as Labels" = "Visualizza Emoji come etichette";

/* Calender Option */
"Display IOB and COB" = "Mostra IOB e COB";

/* Apple Watch App setting */
"Confirm Bolus Faster" = "Conferma Bolo Più Veloce";

/* Setting Section */
"UI/UX" = "UI/UX";

/*  */
"Wait please" = "Attendere prego";

/*  */
"Agree and continue" = "Acconsenti e Continua";

/* Bolus progress view */
"of" = "di";

/* Remote Bolus Alert, Part 1 */
"A Remote Bolus " = "Un Bolo Remoto ";

/* Remote Bolus Alert, Part 2 */
"was delivered" = "è stato consegnato";

/* Remote Bolus Alert, Part 3 */
" minutes ago, triggered remotely from Nightscout, by a caregiver or a parent. Do you still want to bolus?\n\nPredicted eventual glucose, if you don't bolus, is: " = " minuti fa, innescato a distanza da Nightscout, da un assistente o da un genitore. Vuoi ancora fare il bolo?\n\nL'eventuale glicemia prevista, se non fai bolo, è:";

/* Remote Bolus Alert, Title */
"A Remote Bolus Was Just Delivered!" = "Un Bolo Remoto è stato appena consegnato!";

/* Headline in enacted pop up (at: at what time) */
"Enacted at" = "Eseguito alle";

/* Headline in suggested pop up (at: at what time) */
"Suggested at" = "Suggerito alle";

/* Headline in enacted pop up (at: at what time) */
"Error at" = "Errore a";

/* Bolus View Meal Summary Header */
"Meal Summary" = "Riepilogo Pasto";

/* Bolus View Meal Edit Meal Button */
"Edit Meal" = "Modifica pasto";

/* Bolus View Meal Add Meal Button */
"Add Meal" = "Aggiungi Pasto";

/* Bolus View Bolus Summary Header */
"Bolus Summary" = "Riepilogo boli";

/* For the  Bolus View pop-up */
"Calculations" = "Calcolo in corso";

/* For the  Bolus View pop-up */
"Fatty Meal" = "Pasto Grasso";

/* For the  Bolus View pop-up */
"Full Bolus" = "Bolo Completo";

/* For the  Bolus View pop-up */
"Fraction" = "Frazione";

/* For the  Bolus View pop-up */
"Fatty Meal Factor" = "Fattore Pasto Grasso";

/* For the  Bolus View pop-up */
"Result" = "Risultato";

/* For the  Bolus View pop-up */
"Your entered amount was limited by your max Bolus setting of %d%@" = "La quantità inserita è stata limitata dalla tua impostazione del Bolo massimo di %d%@";

/* Bolus View Continue Button */
"Continue" = "Continua";

/* Home title */
"Home" = "Home";

/* Looping in progress */
"looping" = "in loop";

/* min ago since last loop */
"min ago" = "min fa";

/* Status Title */
"No suggestion" = "Nessun suggerimento";

/* Replace pod text in Header */
"Replace pod" = "Sostituisci pod";

/* Add carbs screen */
"Add Carbs" = "Aggiungi carboidrati";

/* Add carbs header and button in Watch app. You can skip the last " " space. It's just for differentiation */
"Add Carbs " = "Aggiungi Carboidrati ";

/*  */
"Amount Carbs" = "Quantità di carboidrati";

/* Grams unit */
"grams" = "g";

/*  */
"Carbs required" = "Carboidrati necessari";

/* Saved Food Presets */
"Saved Food" = "Cibo Salvato";

/* */
"Are you sure?" = "Sei sicuro?";

/* Bottom target temp */
"Bottom target" = "Target basso";

/* Cancel preset name */
"Cancel" = "Cancella";

/*  */
"Cancel Temp Target" = "Cancella basali temporanee";

/* Custom temp target */
"Custom" = "Personalizzato";

/*  */
"Date" = "Data";

/*  */
"Delete" = "Cancella";

/* Delete preset temp target */
"Delete preset \"%@\"" = "Cancella predefinito \"%@\"";

/* Duration of target temp or temp basal */
"Duration" = "Durata";

/*  */
"Enact Temp Target" = "Target Temporaneo";

/* */
"Target" = "Target";

/* */
"Basal Insulin and Sensitivity ratio" = "Rapporto basale insulina e sensibilità";

/* */
"A lower 'Half Basal Target' setting will reduce the basal and raise the ISF earlier, at a lower target glucose." = "Un'impostazione più bassa di \"Half Basal Target\" ridurrà la basale e aumenterà prima l'ISF, con un target glicemico più basso.";

/* */
" Your setting: " = " Le tue impostazioni: ";

/* */
"mg/dl. Autosens.max limits the max endpoint" = "mg/dl. Autosens.max limita l'endpoint massimo";

/*  */
"Enter preset name" = "Inserisci nome predefinito";

/* Preset name */
"Name" = "Nome";

/* minutes of target temp */
"minutes" = "minuti";

/*  */
"Presets" = "Predefiniti";

/* Save preset name */
"Save" = "Salva";

/*  */
"Save as Preset" = "Salva come Predefinito";

/* Delete Meal Preset */
"Delete Preset" = "Cancella impostazioni predefinite";

/* Confirm Deletion */
"Delete preset '%@'?" = "Cancella impostazione predefinita \"%@'?";

/* Button */
"No" = "No";

/* Button */
"Yes" = "Sì";

/* + Button */
"[ +1 ]" = "[ +1 ]";

/* - Button */
"[ -1 ]" = "[ -1 ]";

/* Upper temp target limit */
"Top target" = "Target alto";

/*  Temp target set for ... minutes */
"for" = "per";

/*  Temp target set for ... minutes */
"min" = "min";

/*  */
"Autotune" = "Autotune";

/*  */
"Basal profile" = "Profilo basale";

/*  */
"Carb ratio" = "Rapporto insulina/carboidrati";

/*  */
"Delete autotune data" = "Cancella dati autotune";

/*  */
"Run now" = "Fai partire ora";

/*  */
"Last run" = "Ultimo ciclo";

/*  */
"Sensitivity" = "Sensibilità";

/*  */
"Use Autotune" = "Usa autotune";

/* Add profile basal */
"Add" = "Aggiungi";

/*  */
"Basal Profile" = "Profilo basale";

/* Rate basal profile */
"Rate" = "Valore";

/*  */
"Save on Pump" = "Salva sul microinfusore";

/*  */
"Saving..." = "Sto salvando...";

/*  */
"Schedule" = "Programmazione";

/*  */
"starts at" = "inizia a";

/* Time basal profile */
"Time" = "Tempo";

/* */
"Calculated Ratio" = "Rapporto calcolato";

/* Carb Ratios header */
"Carb Ratios" = "Rapporto carboidrati";

/*  */
"Ratio" = "Rapporto";

/*  */
"Autosens" = "Autosensibilitá";

/*  */
"Calculated Sensitivity" = "Sensibilità calcolata";

/*  */
"Insulin Sensitivities" = "Sensibilità insulinica";

/* */
"Sensitivity Ratio" = "Rapporto sensibilità";

/*  */
"Dismiss" = "Rimuovi";

/*  */
"Important message" = "Messaggio importante";

/*  */
"Amount" = "Quantità";

/* */
"Cancel Temp Basal" = "Cancella basale temporanea";

/* Enact
Enact a temp Basal or a temp target */
"Enact" = "Attiva";

/* Start a temp target or a profile override */
"Start" = "Avvia";

/* */
"Manual Temp Basal" = "Basale temporanea manuale";

/* Allow uploads to different services */
"Allow uploads" = "Consenti caricamenti";

/* API secret in NS */
"API secret" = "API segreta";

/* Connect to NS */
"Connect" = "Connetti";

/* Connected to NS */
"Connected!" = "Connesso!";

/* Connecting to NS */
"Connecting..." = "Sto connettendo...";

/*  */
"Invalid URL" = "URL non valido";

/*  */
"Local glucose source" = "Sorgente locale della glicemia";

/* Header */
"Nightscout Config" = "Nightscout";

/*  */
"Port" = "Porta";

/*  */
"URL" = "URL";

/**/
"Use local glucose server" = "Usa server locale come sorgente glicemia";

/* Enable Statistics */
"This enables uploading of statistics.json to Nightscout, which can be used by the Community Statistics and Demographics Project.\n\nParticipation in Community Statistics is opt-in, and requires separate registration at:\n" = "Questo consente il caricamento di statistics.json in Nightscout, che può essere utilizzato dal Community Statistics and Demographics Project.\n\nLa partecipazione alle statistiche comunitarie è facoltativa e richiede una registrazione separata a:\n";

/*  */
"Edit settings json" = "Modifica impostazioni json";

/* */
"Glucose units" = "Unità glicemica";

/*  */
"Preferences" = "Preferenze";

/* Recommended Insulin Fraction in preferences */
"Recommended Insulin Fraction" = "Frazione di insulina raccomandata";

/* Do you want to show bolus screen after added carbs? */
"Skip Bolus screen after carbs" = "Salta la schermata del Bolo dopo i carboidrati";

/* Allow remote control from NS */
"Remote control" = "Controllo remoto";

/* Allow remote control from NS */
"Allow Remote control of iAPS" = "Consenti il controllo remoto di iAPS";

/* Imported Profiles Alert */
"\nNow please verify all of your new settings thoroughly:\n\n* Basal Settings\n * Carb Ratios\n * Glucose Targets\n * Insulin Sensitivities\n * DIA\n\n in iAPS Settings > Configuration.\n\nBad or invalid profile settings could have disatrous effects." = "\nOra verifica attentamente tutte le nuove impostazioni:\n\n* Impostazioni basali\n * Rapporti carboidrati\n * Obiettivi glucosio\n * Sensibilità insulinica\n * DIA\n\n in Impostazioni iAPS > Configurazione.\n\nImpostazioni del profilo errate o non valide potrebbero avere effetti disastrosi.";

/* Profile Import Alert */
"This will replace some or all of your current pump settings. Are you sure you want to import profile settings from Nightscout?" = "Questo sostituirà alcune o tutte le impostazioni attuali del microinfusore. Sei sicuro di voler importare le impostazioni del profilo da Nightscout?";

/* Import Error */
"\nInvalid Nightcsout Basal Settings. \n\nImport aborted. Please check your Nightscout Profile Basal Settings!" = "\nImpostazioni Basali Nightscout non valide. \n\nImportazione annullata. Si prega di controllare le impostazioni Basali del profilo Nightscout!";

/* Import Error */
"\nSettings were imported but the Basals couldn't be saved to pump (No pump). Check your basal settings and tap ´Save on Pump´ to sync the new basal settings" = "\nLe impostazioni sono state importate ma non è stato possibile salvare le basali nel microinfusore (nessun microinfusore). Controlla le impostazioni basali e tocca \"Salva sul microinfusore\" per sincronizzare le nuove impostazioni basali";

/* Import Error Headline */
"Import Error" = "Errore d'importazione";

/* */
"Yes, Import" = "Sì, Importa";

/* */
"Import settings from Nightscout" = "Importa impostazioni da Nightscout";

/* */
"Import settings?" = "Importa impostazioni?";

/* */
"Import from Nightscout" = "Importa da Nightscout";

/* */
"Settings imported" = "Impostazioni importate";

/* Import Error */
"\nMismatching glucose units in Nightscout and Pump Settings. Import settings aborted." = "\nUnità di glicemie non corrispondenti nelle impostazioni di Nightscout e della Pompa. Importa impostazioni interrotte.";

/* Import Error */
"Can't find the default Nightscout Profile." = "Impossibile trovare il profilo predefinito di Nightscout.";

/* Add Blood Glucose Test, header */
"Blood Glucose Test" = "Prova Glicemia";

/* Add Medtronic pump */
"Add Medtronic" = "Aggiungi microinfusore Medtronic";

/* Add Omnipod pump */
"Add Omnipod" = "Aggiungi Omnipod";

/* Add Simulator pump */
"Add Simulator" = "Aggiungi Simulazione microinfusore";

/* View/Header when pod expired */
"Replace" = "Sostituisci";

/* Insulin model */
"Model" = "Modello";

/*  */
"Pump config" = "Microinfusore";

/*  */
"Delivery limits" = "Limite di erogazione";

/*  */
"Duration of Insulin Action" = "Durata dell’azione dell’insulina";

/* hours of duration of insulin activity */
"hours" = "ore";

/* Max setting */
"Max Basal" = "Basale massima";

/* Max setting */
"Max Bolus" = "Bolo massimo";

/* Max setting */
"Max Carbs" = "Carboidrati massimi";

/* */
"Pump Settings" = "Microinfusore";

/* Insulin unit per hour */
"U/hr" = "U/ora";

/* Unit in number of units delivered (keep the space character!) */
" U" = " U";

/* /Insulin unit */
"/U" = "/U";

/* Insulin unit */
"U" = "U";

/* Unit per hour with space */
" U/hr" = " U/ora";

/* Number of units per hour*/
"%@ U/hr" = "%@ U/ora";

/* Number of units insulin delivered */
"%@ U" = "%@ U";

/*Carb ratio unit */
"g/U" = "g/U";

/* grams */
" g" = " g";

/* The short unit display string for grams */
"g" = "g";

/* when 0 U/hr */
"0 U/hr" = "0 U/ora";

/* abbreviation for days */
"d" = "gg";

/* abbreviation for hours */
"h" = "h";

/* abbreviation for minutes */
"m" = "min";

/*  */
"Closed loop" = "Loop chiuso";

/* */
"Configuration" = "Impostazioni";

/* */
"Devices" = "Dispositivi";

/*  */
"Pump" = "Microinfusore";

/* */
"Watch" = "Orologio";

/* */
"Watch Configuration" = "Configurazione Orologio";

/* */
"Apple Watch" = "Orologio Apple";

/* */
"Display on Watch" = "Mostra sull'orologio";

/* */
"Garmin Watch" = "Orologio Garmin";

/* */
"Add devices" = "Aggiungi dispositivi";

/* */
"Glucose Target" = "Obiettivo glicemico";

/* */
"Heart Rate" = "Frequenza cardiaca";

/* */
"Steps" = "Passi";

/* */
"ISF" = "ISF";

/* */
"The app Garmin Connect must be installed to use for iAPS.\n Go to App Store to download it" = "L'applicazione Garmin Connect deve essere installata per essere utilizzata per iAPS.\n Vai su App Store per scaricarlo";

/* */
"Garmin is not available" = "Garmin non è disponibile";

/*  */
"Services" = "Servizi";

/*  */
"Settings" = "Impostazioni";

/* Recommendation for a Manual Bolus */
"Recommended Bolus Percentage" = "Percentuale Bolo Raccomandata";

/* 2 log files to share */
"Share logs" = "Condividi log file";

/* Upper target */
"High target" = "Target Alto";

/* Lower target */
"Low target" = "Target Basso";

/* When bolusing */
"Bolusing" = "Bolo in corso";

/* */
"Pump suspended" = "Microinfusore sospeso";

/* */
"Middleware" = "Middleware";

/* Header */
"History" = "Storia";

/* Nightscout option */
"Upload" = "Carica";

/* Nightscout option */
"Allow Uploads" = "Consenti caricamenti";

/* Type of CGM or glucose source */
"Type" = "Tipo";

/* CGM */
"CGM" = "CGM";

/* CGM Transmitter ID */
"Transmitter ID" = "ID trasmettitore";

/* Other CGM setting */
"Other" = "Altro";

/* Whatch app alert */
"Set temp targets presets on iPhone first" = "Imposta prima le pre-impostazioni degli obiettivi temporanei sull'iPhone";

/* Updating Watch app */
"Updating..." = "Aggiornando...";

/* Header for Temp targets in Watch app */
"Temp Targets" = "Obiettivi Temporanei";

/* Delete carbs from data table and Nightscout */
"Delete Carbs?" = "Cancella carboidrati?";

/* Delete insulin from pump history and Nightscout */
"Delete Insulin?" = "Cancella l'insulina?";

/* Treatments list */
"Treatments" = "Trattamenti";

/* " min" in Treatments list */
" min" = " min";

/* */
"Unable to change anything" = "Impossibile modificare lo stato";


/* Calendar and Libre transmitter settings ---------------
 */
/* */
"Configure Libre Transmitter" = "Configura Trasmettitore Libre";

/* */
"Calibrations" = "Calibrazioni";

/* */
"Create Events in Calendar" = "Crea eventi nel calendario";

/* */
"Calendar" = "Calendario";

/* Automatic delivered treatments */
"Automatic" = "Automatico";

/* External insulin treatments */
"External" = "Esterno";

/* */
"Other" = "Altro";

/* */
"Libre Transmitter" = "Trasmettitore Libre";

/* */
"Libre Transmitters" = "Trasmettitori Libre";

/* */
"Bluetooth Transmitters" = "Trasmettitori Bluetooth";

/* */
"Modes" = "Modalità";

/* Libre 2 Direct */
"Libre 2 Direct" = "Libre 2 Direct";

/* */
"Select the third party transmitter you want to connect to" = "Seleziona il trasmettitore di terze parti a cui vuoi connetterti";

/* State was restored */
"State was restored" = "Lo stato è stato ripristinato";

/* The short unit display string for millimoles of glucose per liter */
"mmol/L" = "mmol/L";

/* The short unit display string for milligrams of glucose per decilter */
"mg/dL" = "mg/dL";

/* */
"Add calibration" = "Aggiungi calibrazione";

/* When adding capillary glucose meater reading */
"Meter glucose" = "Inserisci glicemia";

/* */
"Info" = "Info";

/*v*/
"Slope" = "Pendenza";

/* */
"Intercept" = "Intercetta";

/* */
"Chart" = "Grafico";

/* */
"Remove" = "Rimuovi";

/* */
"Remove Last" = "Rimuovi Ultimo";

/* */
"Remove All" = "Rimuovi Tutto";

/* */
"About the Process" = "Informazioni sul processo";

/* */
"Please make sure that your Libre 2 sensor is already activated and finished warming up. If you have other apps connecting to the sensor via bluetooth, these need to be shut down or uninstalled. \n\n You can only have one app communicating with the sensor via bluetooth. Then press the \"pariring and connection\" button below to start the process. Please note that the bluetooth connection might take up to a couple of minutes before it starts working." = "Sei pregato di assicurarti che il tuo sensore di Libre 2 sia giù attivato e abbia terminato il riscaldamento. Se hai altre app connesse al sensore via bluetooth, devono esser arrestate o disinstallate. \n\n Puoi avere solo un'app in comunicazione con il sensore via bluetooth. Poi premi il pulsante \"abbinamento e connessione\" di seguito per avviare il processo. Sei pregato di notare che la connessione bluetooth potrebbe impiegare fino a un paio di minuti prima di iniziare a funzionare.";

/* */
"Pairinginfo" = "Informazioni sull'abbinamento";

/* */
"PatchInfo" = "InfoPatch";

/* */
"Calibrationinfo" = "Informazioni sulla calibrazione";

/* */
"Unknown" = "Sconosciuto";

/* */
"Not paired yet" = "Non ancora associato";

/* */
"Pair Sensor & connect" = "Associa Sensore e connetti";

/* */
"Phone NFC required!" = "Telefono NFC richiesto!";

/* */
"Your phone or app is not enabled for NFC communications, which is needed to pair to libre2 sensors" = "Il tuo telefono o l'app non sono abilitati per le comunicazioni NFC, necessarie per associarsi ai sensori libre2";

/* Bluetooth Power Off */
"Bluetooth Power Off" = "Bluetooth Disabilitato";

/* Please turn on Bluetooth */
"Please turn on Bluetooth" = "Sei pregato di attivare il Bluetooth";

/* No Libre Transmitter Selected */
"No Libre Transmitter Selected" = "Nessun Trasmettitore di Libre Selezionato";

/* Delete Transmitter and start anew. */
"Delete CGMManager and start anew. Your libreoopweb credentials will be preserved" = "Cancella CGM Manager e ricomincia. Le tue credenziali di libreoopweb saranno conservate";

/* Invalid libre checksum */
"Invalid libre checksum" = "Checksum di Libre non valido";

/* Libre sensor was incorrectly read, CRCs were not valid */
"Libre sensor was incorrectly read, CRCs were not valid" = "Il sensore di Libre è stato letto erroneamente, I CRC non erano validi";

/* Glucose */
"Glucose" = "Glicemie";

/* LOWALERT! */
"LOWALERT!" = "AVVISOBASSO!";

/* HIGHALERT! */
"HIGHALERT!" = "AVVISOALTO!";

/* (Snoozed)*/
"(Snoozed)" = "(Posticipato)";

/* Glucose: %@ */
"Glucose: %@" = "Glicemie: %@";

/* Transmitter: %@%% */
"Transmitter: %@%%" = "Trasmettitore: %@%%";

/* No Sensor Detected */
"No Sensor Detected" = "Nessun Sensore Rilevato";

/* This might be an intermittent problem, but please check that your transmitter is tightly secured over your sensor */
"This might be an intermittent problem, but please check that your transmitter is tightly secured over your sensor" = "Questo potrebbe essere un problema intermittente, ma sei pregato di verificare che il tuo trasmettitore sia strettamente associato al tuo sensore";

/* New Sensor Detected */
"New Sensor Detected" = "Nuovo Sensore Rilevato";

/* Please wait up to 30 minutes before glucose readings are available! */
"Please wait up to 30 minutes before glucose readings are available!" = "Sei pregato di attendere fino a 30 minuti prima che le letture del glucosio siano disponibili!";

/* Invalid Glucose sample detected, try again later */
"Invalid Glucose sample detected, try again later" = "Campione di Glicemia non valido rilevato, riprova più tardi";

/* ensor might have temporarily stopped, fallen off or is too cold or too warm */
"Sensor might have temporarily stopped, fallen off or is too cold or too warm" = "Il sensore potrebbe essersi interrotto temporaneamente, potrebbe essere caduto o troppo freddo o troppo caldo";

/* Invalid Sensor Detected */
"Invalid Sensor Detected" = "Sensore Rilevato Non Valido";

/* Detected sensor seems not to be a libre 1 sensor! */
"Detected sensor seems not to be a libre 1 sensor!" = "Il sensore rilevato non sembra essere un sensore Libre 1!";

/* Detected sensor is invalid: %@ */
"Detected sensor is invalid: %@" = "Sensore rilevato non valido: %@";

/* Low Battery */
"Low battery" = "Batteria scarica";

/* */
"Invalid sensor" = "Sensore non valido";

/* */
"Sensor change" = "Cambio sensore";

/* */
"Sensor expires soon" = "Il sensore scade a breve";

/* Battery is running low %@, consider charging your %@ device as soon as possible */
"Battery is running low %@, consider charging your %@ device as soon as possible" = "Batteria scarsa %@, considera di caricare il tuo dispositivo %@ il prima possibile";

/* Extracting calibrationdata from sensor */
"Extracting calibrationdata from sensor" = "Estraendo i dati di calibrazione dal sensore";

/* Sensor Ending Soon */
"Sensor Ending Soon" = "Il Sensore Terminerà a breve";

/* Current Sensor is Ending soon! Sensor Life left in %@ */
"Current Sensor is Ending soon! Sensor Life left in %@" = "Il Sensore in uso terminerà presto! Vita del Sensore rimanente in %@";

/* */
"Libre Bluetooth" = "Bluetooth Libre";

/* */
"Snooze Alerts" = "Posticipa Avvisi";

/* */
"Last measurement" = "Ultima misurazione";

/* */
"Sensor Footer checksum" = "Somma di controllo del piè di pagina del sensore";

/* */
"Last Blood Sugar prediction" = "Ultima previsione di Zucchero nel Sangue";

/* */
"CurrentBG" = "Bg Corrente";

/* */
"Sensor Info" = "Info Sensore";

/* */
"Sensor Age" = "Durata Sensore";

/* */
"Sensor Age Left" = "Tempo Rimanente Sensore";

/* */
"Sensor Endtime" = "Termine del Sensore";

/* */
"Sensor State" = "Stato del Sensore";

/* */
"Sensor Serial" = "Seriale del Sensore";

/* */
"Transmitter Info" = "Info del Trasmettitore";

/* */
"Hardware" = "Hardware";

/* */
"Firmware" = "Firmware";

/* */
"Connection State" = "Stato Connessione";

/* */
"Transmitter Type" = "Tipo di Trasmettitore";

/* */
"Sensor Type" = "Tipo di Sensore";

/* */
"Factory Calibration Parameters" = "Parametri di Calibrazione di Fabbrica";

/* */
"Valid for footer" = "Valido per il piè di pagina";

/* */
"Edit calibrations" = "Modifica calibrazioni";

/* */
"edit calibration clicked" = "modifica calibrazione cliccata";

/* */
"Delete CGM" = "Cancella CGM";

/* */
"Are you sure you want to remove this cgm from loop?" = "Sei sicuro di voler rimuovere questo cgm dal ciclo?";

/* */
"There is no undo" = "Impossibile annullare";

/* */
"Advanced" = "Avanzate";

/* */
"Alarms" = "Allarmi";

/* */
"Glucose Settings" = "Impostazioni Glicemia";

/* */
"Notifications" = "Notifiche";

/* */
"Export logs" = "Esporta i registri";

/* */
"Export not available" = "Esportazione non disponibile";

/* */
"Log export requires ios 15" = "L'esportazione del registro richiede iOS 15";

/* */
"Got it!" = "Capito!";

/* */
"Saved to %@" = "Salvato in %@";

/* */
"No logs available" = "Nessun registro disponibile";

/* */
"Glucose Notification visibility" = "Visibilità delle notifiche Glicemie";

/* */
"Always Notify Glucose" = "Notifica Sempre Glicemie";

/* */
"Notify per reading" = "Notifica per lettura";

/* */
"Value" = "Valore";

/* */
"Adds Phone Battery" = "Aggiungi Batteria del Telefono";

/* */
"Adds Transmitter Battery" = "Aggiunge Batteria del Trasmettitore";

/* */
"Also vibrate" = "Vibra anche";

/* */
"Additional notification types" = "Aggiungi tipi di notifica";

/* */
"Misc" = "Varie";

/* */
"Unit override" = "Sovrascrizione unità";

/* */
"Low" = "Basso";

/* */
"High" = "Alto";

/* TIR Chart */
"Very High" = "Molto alta";

/* TIR Chart */
"Very Low" = "Molto Basso";

/* */
"glucose" = "glicemie";

/* Bolus shortcut */
"Enter a Bolus Amount" = "Inserire una quantità di Bolo";

/* Bolus shortcut */
<<<<<<< HEAD
"Your current glucose is %@. Are you sure you want to bolus %@ U of insulin?" = "La tua glicemia attuale è %@. Sei sicuro di voler un bolo di %@ U di insulina?";
=======
"Your current glucose is %@. Are you sure you want to bolus %@ U of insulin?" = "Your current glucose is %@. Are you sure you want to bolus %@ U of insulin?";
>>>>>>> a5ed22c5

/* Bolus shortcut */
"A bolus command of " = "Un comando di bolo di";

/* Bolus shortcut */
" U of insulin was sent to iAPS. Verify in iAPS app or in Nightscout if the bolus was delivered." = " U di insulina è stata inviata a iAPS. Verificare in app iAPS o in Nightscout se il bolo è stato erogato.";

/* Bolus shortcut. Error */
"too small bolus amount" = "Quantità Bolo troppo piccola";

/* Bolus shortcut. Error */
"Bolus Shortcuts are disabled in iAPS settings" = "I comandi rapidi per il bolo sono disabilitati nelle impostazioni di iAPS";

/* Bolus shortcut */
"Bolus Amount in U" = "Quantità Bolo in U";

/* Bolus shortcut. Setting */
"Allow iOS Bolus Shortcuts" = "Consenti i comandi rapidi iOS per il Bolo";

/* Bolus shortcut. Pop-up */
"If you enable this setting you will be able to use iOS shortcuts and its automations to trigger a bolus in iAPS.\n\nObserve that the iOS shortuts also works with Siri!\n\nIf you need to use Bolus Shorcuts, please make sure to turn off the listen for 'Hey Siri' setting in iPhone Siri settings, to avoid any inadvertant activaton of a bolus with Siri.\nIf you don't disable 'Hey Siri' the iAPS bolus shortcut can be triggered with the utterance 'Hey Siri, iAPS Bolus'.\n\nWhen triggered with Siri you will be asked for an amount and a confirmation before the bolus command can be sent to iAPS." = "Se abiliti questa impostazione potrai utilizzare i comandi rapidi iOS e le sue automazioni per attivare un bolo in iAPS. \n\nFai attenzione che i comandi rapidi iOS funzionano anche con Siri! \n\nSe devi utilizzare i comandi rapidi iOS per il Bolo, assicurati di disattivare l'ascolto dell'impostazione 'Ehi Siri' nelle impostazioni Siri dell'iPhone, per evitare qualsiasi attivazione involontaria di un bolo con Siri. \nSe non disabiliti 'Ehi Siri', il comando rapido iOS del bolo iAPS può essere attivato con la frase 'Ehi Siri, iAPS Bolus'. \n\nQuando viene attivato con Siri ti verrà chiesta una quantità e una conferma prima che il comando del bolo possa essere inviato a iAPS.";

/* Bolus shortcut. Setting */
"Max allowed bolus amount using shortcuts " = "Quantità massima di bolo consentita usando i comandi rapidi iOS ";

/* Bolus shortcut. Error */
"not available" = "non disponibile";

/* Bolus shortcut. Setting */
"Max allowed bolus amount using shortcuts " = "Max allowed bolus amount using shortcuts ";

/* Bolus shortcut. Error */
"not available" = "not available";

/* Override Shortcut */
"Activate an Override Preset" = "Attiva un profilo preimpostato";

/* Override Shortcut */
"Allow to activate an overrride preset." = "Permette di attivare un profilo preimpostato.";

/* Override Shortcut */
"Which override preset would you like to activate?" = "Quale override preimpostato vorresti attivare?";

/* Override Shortcut */
"Are you sure you want to activate the Override Preset %@?" = "Sei sicuro di voler attivare il %@ di Override preimpostato?";

/* Override Shortcut */
"The Profile Override" = "Il Profilo Override";

/* Override Shortcut */
"is now activated" = "è ora attivato";

/* Override Shortcut */
"Cancel active override" = "Annulla il profilo override attivo";

/* Override Shortcut */
"Override canceled" = "Profilo override annullato";

/* Override Shortcut */
"Activates an %@ Override Preset" = "Attiva un %@ profilo Override preimpostato";

/* */
"Schedule " = "Programmazione ";

/* */
"tapped save schedules" = "salva pianificazioni toccate";

/* */
"Error" = "Errore";

/* */
"Some ui element was incorrectly specified" = "Alcuni elementi dell'ui sono stati specificati erroneamente";

/* */
"Success" = "Successo";

/* */
"Schedules were saved successfully!" = "Pianificazioni salvate correttamente!";

/* */
"High Glucose Alarm active" = "Allarme Glicemia Alto attiva";

/* */
"Low Glucose Alarm active" = "Allarme Glicemia Basso attiva";

/* */
"No Glucose Alarm active" = "Nessuna Allarme Glicemia attiva";

/* */
"snoozing until %@" = "posticipando fino %@";

/* */
"not snoozing" = "non posticipando";

/* */
"nothing to see here" = "niente da vedere qui";

/* */
"snooze from testview clicked" = "posticipa dal testview cliccato";

/* */
"will snooze for %@ until %@" = "posticiperà per %@ fino a %@";

/* */
"Click to Snooze Alerts" = "Clicca per Posticipare gli Avvisi";

/* */
"Strength" = "Intensità";

/* */
"Hold the top of your iPhone near the sensor to pair" = "Tieni la parte superiore del tuo iPhone affianco al sensore per abbinarlo";

/* */
"Sensor not found" = "Sensore non trovato";

/* */
"Also play alert sound" = "Riproduci anche suono d'avviso";

/* */
"Notification Settings" = "Impostazioni di Notifica";

/* */
"Found devices: %d" = "Dispositivi trovati: %d";

/* */
"Backfill options" = "Opzioni di riempimento";

/* */
"Backfilling from trend is currently not well supported by Loop" = "Il riempimento dalla tendenza non è attualmente ben supportato da Loop";

/* */
"Backfill from history" = "Riempi dalla cronologia";

/* */
"Backfill from trend" = "Riempimento dalla tendenza";

/* */
"Debug options" = "Opzioni di Debug";

/* */
"Adds a lot of data to the Issue Report " = "Aggiunge molti dati al Rapporto Problemi ";

/* */
"Persist sensordata" = "Mantieni i dati del sensore";

/* */
"Battery" = "Batteria";

/* */
"Also add source info" = "Aggiungi anche informazioni sorgente";

/* */
"Carbs Required Threshold" = "Soglia carboidrati necessari";

/* */
"Carbs required: %d g" = "Carboidrati necessari %d g";

/* */
"To prevent LOW required %d g of carbs" = "Per evitare glicemia BASSA servono %d g di carboidrati";

/* */
"iAPS not active" = "iAPS non attivo";

/* */
"Last loop was more than %d min ago" = "L'ultimo ciclo è stato più di %d min fa";

/* Glucose badge */
"Show glucose on the app badge" = "Mostra le glicemie sull'icona dell'app";

/* */
"Backfill glucose" = "Riempi glicemia";

/* About this source */
"About this source" = "Informazioni su questa fonte";

/* */
"Bolus failed" = "Bolo fallito";

/* "Max Bolus Exceeded label" */
"Max Bolus exceeded!" = "Bolo massimo superato!";

/* */
"Bolus failed or inaccurate. Check pump history before repeating." = "Bolo fallito o impreciso. Controlla la cronologia del microinfusore prima di ripetere.";

/* */
"Carbs" = "Carboidrati";

/* Food Type / Meal Note */
"Note" = "Note";

/* */
"Temp Basal" = "Basale temporanea";

/* */
"Temp Target" = "Target Temporaneo";

/* */
"Resume" = "Riprendi";

/* */
"Suspend" = "Sospendi";

/* */
"Animated Background" = "Sfondo Animato";

/* Sensor day(s) */
" day(s)" = " giorno/i";

/* Option to show HR in Watch app*/
"Display HR on Watch" = "Mostra FC sull'orologio";


/* Headers for settings ----------------------- */
"OpenAPS main settings" = "Impostazioni principali di OpenAPS";

"OpenAPS SMB settings" = "Impostazioni SMB di OpenAPS";

"OpenAPS targets settings" = "Impostazioni degli obiettivi di OpenAPS";

"OpenAPS other settings" = "Altre impostazioni di OpenAPS";

/* Glucose Simulator CGM */
"Glucose Simulator" = "Simulatore Glicemia";

/* Restored state message */
"Bluetooth State restored (APS restarted?). Found %d peripherals, and connected to %@ with identifier %@" = "Stato Bluetooth ripristinato (APS riavviato?). Trovato %d periferiche e collegato a %@ con identificatore %@";

/* Shared app group xDrip4iOS */
"Using shared app group with external CGM app xDrip4iOS" = "Utilizzo di un gruppo di app condivise con l'app CGM esterna xDrip4iOS";

/* Shared app group GlucoseDirect */
"Using shared app group with external CGM app GlucoseDirect" = "Utilizzando il gruppo di applicazioni condivise con l'app esterna CGM GlucoseDirect";

/* Dexcom G6 app */
"Dexcom G6 app" = "App nativa G6";

/* Native G5 app */
"Native G5 app" = "App nativa G5";

/* Minilink transmitter */
"Minilink transmitter" = "Trasmettitore Minilink";

/* Simple simulator */
"Simple simulator" = "Simulatore semplice";

/* Direct connection with Libre 1 transmitters or Libre 2 */
"Direct connection with Libre 1 transmitters or European Libre 2 sensors" = "Collegamento diretto con trasmettitori Libre 1 o sensori Europei Libre 2";

/* Online or internal server */
"Online or internal server" = "Server online o interno";

/* -------------- Developer settings ---------------------- */
/* Debug options */

"Developer" = "Sviluppatore";

/* Debug option view NS Upload Profile */
"NS Upload Profile" = "NS Carica Profilo";

/* Debug option view NS Uploaded Profile */
"NS Uploaded Profile" = "NS Profilo caricato";

/* Debug option view Autosense */
"Autosense" = "Autosensibilità";

/* Insulin sensitivity config header */
"Dynamic Sensitivity" = "Sensibilità Dinamica";

/* Autotune config */
"Only Autotune Basal Insulin" = "Solo Insulina Basale Autotune";

/* */
"Save as your Normal Basal Rates" = "Salva come Profilo Basale Normale";

/* */
"Save on Pump" = "Salva sul microinfusore";

/* Debug option view Pump History */
"Pump History" = "Cronologia Micro";

/* Debug option view Target Ranges */
"Target ranges" = "Intervallo target";

/* Debug option view Temp targets */
"Temp targets" = "Target temporanei";

/* Debug option view Meal */
"Meal" = "Pasto";

/* Debug option view Pump profile */
"Pump profile" = "Profilo Micro";

/* Debug option view Profile */
"Profile" = "Profilo";

/* Debug option view Enacted */
"Enacted" = "Debug Attivato";

/* Debug option view Announcements (from NS) */
"Announcements" = "Annunci";

/* Debug option view Enacted announcements announcements (from NS) */
"Enacted announcements" = "Annunci attivati";

/* Debug option view Autotune */
"Autotune" = "Autotune";

/* Debug option view Target presets */
"Target presets" = "Target programmato";

/* Debug option view */
"Loop Cycles" = "Cicli Loop";

/* Debug option view Glucose Data used for statistics */
"Glucose Data used for statistics" = "Dati glicemie usati per le statistiche";

/* --------------- HealthKit intergration --------------------*/
/* */
"Apple Health" = "Apple Salute";

/* */
"Connect to Apple Health" = "Connetti ad Apple Salute";

/* Show when have not permissions for writing to Health */
"For write data to Apple Health you must give permissions in Settings > Health > Data Access" = "Per scrivere dati su Apple Health devi dare il permesso in Impostazioni > Salute > Accesso dati";

/* */
"This allows iAPS to read from and write to Apple Heath. You must also give permissions in Settings > Health > Data Access. If you enter a glucose value into Apple Health, open iAPS to confirm it shows up." = "Questo permette a iAPS di leggere e scrivere su Apple Salute. È necessario anche dare i permessi in Impostazioni > Salute > Accesso dati. Se immetti un valore di glucosio in Apple Salute apri iAPS per confermarlo.";

/* New ALerts ------------------------- */
/* Info title */
"Info" = "Info";

/* Warning title */
"Warning" = "Avvertimento";

/* Error title */
"Error" = "Errore";

/* Manual temp basal mode */
"Manual" = "Manuale";

/* An Automatic delivered bolus (SMB) */
"SMB" = "SMB";

/* A manually entered dose of external insulin */
"External Insulin" = "Insulina Esterna";

/* Status highlight when manual temp basal is running. */
"Manual Basal" = "Basale manuale temporanea";

/* Current Manual Temp basal */
" -  Manual Basal ⚠️" = " - Basale manuale ⚠️";

/* Total AT / Scheduled basal insulin */
" U/day" = " U/giorno";

/* Total AT / Scheduled basal insulin */
"Total" = "Totale";

/* -------------------------------------------- FPU Strings ------------------------------------------------------*/
/* Enable FPU */

"Enable" = "Attiva";

/* Header */
"Conversion settings" = "Impostazioni conversione";

/* Delay */
"Delay In Minutes" = "Ritardo in minuti";

/* Duration */
"Maximum Duration In Hours" = "Durata massima in ore";

/* Interval */
"Interval In Minutes" = "Intervallo in minuti";

/* Override */
"Override With A Factor Of " = "Fattore Regolazione ";

/* Description */
"Allows fat and protein to be converted into future carb equivalents using the Warsaw formula of kilocalories divided by 10.\n\nThis spreads the carb equivilants over a maximum duration setting that can be configured from 5-12 hours.\n\nDelay is time from now until the first future carb entry.\n\nInterval in minutes is how many minutes are between entries. The shorter the interval, the smoother the result. 10, 15, 20, 30, or 60 are reasonable choices.\n\nAdjustment factor is how much effect the fat and protein has on the entries. 1.0 is full effect (original Warsaw Method) and 0.5 is half effect. Note that you may find that your normal carb ratio needs to increase to a larger number if you begin adding fat and protein entries. For this reason, it is best to start with a factor of about 0.5 to ease into it.\n\nDefault settings: Time Cap: 8 h, Interval: 30 min, Factor: 0.5, Delay 60 min" = "Consenti di convertire grassi e proteine in futuri equivalenti di carboidrati utilizzando la formula di Varsavia di chilocalorie divisi per 10.\n\nQuesto diffonde gli equivilanti del carb per un'impostazione di durata massima che può essere configurata da 5-12 ore.\n\nIl ritardo è tempo da ora fino al primo ingresso futuro del carb.\n\nL'intervallo in pochi minuti è il numero di minuti tra le voci. Più breve è l'intervallo, più liscia il risultato. 10, 15, 20, 30 o 60 sono scelte ragionevoli.\n\nIl fattore di aggiustamento è il peso che il grasso e la proteina hanno sulle voci. 1.0 è effetto pieno (metodo di Varsavia originale) e 0. è a metà effetto. Nota che potresti scoprire che il tuo normale rapporto carboidrati deve aumentare ad un numero maggiore se inizi ad aggiungere voci di grasso e proteine. Per questo motivo, è meglio iniziare con un fattore di circa 0,5 per facilitare in esso.\n\nImpostazioni predefinite: Limite temporale: 8 h, Intervallo: 30 min, Fatto: 0.5, Ritardo 60 min";

/* Fat/Protein additional info */
"\n\nCarb equivalents that get to small (0.6g or under) will be excluded and the equivalents over 0.6 but under 1 will be rounded up to 1. With a higher time interval setting you'll get fewer equivalents with a higher carb amount." = "\n\nGli equivalenti di carboidrati troppo bassi (0,6g o meno) verranno esclusi mentre gli equivalenti di carboidrati superiori a 0,6g ma inferiori a 1g verranno arrotondati per eccesso a 1g. Con un intervallo di tempo più elevato otterrai meno equivalenti con una quantità di carboidrati più alta.";

/* FPU Settings Title */
"Fat and Protein" = "Grassi e proteine";

/* Display fat and protein entities */
"Fat & Protein" = "Grassi & Proteine";

/* */
"Hide Fat & Protein" = "Nascondi Grassi & Proteine";

/* Add Fat */
"Fat" = "Grassi";

/* Add Protein */
"Protein" = "Proteine";

/* Service Section */
"Fat And Protein Conversion" = "Conversione di grassi e proteine";

/* Service Section */
"Profile Override" = "Regolazione Profilo";

/* */
"Override Profiles" = "Regolazioni Profili";

/* */
"Normal " = "Normale ";

"Currently no Override active" = "Attualmente nessuna regolazione attiva";

/* */
"Total Insulin Adjustment" = "Regolazione Insulina Totale";

/* */
"Override your Basal, ISF, CR and Target profiles" = "Regola i profili Basale, ISF, CR e Target";

/* */
"Enable indefinitely" = "Attiva a tempo indeterminato";

/* */
"Override Profile target" = "Regolazione Profilo Target";

/* */
"Disable SMBs" = "Disabilita SMB";

/* Your normal Profile. Use a short string */
"Normal Profile" = "Profilo Normale";

/* Custom but unsaved Profile */
"Custom Profile" = "Profilo Personalizzato";

/* */
"Profiles" = "Profili";

/* */
"More options" = "Altre opzioni";

/* */
"Schedule when SMBs are Off" = "Pianifica quando le SMB sono disattivate";

/* */
"Change ISF and CR" = "Cambia ISF e CR";

/* */
"Change ISF" = "Cambia ISF";

/* */
"Change CR" = "Cambia CR";

/* */
"SMB Minutes" = "Minuti SMB";

/* */
"UAM SMB Minutes" = "UAM SMB Minuti";

/* */
"Start new Profile" = "Avvia nuovo profilo";

/* */
"Save as Profile" = "Salva Profilo";

/* Alert */
"Cancel Profile Override" = "Cancella Profilo";

/* Alert */
"Cancel Temp Target" = "Cancella basali temporanee";

/* Alert */
"Return to Normal?" = "Ritorno al Normale?";

/* */
"This will change settings back to your normal profile." = "Questo cambierà le impostazioni al tuo profilo normale.";

/* Start Profile Alert */
"Start Profile" = "Avvia Profilo";

/* */
"Your profile basal insulin will be adjusted with the override percentage and your profile ISF and CR will be inversly adjusted with the percentage." = "Il profilo dell’insulina basale sarà regolato con la percentuale di override e invece il profilo ISF e CR sarà regolato in maniera inversamente proporzionale alla percentuale.";

/* */
"Starting this override will change your Profiles and/or your Target Glucose used for looping during the entire selected duration. Tapping ”Start Profile” will start your new profile or edit your current active profile." = "Avviando questa regolazione cambieranno i tuoi profili e/o la tuo Target  Glicemico  usato per il looping durante l'intera durata selezionata. Toccando ”Profilo di avvio” inizierai il tuo nuovo profilo o modificherai il tuo profilo attivo.";

/* Change Target glucose in profile settings */
"Override Profile Target" = "Regolazione Profilo Target";

/* Alert string. Keep spaces. */
" SMBs are disabled either by schedule or during the entire duration." = " Le SMS sono disabilitate sia per il programma che per tutta la durata.";

/* Alert strings. Keep spaces */
" infinite duration." = "durata infinita.";

/* Service Section */
"App Icons" = "Icone App";

/* */
"iAPS Icon" = "Icona di iAPS";

/* Service Section */
"Statistics and Home View" = "Statistiche e Vista Iniziale";

/* Alert text */
"Delete Carb Equivalents?" = "Cancella i carb equivalenti?";

/* */
"All FPUs of the meal will be deleted." = "Tutti gli indici insulinici del pasto verranno eliminati.";

/* */
"Delete Glucose?" = "Cancella Glicemie?";

/* */
"Meal Presets" = "Pasto Predefinito";

/* */
"Empty" = "Vuoto";

/* */
"Delete Selected Preset" = "Cancella preimpostazione selezionata";

/* */
"Enter Meal Preset Name" = "Inserisci Nome Predefinito Pasto";

/* */
"Name Of Dish" = "Nome Del Piatto";

/* Save Carbs and continue to bolus recommendation */
"Save and continue" = "Salva e continua";

/* */
"Save as Preset" = "Salva come Predefinito";

/* */
"Predictions" = "Previsione";

/* Watch Config Option */
"Display Protein & Fat" = "Mostra Proteine & Grassi";


/* Time of new meal entry */
"Now" = "Adesso";


/* Display future data table entries */
"Show Future" = "Visualizza Futuro";

/* Hide future data table entries */
"Hide Future" = "Nascondi Futuro";

/* ----------------------- New Bolus Calculator ---------------------------*/
/* Warning about bolus recommendation. Title */

"Warning!" = "Attenzione!";

/* Alert to confirm bolus amount to add */
"\n\nTap 'Add' to continue with selected amount." = "\n\nTocca 'Aggiungi' per continuare con la quantità selezionata.";

/* */
"Eventual Glucose" = "previsione glicemica";

/* */
"Please wait" = "Attendere prego";

/* */
"Glucose, " = "Glicemie, ";

/* */
"Target Glucose" = "Target Glicemia";

/* */
"Percentage setting" = "Impostazione percentuale";

/* */
"Insulin Sensitivity" = "Sensibilità insulinica";

/* Formula displayed in Bolus info pop-up. Make translation short! */
"(Eventual Glucose - Target) / ISF" = "(previsione glicemica - Target) / ISF";

/* */
"Formula:" = "Formula:";

/* Bolus pop-up footer */
"Carbs and previous insulin are included in the glucose prediction, but if the Eventual Glucose is lower than the Target Glucose, a bolus will not be recommended." = "I carboidrati e l'insulina precedenti sono inclusi nella previsione delle glicemie, ma se l'eventuale previsione glicemica è inferiore al target, non sarà consigliato eseguire il bolo.";

/* Hide pop-up */
"Hide" = "Nascondi";

/* Bolus pop-up / Alert string. Make translations concise! */
"Eventual Glucose > Target Glucose, but glucose is predicted to drop down to " = "previsione glicemica > target glicemia, ma si prevede che il glucosio scenda prima a ";

/* Bolus pop-up / Alert string. Make translations concise! */
"which is below your Threshold (" = "che è al di sotto della tua Soglia (";

/* Bolus pop-up / Alert string. Make translations concise! */
"Eventual Glucose > Target Glucose, but glucose is climbing slower than expected. Expected: " = "previsione glicemica > Target glicemia, ma la glicemia sale più lentamente del previsto. ";

//* Bolus pop-up / Alert string. Make translations concise! */
". Climbing: " = ". Salita: ";

/* Bolus pop-up / Alert string. Make translations concise! */
"Eventual Glucose > Target Glucose, but glucose is falling faster than expected. Expected: " = "previsione glicemica > Target Glicemia, ma la glicemia sta diminuendo più velocemente del previsto. Previsto:";

/* Bolus pop-up / Alert string. Make translations concise! */
". Falling: " = ". in discesa:";

/* Bolus pop-up / Alert string. Make translations concise! */
"Eventual Glucose > Target Glucose, but glucose is changing faster than expected. Expected: " = "previsione glicemica > Target Glicemia, ma il glicemia sta cambiando più velocemente del previsto. Previsto:";

/* Bolus pop-up / Alert string. Make translations concise! */
". Changing: " = ". Modifica:";

/* Add insulin without bolusing alert */
" without bolusing" = "Aggiungi senza bolo";

/* -------------------------------------------------------------------------------------------
  DASH strings
*/
"Attach Pod" = "Applica pod";

"Deactivate Pod" = "Disattiva Pod";

/* */
"Deactivating..." = "Sto disattivando...";

"Pair Pod" = "Connetti Pod";

/* Text for previous pod information row */
"Previous Pod Information" = "Informazioni Pod precedente";

/* Text for confidence reminders navigation link */
"Confidence Reminders" = "Promemoria Di Sicurezza";

"Confidence reminders are beeps from the Pod which can be used to acknowledge selected commands when the Pod is not silenced." = "I promemoria di fiducia sono segnali acustici emessi dal Pod che possono essere utilizzati per confermare i comandi selezionati quando il Pod non è silenziato.";

/* button title for saving low reservoir reminder while saving */
"Saving..." = "Sto salvando...";

/* button title for saving low reservoir reminder */
"Save" = "Salva";

/* Alert title for error when updating confidence reminder preference */
"Failed to update confidence reminder preference." = "Impossibile aggiornare la preferenza per il promemoria di fiducia.";

/* */
"No Error" = "Nessun Errore";

/* description label for active time pod details row */
"Active Time" = "Tempo di attività";

/* Title string for BeepPreference.silent */
"Disabled" = "Disattivato";

/* Title string for BeepPreference.manualCommands */
"Enabled" = "Abilitato";

/* Title string for BeepPreference.extended */
"Extended" = "Esteso";

/* Description for BeepPreference.silent */
"No confidence reminders are used." = "Non vengono utilizzati promemoria di fiducia.";

/* Description for BeepPreference.manualCommands */
"Confidence reminders will sound for commands you initiate, like bolus, cancel bolus, suspend, resume, save notification reminders, etc. When the app automatically adjusts delivery, no confidence reminders are used." = "I promemoria di fiducia suoneranno per i comandi inoltrati, come boli, cancellazione boli, sospensioni, ripristini erogazione, salvataggi di promemoria, etc. Quando iAPS invece regolerà in automatico l'erogazione allora non userà alcun promemoria di fiducia.";

/* Description for BeepPreference.extended */
"Confidence reminders will sound when the app automatically adjusts delivery as well as for commands you initiate." = "I promemoria di fiducia suonano quando iAPS regola automaticamente l'erogazione e per i comandi avviati dall'utente.";

/* Label text for expiration reminder default row */
"Expiration Reminder Default" = "Promemoria scadenza predefinito";

/* */
"Expiration Reminder" = "Promemoria di scadenza";

/* */
"Low Reservoir" = "Livello serbatoio basso";

/* Value text for no expiration reminder */
"No Reminder" = "Nessun promemoria";

/* */
"Scheduled Reminder" = "Imposta promemoria";

/* */
"Low Reservoir Reminder" = "Notifica serbatoio basso";

/* The action string on pod status page when pod data is stale */
"Make sure your phone and pod are close to each other. If communication issues persist, move to a new area." = "Assicurati che il tuo telefono e il Pod siano vicini l'uno all'altro. Se il problema di comunicazione persiste, spostati in un'altra zona.";
/* Format string for the action string on pod status page when pod expired. (1: service time remaining) */
"Change Pod now. Insulin delivery will stop in %1$@ or when no more insulin remains." = "Cambiare Pod adesso. L' erogazione d'insulina si interromperà tra %1$@ o quando non ci sarà più insulina nel serbatoio.";

/* Label text for temporary basal rate summary */
"Rate" = "Valore";

/* Summary string for temporary basal rate configuration page */
"%1$@ for %2$@" = "%1$@ per %2$@";

/* Description text on manual temp basal action sheet */
"Loop will not automatically adjust your insulin delivery until the temporary basal rate finishes or is canceled." = "Loop non regolerà automaticamente l'erogazione d'insulina fino a quando l'impostazione della basale temporanea non sarà terminata o cancellata.";
/* Button text for setting manual temporary basal rate*/
"Set Temporary Basal" = "Imposta basale temporanea";

/* Navigation Title for ManualTempBasalEntryView */
"Temporary Basal" = "Basale Temporanea";

/* Alert title for a failure to set temporary basal */
"Temporary Basal Failed" = "Base Temporanea Fallita";

/* Alert format string for a failure to set temporary basal with recovery suggestion. (1: error description) (2: recovery text) */
"Unable to set a temporary basal rate: %1$@\n\n%2$@" = "Impossibile impostare una velocità basale temporanea: %1$@\n\n%2$@";

/* Alert format string for a failure to set temporary basal. (1: error description) */
"Unable to set a temporary basal rate: %1$@" = "Impossibile impostare una velocità basale temporanea: %1$@";

/* Alert title for missing temp basal configuration */
"Missing Config" = "Configurazione mancante";

/* Alert format string for missing temp basal configuration. */
"This PumpManager has not been configured with a maximum basal rate because it was added before manual temp basal was a feature. Please go to therapy settings -> delivery limits and set a new maximum basal rate." = "Questo microinfusore non è stato configurato con una dose di basale massima perché questa è stata inserita prima che la basale temporanea manuale diventasse una funzione attiva. Andare su Impostazioni terapia - > Limiti erogazione e impostare un nuovo profilo basale massimo.";

/* description label for active time pod details row */
"Active Time" = "Tempo di attività";

/* description label for total delivery pod details row */
"Total Delivery" = "Totale Consegnata";

/* */
"Add Omnipod Dash" = "Aggiungi Omnipod Dash";

/* */
"Insert Cannula" = "Inserisci cannula";

/* */
"Check Cannula" = "Controlla cannula";

/* */
"Setup Complete" = "Installazione Completata";

/* */
"Insulin Suspended" = "Insulina Sospesa";

/* Text for suspend resume button when insulin delivery is suspending */
"Suspending insulin delivery..." = "Sospendi la somministrazione d'insulina...";

/* Text for suspend resume button when insulin delivery is suspended */
"Resume Insulin Delivery" = "Riprendi erogazione insulina";

/* Text for suspend resume button when insulin delivery is resuming */
"Resuming insulin delivery..." = "Sto riprendendo l'erogazione d'insulina...";

/* Alert title for suspend error */
"Failed to Suspend Insulin Delivery" = "Sospensione della consegna dell'insulina non riuscita";

//* -----------------------------------------------------------------------*/
/* ----------------------Statistics strings -------------------------------*/
/* */


"Today" = "Oggi";

/* */
"Day" = "Giorno";

/* */
"Week" = "Settimana";

/* */
"Month" = "Mese";

/* */
"Total" = "Totale";

/* Headline Statistics */
"Statistics" = "Statistiche";

/* Option in preferences */
"Allow Upload of Statistics to NS" = "Consenti caricare statistiche su NS";

/* Low Glucose Threshold in Statistics settings */
"Low" = "Basso";

/* High Glucose Threshold in Statistics settings */
"High" = "Alto";

/* In Range */
"In Range" = "Nell'intervallo";

/* Display % */
"Change HbA1c Unit" = "Cambia Unità HbA1c";

/* */
"Display Chart X - Grid lines" = "Grafico di visualizzazione X - Linee griglia";

/* */
"Display Chart Y - Grid lines" = "Grafico di visualizzazione Y - Linee griglia";

/* */
"Display Chart Threshold lines for Low and High" = "Visualizza le linee di soglia del grafico per bassa e alta";

/* */
"Standing / Laying TIR Chart" = "Grafico TIR in piedi / sdraiato";

/* */
"Hours X-Axis (6 default)" = "Ore X-Axis (6 predefinito)";

/* */
"2 hours" = "2 ore";

/* */
"4 hours" = "4 ore";

/* */
"6 hours" = "6 ore";

/* */
"12 hours" = "12 ore";

/* */
"24 hours" = "24 ore";

/* Average BG = */
"Average" = "Media";

/* TIR Preview Headline */
"Time In Range" = "Tempo nell’intervallo";

/* Average Loop Interval in minutes */
"Average Interval" = "Intervallo medio";

/* Median BG */
"Median" = "Mediana";

/* CGM readings in statView */
"Readings" = "Letture";

/* CGM readings in statView */
"Readings / 24h" = "Letture / 24h";

/* Days of saved readings*/
"Days" = "Giorni";

/* Normal BG (within TIR) */
"Normal" = "Normale";

/* Title High BG in statPanel */
"High (>" = "Alto (>";

/* Title Low BG in statPanel */
"Low (<" = "Basso (<";

/* SD */
"SD" = "SD";

/* CV */
"CV" = "CV";

/* Estimated HbA1c */
"HbA1c" = "HbA1c";

/* Total number of days of data for HbA1c estimation, part 1/2*/
"All" = "Tutti";

/* Total number of days of data for HbA1c estimation, part 2/2*/
"days" = "giorni";

/* Nr of Loops in statPanel */
"Loops" = "Cicli";

/* Loop Errors in statPanel */
"Errors" = "Errori";

/* Average loop interval */
"Interval" = "Intervallo";

/* Median loop interval */
"Duration" = "Durata";

/* "Display SD */
"Display SD instead of CV" = "Mostra SD invece di CV";

/* Description for display SD */
"Display Standard Deviation (SD) instead of Coefficient of Variation (CV) in statPanel" = "Mostra deviazione standard (SD) invece di Coefficiente di variazione (CV) nello statPanel";

/* How often to update the statistics */
"Update every number of minutes:" = "Aggiorna ogni numero di minuti:";

/* Description for update interval for statistics */
"Default is 20 minutes. How often to update and save the statistics.json and to upload last array, when enabled, to Nightscout." = "Il valore predefinito è di 20 minuti. Quante volte aggiornare e salvare le statistiche.json e caricare l'ultimo array, quando abilitato, su Nightscout.";

/* Duration displayed in statPanel */
"Past 24 Hours " = "Ultime 24 ore";

/* Duration displayed in statPanel */
"Past Week " = "Ultima settimana";

/* Duration displayed in statPanel */
"Past Month " = "Ultimo mese";

/* Duration displayed in statPanel */
"Past 90 Days " = "Ultimi 90 giorni";

/* Duration displayed in statPanel */
"All Past Days of Data " = "Tutti gli ultimi giorni di dati ";

/* "Display Loop statistics in statPanel */
"Display Loop Cycle statistics" = "Visualizza le statistiche di Loop";

/* Description for Display Loop statistics */
"Displays Loop statistics in the statPanel in Home View" = "Visualizza le statistiche Loop nel pannello di stato nella vista Home";

/* Description for Override HbA1c unit */
"Change default HbA1c unit in statPanlel. The unit in statPanel will be updateded with next statistics.json update" = "Cambia unità HbA1c predefinita nel pannello. L' unità del pannello verrà aggiornata con il prossimo aggiornamento statistics.json";

/* HbA1c for all glucose storage days */
"all" = "tutti";

/* --------------------------------------------------------  Dexcom G7 --------------------------------------*/

"CGM Configuration" = "Configurazione CGM";

"Heartbeat" = "Battito Cardiaco";

"CGM address :" = "Indirizzo CGM :";

"CGM is not used as heartbeat." = "CGM non è usato come battito cardiaco.";

"Are you sure you want to delete this CGM?" = "Sei sicuro di voler cancellare questo CGM?";

/* New Experimental feature */
"Experimental" = "Sperimentale";
/* Smoothing of CGM readings */
"Smooth Glucose Value" = "Valori Glicemici Levigati";

/* -----------------------------------------------------------------------------------------------------------

  Infotexts from openaps.docs and androidaps.docs
  iAPS
*/
/* Headline Rewind Resets Autosens */

"Rewind Resets Autosens" = "Riavvolgi Resetta Autosensibilità";

/* ”Rewind Resets Autosens” */
"This feature, enabled by default, resets the autosens ratio to neutral when you rewind your pump, on the assumption that this corresponds to a probable site change. Autosens will begin learning sensitivity anew from the time of the rewind, which may take up to 6 hours. If you usually rewind your pump independently of site changes, you may want to consider disabling this feature." = "Questa funzione, abilitata di default, resetta il rapporto di autosens alla neutralità quando si riavvolge il microinfusore, assumendo che questo corrisponda ad un cambio di set. Autosens ricomincia ad imparare la sensibilità da capo dal momento del riavvolgimento, cosa che impiega circa 6 ore. Se riavvolgi il microinfusore senza cambiare sito è meglio disattivare questa opzione.";

/* Headline "High Temptarget Raises Sensitivity" */
"High Temptarget Raises Sensitivity" = "Alto Temptarget Aumenta Sensibilità";

/* ”High Temptarget Raises Sensitivity" */
"Defaults to false. When set to true, raises sensitivity (lower sensitivity ratio) for temp targets set to >= 111. Synonym for exercise_mode. The higher your temp target above 110 will result in more sensitive (lower) ratios, e.g., temp target of 120 results in sensitivity ratio of 0.75, while 140 results in 0.6 (with default halfBasalTarget of 160)." = "Valore predefinito è falso. Quando impostato su Vero, aumenta la sensibilità (minor rapporto di sensibilità) per i target temporanei impostati a >= 111. Sinonimo di modalità_esercizio. Più alto sarà il target temporaneo rispetto a 110 più il rapporto della sensibililità sarà basso; ad es. target temporaneo di 120 risulta in rapporto di sensibilità di 0,75, mentre con 140 risultata in 0,6 (con halfBasalTarget predefinito di 160).";

/* Headline ”Low Temptarget Lowers Sensitivity" */
"Low Temptarget Lowers Sensitivity" = "Basso Temptarget Abbassa Sensibilità";

/* ”Low Temptarget Lowers Sensitivity" */
"Defaults to false. When set to true, can lower sensitivity (higher sensitivity ratio) for temptargets <= 99. The lower your temp target below 100 will result in less sensitive (higher) ratios, e.g., temp target of 95 results in sensitivity ratio of 1.09, while 85 results in 1.33 (with default halfBasalTarget of 160)." = "Valore predefinito è falso. Quando impostato su Vero, diminuisce la sensibilità (maggior rapporto di sensibilità) per i target temporanei impostati a <= 99. Più basso sarà il target temporaneo rispetto a 100 più il rapporto della sensibililità sarà incrementato; ad es. target temporaneo di 95 risulta in rapporto di sensibilità di 1.09, mentre con 85 risultata di 1.33 (con halfBasalTarget predefinito di 160).";

/* Headline ”Sensitivity Raises Target" */
"Sensitivity Raises Target" = "Sensibilità Aumenta Target";

/* ”Sensitivity Raises Target" */
"When true, raises BG target when autosens detects sensitivity" = "Quando VERO, aumenta il target glicemia quando l'autosensibilità rileva la maggiore sensibilità insulinica";

/* Headline ”Resistance Lowers Target" */
"Resistance Lowers Target" = "Resistenza Abbassa Target";

/* ”Resistance Lowers Target" */
"Defaults to false. When true, will lower BG target when autosens detects resistance" = "I valori predefiniti sono falsi. Quando VERO, abbasserà il target glicemico quando autosensibilità rileva resistenza insulinica";

/* Headline ”Advanced Target Adjustments" */
"Advanced Target Adjustments" = "Aggiustamenti Avanzati Di Target";

/* ”Advanced Target Adjustments" */
"This feature was previously enabled by default but will now default to false (will NOT be enabled automatically) in oref0 0.6.0 and beyond. (There is no need for this with 0.6.0). This feature lowers oref0’s target BG automatically when current BG and eventualBG are high. This helps prevent and mitigate high BG, but automatically switches to low-temping to ensure that BG comes down smoothly toward your actual target. If you find this behavior too aggressive, you can disable this feature. If you do so, please let us know so we can better understand what settings work best for everyone." = "Questa funzione è stata abilitata in precedenza per impostazione predefinita, ma ora sarà predefinita in falso (NON sarà abilitata automaticamente) in oref0 0.6.0 e oltre. (Non c'è bisogno di questo con 0.6.0). Questa funzione abbassa automaticamente il target di glicemia di oref0 quando la glicemia corrente ed eventualBG sono alti. Questo aiuta a prevenire e mitigare l'alta glicemia, ma passa automaticamente a basali temporane basse per garantire che la glicemia scenda senza intoppi verso il vostro obiettivo effettivo. Se trovi questo comportamento troppo aggressivo, puoi disabilitare questa funzionalità. Se lo fai, faccelo sapere in modo da poter capire meglio quali impostazioni funzionano meglio per tutti.";

/* Headline "Exercise Mode" */
"Exercise Mode" = "Modalità Esercizio";

/* "Exercise Mode" */
"Defaults to false. When true, > 105 mg/dL high temp target adjusts sensitivityRatio for exercise_mode. Synonym for high_temptarget_raises_sensitivity" = "I valori predefiniti sono falsi. Quando Vero, valori di target maggiore > 105 mg/dL regolano la sensitivityRatio per la modalità esercizio. Sinonimo di high_temptarget_raises_sensitivity";

/* Headline "Wide BG Target Range" */
"Wide BG Target Range" = "Ampio intervallo target BG";

/* "Wide BG Target Range" */
"Defaults to false, which means by default only the low end of the pump’s BG target range is used as OpenAPS target. This is a safety feature to prevent too-wide targets and less-optimal outcomes. Therefore the higher end of the target range is used only for avoiding bolus wizard overcorrections. Use wide_bg_target_range: true to force neutral temps over a wider range of eventualBGs." = "Predefiniti a false, il che significa per impostazione predefinita solo l'estremità bassa del campo di destinazione BG della pompa viene utilizzato come obiettivo OpenAPS. Si tratta di una caratteristica di sicurezza per evitare obiettivi troppo ampi e risultati meno ottimali. Pertanto l'estremità superiore dell'intervallo di riferimento viene utilizzata solo per evitare correzioni guidate in bolo. Usare wide_bg_target_range: true per forzare basali temporanee neutre su un più ampio intervallo di eventualBG.";

/* Headline "Skip Neutral Temps" */
"Skip Neutral Temps" = "Salta Tempi Neutrali";

/* "Skip Neutral Temps" */
"Defaults to false, so that iAPS will set temps whenever it can, so it will be easier to see if the system is working, even when you are offline. This means iAPS will set a “neutral” temp (same as your default basal) if no adjustments are needed. This is an old setting for OpenAPS to have the options to minimise sounds and notifications from the 'rig', that may wake you up during the night." = "I valori predefiniti sono falsi, in modo che iAPS imposterà basali temporanee ogni volta che è possibile, così sarà più facile vedere se il sistema funziona, anche quando sei offline. Ciò significa che OpenAPS imposterà una basale temporanea “neutrale” (uguale alla basale predefinita) se non sono necessarie modifiche. Questa è una vecchia impostazione per OpenAPS per avere le opzioni per minimizzare i suoni e le notifiche del dispositivo, che può svegliarti durante la notte. ";

/* Headline "Unsuspend If No Temp” */
"Unsuspend If No Temp" = "Sospendi Se Nessuna Temp";

/* "Unsuspend If No Temp” */
"Many people occasionally forget to resume / unsuspend their pump after reconnecting it. If you’re one of them, and you are willing to reliably set a zero temp basal whenever suspending and disconnecting your pump, this feature has your back. If enabled, it will automatically resume / unsuspend the pump if you forget to do so before your zero temp expires. As long as the zero temp is still running, it will leave the pump suspended." = "Molte persone di tanto in tanto dimenticano di riprendere / rimuovere la sospensione del microinfusore dopo averlo riconnesso. Se sei uno di loro, e si è disposti a impostare in modo affidabile una basale temporanea zero ogni volta che sospende e scollega la pompa, questa funzione ha un senso. Se abilitata, ripristinerà automaticamente / annullerà la sospensione del microinfusore se lo dimentichi prima che scada la basale temporanea zero. Finché la basale temporanea zero è ancora in funzione, lascerà la pompa sospesa.";

/* Headline "Enable UAM" */
"Enable UAM" = "Abilita UAM";

/* "Enable UAM" */
"With this option enabled, the SMB algorithm can recognize unannounced meals. This is helpful, if you forget to tell iAPS about your carbs or estimate your carbs wrong and the amount of entered carbs is wrong or if a meal with lots of fat and protein has a longer duration than expected. Without any carb entry, UAM can recognize fast glucose increasments caused by carbs, adrenaline, etc, and tries to adjust it with SMBs. This also works the opposite way: if there is a fast glucose decreasement, it can stop SMBs earlier." = "Con questa opzione abilitata, l'algoritmo SMB può riconoscere i pasti senza preavviso. Questo è utile, se dimenticate di dire ad iAPS i vostri carboidrati o stimate i vostri carboidrati in modo sbagliato o la quantità di carboidrati inseriti è sbagliata o se un pasto è particolarmente ricco di grassi e proteine ed ha una durata più lunga di quanto previsto. Senza alcuna voce di carboidrati, UAM può riconoscere aumenti rapidi di glucosio causati da carboidrati, adrenalina, ecc, e cerca di regolarlo con le SMB. Questo funziona anche in modo opposto: se c'è una rapida diminuzione del glucosio, può fermare SMB prima.";

/* Headline "Enable SMB With COB" */
"Enable SMB With COB" = "Abilita SMB con COB";

/* Enable SMB With COB" */
"This enables supermicrobolus (SMB) while carbs on board (COB) are positive." = "Ciò consente il supermicrobolo (SMB) mentre i carboidrati da assorbire (COB) sono presenti.";

/* Headline "Enable SMB With Temptarget” */
"Enable SMB With Temptarget" = "Abilita SMB con target temporanei";

/* "Enable SMB With Temptarget” */
"This enables supermicrobolus (SMB) with eating soon / low temp targets. With this feature enabled, any temporary target below 100mg/dL, such as a temp target of 99 (or 80, the typical eating soon target) will enable SMB." = "Questo abilita supermicrobolo (SMB) con funzione eating soon / obiettivi temporanei glicemici bassi. Con questa funzione abilitata, qualsiasi obiettivo temporaneo inferiore a 100 mg/dL, come un obiettivo di temperatura di 99 (o 80, il tipico target eating soon) abiliterà SMB.";

/* Headline "Enable SMB Always" */
"Enable SMB Always" = "Abilita SMB Sempre";

/* "Enable SMB Always" */
"Defaults to false. When true, always enable supermicrobolus (unless disabled by high temptarget)." = "I valori predefiniti sono falsi. Quando Vero, abilita sempre il supermicrobolo(Smb) (a meno che non sia disabilitato da un elevato target temporaneo).";

/* Headline "Enable SMB After Carbs" */
"Enable SMB After Carbs" = "Abilita SMB dopo i CHO";

/* "Enable SMB After Carbs" */
"Defaults to false. When true, enables supermicrobolus (SMB) for 6h after carbs, even with 0 carbs on board (COB)." = "I valori predefiniti sono falsi. Quando è vero, abilita il supermicrobolo (SMB) per 6 ore dopo inserimenro di carboidrati, anche con 0 carboidrati da assorbire (COB).";

/* Enable "Allow SMB With High Temptarget" */
"Allow SMB With High Temptarget" = "Consenti SMB con Alto Temptarget";

/* Headline "Allow SMB With High Temptarget" */
"Allow SMB With High Temptarget" = "Consenti SMB con Alto Temptarget";

/* "Allow SMB With High Temptarget" */
"Defaults to false. When true, allows supermicrobolus (if otherwise enabled) even with high temp targets (> 100 mg/dl)." = "I valori predefiniti sono falsi. Quando Vero, permette il supermicrobolo (se altrimenti abilitato) anche con target temporanei alti.";

/* Headline "Use Custom Peak Time” */
"Use Custom Peak Time" = "Usa Picco Tempo Personalizzato";

/* "Use Custom Peak Time” */
"Defaults to false. Setting to true allows changing insulinPeakTime" = "I valori predefiniti sono falsi. Impostare a Vero permette di cambiare il tempo di picco dell’insulina";

/* Headline "Suspend Zeros IOB” */
"Suspend Zeros IOB" = "Sospendi Zero IOB";

/* "Suspend Zeros IOB” */
"Default is false. Any existing temp basals during times the pump was suspended will be deleted and 0 temp basals to negate the profile basal rates during times pump is suspended will be added." = "Il valore predefinito è falso. Eventuali basali temporanee esistenti durante il periodo di sospensione della pompa verranno eliminate e verrà inserita una basale temporanea a zero basali per eliminare le velocità basali del profilo durante il periodo di sospensione della pompa.";

/* Headline "Max IOB" */
"Max IOB" = "Max IOB";

/* "Max IOB" */
"Max IOB is the maximum amount of insulin on board from all sources – both basal (or SMB correction) and bolus insulin – that your loop is allowed to accumulate to treat higher-than-target BG. Unlike the other two OpenAPS safety settings (max_daily_safety_multiplier and current_basal_safety_multiplier), max_iob is set as a fixed number of units of insulin. As of now manual boluses are NOT limited by this setting. \n\n To test your basal rates during nighttime, you can modify the Max IOB setting to zero while in Closed Loop. This will enable low glucose suspend mode while testing your basal rates settings\n\n(Tip from https://www.loopandlearn.org/freeaps-x/#open-loop)." = "La quantità massima di IOB è la quantità massima di insulina in circolo da tutte le fonti – sia la correzione basale (o SMB) che l’insulina proveniente da boli – che in ogni ciclo può accumularsi per trattare la glicemia superiore al target. A differenza delle altre due impostazioni di sicurezza OpenAPS (max_daily_safety_multiplier e current_basal_safety_multiplier), max_iob è impostato come un numero fisso di unità di insulina. Da ora in poi i boli manuali NON sono limitati da questa impostazione. \n\n Per testare le tue basali durante la notte, puoi modificare l'impostazione di Max IOB a zero mentre sei in Closed Loop. Questo abiliterà la modalità di sospensione dell’infusione per glicemia bassa durante il test delle impostazioni delle basali\n\n(Tip da https://www.loopandlearn.org/freeaps-x/#open-loop).";

/* Headline "Max Daily Safety Multiplier" */
"Max Daily Safety Multiplier" = "Moltiplicatore sicurezza Max Giornaliero";

/* "Max Daily Safety Multiplier" */
"This is an important OpenAPS safety limit. The default setting (which is unlikely to need adjusting) is 3. This means that OpenAPS will never be allowed to set a temporary basal rate that is more than 3x the highest hourly basal rate programmed in a user’s pump, or, if enabled, determined by autotune." = "Questo è un importante limite di sicurezza di OpenAPS. L'impostazione predefinita (che è improbabile che debba essere modificata) è 3. Ciò significa che a OpenAPS non sarà mai permesso di impostare una velocità basale temporanea superiore a 3x la più alta velocità basale oraria programmata nella pompa di un utente, o, se abilitato, determinato da autotune.";

/* Headline "Current Basal Safety Multiplier" */
"Current Basal Safety Multiplier" = "Corrente Moltiplicatore Basale Sicurezza";

/* "Current Basal Safety Multiplier" */
"This is another important OpenAPS safety limit. The default setting (which is also unlikely to need adjusting) is 4. This means that OpenAPS will never be allowed to set a temporary basal rate that is more than 4x the current hourly basal rate programmed in a user’s pump, or, if enabled, determined by autotune." = "Questo è un altro importante limite di sicurezza di OpenAPS. L'impostazione predefinita (che è improbabile che debba essere modificata) è 4. Ciò significa che a OpenAPS non sarà mai permesso di impostare una velocità basale temporanea superiore a 4x l’attuale velocità basale oraria programmata nella pompa di un utente, o, se abilitato, determinato da autotune.";

/* Headline "Autosens Max" */
"Autosens Max" = "Autosensibilità Max";

/* "Autosens Max" */
"This is a multiplier cap for autosens (and autotune) to set a 20% max limit on how high the autosens ratio can be, which in turn determines how high autosens can adjust basals, how low it can adjust ISF, and how low it can set the BG target." = "Questo è un valore di moltiplicatore per autosens (e presto autotune) per impostare un limite massimo del 20% su quanto in alto può essere il rapporto di autosens, che a sua volta determina quanto in alto autosens possibile regolare basalsi, quanto in basso può regolare ISF e quanto in basso è possibile impostare il target glicemico.";

/* Headline "Autosens Min" */
"Autosens Min" = "Autosensibilità Min";

/* "Autosens Min" */
"The other side of the autosens safety limits, putting a cap on how low autosens can adjust basals, and how high it can adjust ISF and BG targets." = "Un altro limite di sicurezza dell'autosensibilità, imposta un blocco a quanto in basso può regolare le basali l'autosensibilità e a quanto in alto può regolare ISF e target glicemici.";

/* Headline "Half Basal Exercise Target" */
"Half Basal Exercise Target" = "Obiettivo Di Esercizio Metà Basale";

/* "Half Basal Exercise Target" */
"Set to a number, e.g. 160, which means when temp target is 160 mg/dL and exercise_mode=true, run 50% basal at this level (120 = 75%; 140 = 60%). This can be adjusted, to give you more control over your exercise modes." = "Impostare ad un numero finito, ad es. 160, il che significa che quando il target glicemico temporaneo è 160 mg/dL e modalità_esercizio=true, esegue il 50% basale a questo livello (120 = 75%; 140 = 60%). Questo può essere regolato, per darti più controllo sulle modalità di esercizio.";

/* Headline "Max COB" */
"Max COB" = "Max COB";

/* "Max COB" */
"The default of maxCOB is 120. (If someone enters more carbs in one or multiple entries, iAPS will cap COB to maxCOB and keep it at maxCOB until the carbs entered above maxCOB have shown to be absorbed. Essentially, this just limits UAM as a safety cap against weird COB calculations due to fluky data.)" = "Il valore predefinito di maxCOB è di 120. (Se qualcuno inserisce più carboidrati in una o più voci, iAPS limiterà il COB a maxCOB e lo manterrà a maxCOB fino a quando i carboidrati entrati sopra il maxCOB non avranno mostrato di essere assorbiti. Essenzialmente, questo limita solo UAM come un cappuccio di sicurezza contro calcoli COB strani a causa di dati fluidi.)";

/* Headline "Bolus Snooze DIA Divisor" */
"Bolus Snooze DIA Divisor" = "Bolo posticipato - Divisore DIA";

/* "Bolus Snooze DIA Divisor" */
"Bolus snooze is enacted after you do a meal bolus, so the loop won’t counteract with low temps when you’ve just eaten. The example here and default is 2; so a 3 hour DIA means that bolus snooze will be gradually phased out over 1.5 hours (3DIA/2)." = "Bolo posticipato è attivato dopo un bolo pasto per fare in modo che il loop non imposti basali temporanee basse quando hai appena mangiato. L’esempio qui sotto prende il valore di default di 2; Con DIA di 3 ore \"bolo posticipato\" durerà 1.5 ore (3/2).";

/* Headline "Min 5m Carbimpact" */
"Min 5m Carbimpact" = "Min 5m Carbimpact";

/* "Min 5m Carbimpact" */
"This is a setting for default carb absorption impact per 5 minutes. The default is an expected 8 mg/dL/5min. This affects how fast COB is decayed in situations when carb absorption is not visible in BG deviations. The default of 8 mg/dL/5min corresponds to a minimum carb absorption rate of 24g/hr at a CSF of 4 mg/dL/g." = "Questa è un'impostazione per un impatto predefinito di assorbimento di carboidrati per 5 minuti. Il valore predefinito è 8 mg/dL/5min. Ciò influisce sulla velocità di riduzione del COB in situazioni in cui l’assorbimento dei carboidrati non sia rilevabile nelle deviazioni della glicemia. Il valore predefinito di 8 mg/dL/5min corrisponde ad una velocità minima di assorbimento dei carboidrati di 24g/h a un CSF di 4 mg/dL/g.";

/* Headline "Autotune ISF Adjustment Fraction" */
"Autotune ISF Adjustment Fraction" = "Autotune ISF Regolazione Frazione";

/* "Autotune ISF Adjustment Fraction" */
"The default of 0.5 for this value keeps autotune ISF closer to pump ISF via a weighted average of fullNewISF and pumpISF. 1.0 allows full adjustment, 0 is no adjustment from pump ISF." = "Il valore predefinito di 0.5 per questo valore mantiene l'autotune ISF più vicino alla pompa ISF tramite una media ponderata di fullNewISF e pompa. 1.0 permette la regolazione completa, 0 non consente regolazione dalla ISF della pompa.";

/* Headline "Remaining Carbs Fraction" */
"Remaining Carbs Fraction" = "Frazione Carbs Rimanenti";

/* "Remaining Carbs Fraction" */
"This is the fraction of carbs we’ll assume will absorb over 4h if we don’t yet see carb absorption." = "Questa è la frazione di carboidrati che supponiamo sia assorbita in 4h se non vediamo ancora l'assorbimento di carboidrati.";

/* Headline "Remaining Carbs Cap" */
"Remaining Carbs Cap" = "Cap Carbs Rimanenti";

/* "Remaining Carbs Cap" */
"This is the amount of the maximum number of carbs we’ll assume will absorb over 4h if we don’t yet see carb absorption." = "Questa è la quantità massima di carboidrati che supponiamo verrà assorbita in 4h se non vediamo ancora l'assorbimento del carboidrato.";

/* Headline ”Max SMB Basal Minutes" */
"Max SMB Basal Minutes" = "Minuti Basali Max SMB";

/* ”Max SMB Basal Minutes" */
"Defaults to start at 30. This is the maximum minutes of basal that can be delivered as a single SMB with uncovered COB. This gives the ability to make SMB more aggressive if you choose. It is recommended that the value is set to start at 30, in line with the default, and if you choose to increase this value, do so in no more than 15 minute increments, keeping a close eye on the effects of the changes. It is not recommended to set this value higher than 90 mins, as this may affect the ability for the algorithm to safely zero temp. It is also recommended that pushover is used when setting the value to be greater than default, so that alerts are generated for any predicted lows or highs." = "Predefinito per iniziare a 30 minuti. Questo è il massimo di minuti di basale che possono essere somministrati come un singolo SMB con COB non coperti. Questo dà la possibilità di rendere SMB più aggressivo se viene selezionato. Si raccomanda che il valore sia impostato per iniziare a 30, in linea con il valore predefinito, e se si sceglie di aumentare questo valore, farlo con incrementi non superiori a 15 minuti, facendo grande attenzione agli effetti dei cambiamenti. Non è consigliabile impostare questo valore oltre a 90 minuti, in quanto ciò potrebbe influire sulla capacità dell'algoritmo di azzerare in sicurezza la basale temporanea. Si raccomanda inoltre di utilizzare il pushover quando si imposta un valore maggiore di quello predefinito, in modo che le siano generati in anticipo avvertimenti per alti o bassi valori glicemici predetti.";

/* Headline "Max UAM SMB Basal Minutes" */
"Max UAM SMB Basal Minutes" = "Minuti Basali Max UAM SMB";

/* "Max UAM SMB Basal Minutes" */
"Defaults to start at 30. This is the maximum minutes of basal that can be delivered by UAM as a single SMB when IOB exceeds COB. This gives the ability to make UAM more or less aggressive if you choose. It is recommended that the value is set to start at 30, in line with the default, and if you choose to increase this value, do so in no more than 15 minute increments, keeping a close eye on the effects of the changes. Reducing the value will cause UAM to dose less insulin for each SMB. It is not recommended to set this value higher than 60 mins, as this may affect the ability for the algorithm to safely zero temp. It is also recommended that pushover is used when setting the value to be greater than default, so that alerts are generated for any predicted lows or highs." = "Predefinito per iniziare a 30 minuti. Questo è il massimo minuti di basale che può essere somministrato da UAM come un singolo SMB quando IOB supera la COB. Questo dà la possibilità di rendere UAM più o meno aggressivo se viene attivato. Si raccomanda che il valore sia impostato per iniziare a 30, in linea con il valore predefinito, e se si sceglie di aumentare questo valore, farlo con incrementi non superiori a 15 minuti, tenendo un occhio attento agli effetti dei cambiamenti. La riduzione del valore causerà una riduzione della dose di insulina UAM per ogni SMB. Non è consigliabile impostare questo valore superiore a 60 minuti, in quanto ciò potrebbe influire sulla capacità dell'algoritmo di azzerare in sicurezza la basale temporanea. Si raccomanda inoltre di utilizzare il pushover quando si imposta un valore maggiore di quello predefinito, in modo che vengano eseguite segnalazioni in anticipo per valori glicemi predetti alti o bassi.";

/* Headline "SMB Interval" */
"SMB Interval" = "Intervallo SMB";

/* "SMB Interval" */
"Minimum duration in minutes for new SMB since last SMB or manual bolus" = "Durata minima in minuti per il nuovo SMB dall'ultimo SMB o bolo manuale";

/* Headline "Bolus Increment" */
"Bolus Increment" = "Incremento bolo";

/* "Bolus Increment" */
"Smallest enacted SMB amount. Minimum amount for Omnipod pumps is 0.05 U, whereas for Medtronic pumps it differs for various models, from 0.025 U to 0.10 U. Please check the minimum bolus amount which can be delivered by your pump. The default value is 0.1." = "Quantità minima per pompe Omnipod è di 0,05 U, mentre per pompe Medtronic differisce per vari modelli, da 0. 25 U a 0.10 U. Si prega di controllare l'importo minimo del bolo che può essere consegnato dalla pompa. Il valore predefinito è 0.1.";

/* Headline "Insulin Peak Time" */
"Insulin Peak Time" = "Tempo Picco Insulina";

/* "Insulin Peak Time" */
"Time of maximum blood glucose lowering effect of insulin, in minutes. Beware: Oref assumes for ultra-rapid (Lyumjev) & rapid-acting (Fiasp) curves minimal (35 & 50 min) and maximal (100 & 120 min) applicable insulinPeakTimes. Using a custom insulinPeakTime outside these bounds will result in issues with iAPS, longer loop calculations and possible red loops." = "Tempo del massimo effetto dell'insulina di riduzione del glucosio nel sangue, in minuti. Attenzione: Oref presume le curve ultra rapide (Lyumjev) e ad azione rapida (Fiasp) minime (35 e 50 min) e massime (100 e 120 min) degli insulinPeakTimes applicabili. Usare un insulinPeakTime personalizzato al di fuori di questi limiti risulterà in problemi con iAPS, calcoli ciclici più lunghi e possibili cicli rossi.";

/* Headline "Carbs Req Threshold" */
"Carbs Req Threshold" = "Soglia carboidrati necessari";

/* "Carbs Req Threshold" */
"Grams of carbsReq to trigger a pushover. Defaults to 1 (for 1 gram of carbohydrate). Can be increased if you only want to get Pushover for carbsReq at X threshold." = "Grammi di CarboidratiRichiesti per attivare un pushover. Predefiniti a 1 (per 1 grammo di carboidrati). Può essere aumentato se si desidera solo ottenere Pushover per CarboidratiRichiesti alla soglia X.";

/* Headline "Noisy CGM Target Multiplier" */
"Noisy CGM Target Multiplier" = "CGM Rumoroso Moltiplicatore Target";

/* "Noisy CGM Target Multiplier" */
"Defaults to 1.3. Increase target by this amount when looping off raw/noisy CGM data" = "Predefinito a 1.3. Aumenta l'obiettivo glicemico di questa quantità quando si hanno dati CGM grezzi/rumorosi";

/* Headline "SMB DeliveryRatio" */
"SMB DeliveryRatio" = "SMB DeliveryRatio";

/* SMB DeliveryRatio */
"Default value: 0.5 This is another key OpenAPS safety cap, and specifies what share of the total insulin required can be delivered as SMB. Increase this experimental value slowly and with caution." = "Valore predefinito: 0.5 Questo è un altro tappo di sicurezza chiave di OpenAPS e specifica quale parte dell'insulina totale richiesta può essere fornita come SMB. Aumentare questo valore sperimentale lentamente e con cautela.";

// Dynamic ISF + CR Settings:
/* Headline "Adjust Dynamic ISF constant" */

"Adjust Dynamic ISF constant" = "Regola i rapporti dinamici della costante ISF";

/* Adjust Dynamic ISF constant */
"Adjust Dynamic ISF constant" = "Regola i rapporti dinamici della costante ISF";

/* Enable Dynamic ISF, Headline */
"Enable Dynamic ISF" = "Abilita ISF Dinamico";

/* Headline "Enable Dynamic ISF" */
"Enable Dynamic ISF" = "Abilita ISF Dinamico";

/* Enable Dynamic ISF */
"Calculate a new Insulin Sensitivity Setting (ISF) upon every loop cycle. The new ISF will be based on your current Glucose, total daily dose of insulin (TDD, past 24 hours of all delivered insulin) and an individual Adjustment Factor (recommendation to start with is 0.5 if using Sigmoid Function and 0.8 if not).\n\nAll of the Dynamic ISF and CR adjustments will be limited by your autosens.min/max limits." = "Calcola una nuova impostazione di sensibilità all'insulina (ISF) per ogni ciclo. La nuova sensibilità sarà basata sulla tua attuale Glicemia e sulla dose totale giornaliera d'insulina (TDD, cioè tutta l’insulina erogata nelle ultime 24 ore) e un fattore di aggiustamento individuale (raccomandazione di iniziare con 0, se si utilizza la funzione Sigmoid e di 0,8 se non lo è).\n\nTutte le regolazioni dinamiche ISF e CR saranno limitate dai limiti autosens.min/max.";

/* Headline Enable Dynamic CR */
"Enable Dynamic CR" = "Abilita CR Dinamico";

/* Enable Dynamic CR */
"Use Dynamic CR. The dynamic ratio will be used for CR as follows:\n\n When ratio > 1:  dynCR = (newRatio - 1) / 2 + 1.\nWhen ratio < 1: dynCR = CR/dynCR.\n\nDon't use toghether with a high Insulin Fraction (> 2)" = "Usa CR Dinamico. Il rapporto dinamico sarà utilizzato per CR come segue:\n\n Quando rapporto > 1: dynCR = (newRatio - 1) / 2 + 1.\nQuando il rapporto < 1: dynCR = CR/dynCR.\n\nNon usare insieme a frazione d'insulina elevata (> 2)";

/* Enable Dyn ISF */
"Activate Dynamic Sensitivity (ISF)" = "Attiva Sensibilità Dinamica (ISF)";

/* Enable Dyn CR */
"Activate Dynamic Carb Ratio (CR)" = "Attiva Rapporto Carboidrati Dinamico (CR)";

/* Headline "Adjust Dynamic ISF constant" */
"Adjust Dynamic ISF constant" = "Regola i rapporti dinamici della costante ISF";

/* Adjust Dynamic ISF constant */
"Individual adjustment of the computed dynamic ratios. Default is 0.5. The higher the value, the larger the correction of your ISF/CR will be for a high or a low blood glucose. Maximum/minumum correction is determined by the Autosens min/max settings.\n\nFor Sigmoid function an adjustment factor of 0.4 - 0.5 is recommended to begin with.\n\nFor the logaritmic formula there is less consensus, but starting around 0.8 is probably appropiate for most adult users. For younger users it's recommended to start even lower when using logaritmic formula, to avoid overly aggressive treatment." = "Aggiustamenti individuali dei rapporti dinamici calcolati. Il valore predefinito è 0,5. Più alto è il valore, maggiore sarà la correzione del tuo ISF/CR per una glicemia alta o bassa. La correzione massima/minima è determinata dalle impostazioni Autosens min/max.\n\nPer la funzione sigmoidea si consiglia di iniziare con un fattore di correzione di 0,4 - 0,5.\n\n Per la formula logaritmica c'è meno consenso; iniziare con 0,8 è appropriato per la maggior parte degli utenti adulti.
Per gli utenti più giovani si consiglia di iniziare con un dosaggio ancora più basso quando si utilizza la formula logaritmica, per evitare un trattamento eccessivamente aggressivo.";

/* Headline Use Sigmoid Function */
"Use Sigmoid Function" = "Usa Funzione Sigmoid";

/* Which dyn ISF function to use */
"Formula" = "Formula";

/* Extra Safety Features when using dyn ISF */
"Safety" = "Sicurezza";

/* Use Sigmoid Function */
"Use a sigmoid function for ISF (and for CR, when enabled), instead of the default Logarithmic formula. Requires the Dynamic ISF setting to be enabled in settings\n\nThe Adjustment setting adjusts the slope of the curve (Y: Dynamic ratio, X: Blood Glucose). A lower value ==> less steep == less aggressive.\n\nThe autosens.min/max settings determines both the max/min limits for the dynamic ratio AND how much the dynamic ratio is adjusted. If AF is the slope of the curve, the autosens.min/max is the height of the graph, the Y-interval, where Y: dynamic ratio. The curve will always have a sigmoid shape, no matter which autosens.min/max settings are used, meaning these settings have big consequences for the outcome of the computed dynamic ISF. Please be careful setting a too high autosens.max value. With a proper profile ISF setting, you will probably never need it to be higher than 1.5\n\nAn Autosens.max limit > 1.5 is not advisable when using the sigmoid function." = "Usa una funzione sigmoid per ISF (e per CR, quando abilitato), invece della formula Logaritmica predefinita. Richiede l'impostazione ISF dinamica per essere abilitata nelle impostazioni\n\nL'impostazione di regolazione regola la pendenza della curva (Y: Dynamic ratio, X: Colla Di Sangue). Un valore inferiore ==> meno ripido == meno aggressivo.\n\nGli autosens. le impostazioni in/max determinano sia i limiti max/min per il rapporto dinamico E quanto il rapporto dinamico viene regolato. Se AF è la pendenza della curva, gli autosensi. in/max è l'altezza del grafico, l'intervallo Y, dove Y: rapporto dinamico. La curva avrà sempre una forma di sigmoid, indipendentemente dagli autosensi. le impostazioni in/max sono usate, il che significa che queste impostazioni hanno grandi conseguenze per il risultato del ISF dinamico calcolato. Attenzione all'impostazione di un valore autosens.max troppo alto. Con una corretta impostazione ISF del profilo, probabilmente non avrete mai bisogno di essere superiore a 1.\n\nUn limite di Autosens.max > 1.5 non è consigliabile quando si utilizza la funzione sigmoid.";

/* Headline Threshold Setting */
"Threshold Setting" = "Impostazione soglia";

/* Dynamic ISF Setting Title */
"Minimum Threshold Setting" = "Impostazioni Soglia Minima";

/* Minimum Threshold Setting, Part 1 */
"This setting lets you choose a level below which no insulin will be given.\n\nThe threshold is using the largest amount of your threshold setting and the computed threshold:\n\nTarget Glucose - (Target Glucose - 40) / 2\n, here using mg/dl as glucose unit.\n\nFor example, if your Target Glucose is " = "Questa impostazione consente di scegliere un livello al di sotto del quale non verrà somministrata insulina.\n\nLa soglia utilizza la maggior parte dell'impostazione della soglia e della soglia calcolata:\n\nTarget Glicemia - (Target Glicemia - 40) / 2\n, qui usando mg/dl come unità della glicemia.\n\nPer esempio, se il tuo Target Glicemia è ";

/* Minimum Threshold Setting, Part 2 */
"the threshold will be " = "la soglia sarà ";

/* Minimum Threshold Setting, Part 3 */
"unless your threshold setting is set higher:" = "a meno che l'impostazione della soglia non sia impostata su un valore più alto:";

/* Threshold Table Columns Title */
"Setting" = "Impostazioni";

/* Threshold Table Columns Title */
"Threshold" = "Soglia";

/* Header */
"Calculator settings" = "Impostazioni calcolatore";

/* Bolus Calculator Setting */
"Use alternate Bolus Calculator" = "Usa calcolatore bolo alternativo";

/* Bolus Calculator Setting */
"Fatty Meals" = "Pasti Grassi";

/* Bolus Calculator Setting */
"Apply factor for fatty meals" = "Applica fattore per i pasti grassi";

/* Bolus Calculator Footer */
"The new alternate bolus calculator is another approach to the default bolus calculator in iAPS. If the toggle is on you use this bolus calculator and not the original iAPS calculator. At the end of the calculation a custom factor is applied as it is supposed to be when using smbs (default 0.8).\n\nYou can also add the option in your bolus calculator to apply another (!) customizable factor at the end of the calculation which could be useful for fatty meals, e.g Pizza (default 0.7)." = "Il nuovo calcolatore alternativo di bolo è un altro approccio al calcolatore di bolo predefinito in iAPS. Se l'interruttore è acceso, si utilizza questa calcolatrice per il bolo e non la calcolatrice iAPS originale. Alla fine del calcolo viene applicato un fattore personalizzato come si suppone che sia quando si utilizza smbs (predefinita 0.8).\n\nPuoi anche aggiungere l'opzione nella calcolatrice del bolo per applicarne un altro (!) fattore personalizzabile al termine del calcolo che potrebbe essere utile per i pasti grassi. es. Pizza (predefinita 0.7).";

/* UI/UX option */
"Display Predictions" = "Mostra Previsioni";

/* UI/UX option */
"Smaller iPhone Screens" = "Schermi iPhone più piccoli";

/* UI/UX option */
"Display and allow Fat and Protein entries" = "Visualizzare e consenti aggiunta di grasso e proteine";

/* UI/UX option */
"Add Meal View settings " = "Aggiungi impostazioni di visualizzazione pasti ";

/* UI/UX option */
"Display Temp Targets Button" = "Mostra Pulsante target temporaneo(Temp)";

/* UI/UX option */
"Home View Button Panel " = "Pannello Pulsante Visualizzazione Home ";

/* UI/UX title */
"Home Chart settings " = "Impostazioni grafico Home ";

/* UI/UX title */
"Statistics settings " = "Impostazioni statistiche";

/* UI/UX title */
"Override HbA1c Unit" = "Ignora Unità HbA1c";

/* UI/UX option */
"In case you're using both profiles and temp targets" = "Nel caso in cui stai utilizzando sia i profili che gli obiettivi temporali";

/* UI/UX option */
"Always Color Glucose Value (green, yellow etc)" = "Colore sempre il valore della glucosio (verde, giallo, ecc)";

/* UI/UX option */
"Header settings" = "Impostazioni d'intestazione";
/* UI/UX option */
"Normally glucose is colored red only when over or under your notification limits for high/low" = "Normalmente il glucosio è di colore rosso solo quando sopra o sotto i limiti di notifica per alto/basso";

/* UI/UX option */
"Horizontal Scroll View Visible hours" = "La vista di scorrimento orizzontale mostra le ore visibili";

/* UI/UX option */
"Display Time Interval Setting Button" = "Mostra Pulsante Impostazione nell'intervallo di tempo";

/* Setting title */
"Bolus Calculator" = "Calcolatore Bolo";

/* Setting title */
"Dynamic ISF" = "Sensibilità Dinamica";

/* Notification option */
"Live Activity" = "Attività in tempo reale";

/* Notification option */
"Live activity displays blood glucose live on the lock screen and on the dynamic island (if available)" = "L'attività in tempo reale mostra il glucosio attivo nel sangue sulla schermata di blocco e sulla Dynamic Island(se disponibile)";

/* Notification option */
"Show Live activity" = "Mostra attività dal vivo";

/* Live Activity Footer */
"Live activity displays blood glucose live on the lock screen and on the dynamic island (if available)" = "L'attività in tempo reale mostra il glucosio attivo nel sangue sulla schermata di blocco e sulla Dynamic Island(se disponibile)";

/* Live Activity Footer when off */
"Live activities are turned OFF in system settings. To enable live activities, go to Settings app -> iAPS -> Turn live Activities ON.\n\n" = "Le attività dal vivo sono disattivate nelle impostazioni di sistema. Per abilitare le attività dal vivo, vai su Impostazioni app -> iAPS -> Attiva attività dal vivo.\n\n";

/* Headline "Weighted Average of TDD. Weight of past 24 hours:" */
"Weighted Average of TDD. Weight of past 24 hours:" = "Media ponderata di TDD. Peso delle ultime 24 ore:";

/* Weight of past 24 hours of insulin */
"Has to be > 0 and <= 1.\nDefault is 0.65 (65 %) * TDD. The rest will be from average of total data (up to 14 days) of all TDD calculations (35 %). To only use past 24 hours, set this to 1.\n\nTo avoid sudden fluctuations, for instance after a big meal, an average of the past 2 hours of TDD calculations is used instead of just the current TDD (past 24 hours at this moment)." = "Deve essere > 0 e <= 1.\nIl valore predefinito è 0,65 (65 %) * TDD. Il resto sarà dalla media dei dati totali (fino a 14 giorni) di tutti i calcoli TDD (35 %). Per utilizzare solo le ultime 24 ore, impostare questo a 1.\n\nPer evitare fluttuazioni improvvise, per esempio dopo un pasto grande, viene utilizzata una media delle ultime 2 ore di calcolo della TDD invece che solo la corrente TDD (le ultime 24 ore in questo momento).";

/* Headline "Adjust basal" */
"Adjust basal" = "Regola basale";

/* Enable adjustment of basal profile */
"Enable adjustment of basal based on the ratio of current TDD / 7 day average TDD" = "Abilita la regolazione della basale in base al rapporto tra TDD / TDD media di 7 giorni";

/* Headline "Max Delta-BG Threshold SMB" */
"Max Delta-BG Threshold SMB" = "Max Delta-BG Soglia SMB";

/* Max Delta-BG Threshold SMB */
"Defaults to 0.2 (20%). Maximum positive percentual change of BG level to use SMB, above that will disable SMB. Hardcoded cap of 40%. For UAM fully-closed-loop 30% is advisable. Observe in log and popup (maxDelta 27 > 20% of BG 100 - disabling SMB!)." = "Predefiniti a 0,2 (20%). Massima variazione percentuale positiva del livello di glicemia per utilizzare SMB, sopra che disabiliterà SMB. Limite rigido del 40%. Per UAM è consigliabile un loop completamente chiuso. Osservare in log e popup (maxDelta 27 > 20% di BG 100 - disabilitare SMB!).";

/* Headline "... When Blood Glucose Is Over (mg/dl):" */
"... When Blood Glucose Is Over (mg/dl):" = "... Quando le glicemie sono Sopra (mg/dl):";

/* ... When Blood Glucose Is Over (mg/dl): */
"Set the value enableSMB_high_bg will compare against to enable SMB. If BG > than this value, SMBs should enable." = "Impostare il valore enableSMB_high_bg comparerà per abilitare SMB. Se BG > di questo valore, le SMB si dovrebbero abilitare.";

/* Headline "Enable SMB With High BG" */
"Enable SMB With High BG" = "Abilita SMB con BG Alta";

/* "Enable SMB With High BG" */
"Enable SMBs when a high BG is detected, based on the high BG target (adjusted or profile)" = "Abilita SMB quando viene rilevata una BG alta, in base al target alto di BG (regola il profilo)";

/* Headline "Dynamic settings" */
"Dynamic settings" = "Impostazioni dinamiche";

/* Insulin curve */
"Insulin curve" = "Curva insulinica";

/* Headline "Adjustment Factor" */
"Adjustment Factor" = "Fattore Regolazione";<|MERGE_RESOLUTION|>--- conflicted
+++ resolved
@@ -984,11 +984,7 @@
 "Enter a Bolus Amount" = "Inserire una quantità di Bolo";
 
 /* Bolus shortcut */
-<<<<<<< HEAD
 "Your current glucose is %@. Are you sure you want to bolus %@ U of insulin?" = "La tua glicemia attuale è %@. Sei sicuro di voler un bolo di %@ U di insulina?";
-=======
-"Your current glucose is %@. Are you sure you want to bolus %@ U of insulin?" = "Your current glucose is %@. Are you sure you want to bolus %@ U of insulin?";
->>>>>>> a5ed22c5
 
 /* Bolus shortcut */
 "A bolus command of " = "Un comando di bolo di";
