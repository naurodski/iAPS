/*
  Localizable.strings
  iAPS
*/
/* -------------------------------- */
/* Bolus screen when adding insulin */
"Add insulin without actually bolusing" = "Add insulin without actually bolusing";

/* Add insulin from source outside of pump */
"Add %@ without bolusing" = "Add %@ without bolusing";

"Bolus" = "Bolus";

"Close" = "Close";

/* Continue after added carbs without bolus */
"Continue without bolus" = "Continue without bolus";

/* Header */
"Enact Bolus" = "Enact Bolus";

/* Button */
"Enact bolus" = "Enact bolus";

/*  */
"Insulin recommended" = "Insulin recommended";

/*  */
"Insulin required" = "Insulin required";

/* Bolus screen */
"Recommendation" = "Recommendation";

/* Button */
"Clear" = "Clear";

/* Button */
"Done" = "Done";

/*  */
"Wait please" = "Wait please";

/*  */
"Agree and continue" = "Agree and Continue";

/* Headline in enacted pop up (at: at what time) */
"Enacted at" = "Enacted at";

/* Headline in suggested pop up (at: at what time) */
"Suggested at" = "Suggested at";

/* Headline in enacted pop up (at: at what time) */
 "Error at" = "Error at";

/* Home title */
"Home" = "Home";

/* Looping in progress */
"looping" = "looping";

/* min ago since last loop */
"min ago" = "min ago";

/* Status Title */
"No suggestion" = "No suggestion";

/* Replace pod text in Header */
"Replace pod" = "Replace pod";

/* Add carbs screen */
"Add Carbs" = "Add Carbs";

/* Add carbs header and button in Watch app. You can skip the last " " space. It's just for differentiation */
"Add Carbs " = "Add Carbs ";

/*  */
"Amount Carbs" = "Amount Carbs";

/* Grams unit */
"grams" = "grams";

/*  */
"Carbs required" = "Carbs required";

/* */
"Are you sure?" = "Are you sure?";

/* Bottom target temp */
"Bottom target" = "Bottom target";

/* Cancel preset name */
"Cancel" = "Cancel";

/*  */
"Cancel Temp Target" = "Cancel Temp Target";

/* Custom temp target */
"Custom" = "Custom";

/*  */
"Date" = "Date";

/*  */
"Delete" = "Delete";

/* Delete preset temp target */
"Delete preset \"%@\"" = "Delete preset \"%@\"";

/* Duration of target temp or temp basal */
"Duration" = "Duration";

/*  */
"Enact Temp Target" = "Enact Temp Target";

/* */
"Target" = "Target";

/* */
"Basal Insulin and Sensitivity ratio" = "Basal Insulin and Sensitivity ratio";

/* */
"A lower 'Half Basal Target' setting will reduce the basal and raise the ISF earlier, at a lower target glucose." = "A lower 'Half Basal Target' setting will reduce the basal and raise the ISF earlier, at a lower target glucose.";

/* */
" Your setting: " = " Your setting: ";

/* */
"mg/dl. Autosens.max limits the max endpoint" = "mg/dl. Autosens.max limits the max endpoint";

/*  */
"Enter preset name" = "Enter preset name";

/* Preset name */
"Name" = "Name";

/* minutes of target temp */
"minutes" = "minutes";

/*  */
"Presets" = "Presets";

/* Save preset name */
"Save" = "Save";

/*  */
"Save as preset" = "Save as preset";

/* Delete Meal Preset */
"Delete Preset" = "Delete Preset";

/* Confirm Deletion */
"Delete preset '%@'?" = "Delete preset '%@'?";

/* Button */
"No" = "No";

/* Button */
"Yes" = "Yes";

/* + Button */
"[ +1 ]" = "[ +1 ]";

/* - Button */
"[ -1 ]" = "[ -1 ]";

/* Upper temp target limit */
"Top target" = "Top target";

/*  Temp target set for ... minutes */
"for" = "for";

/*  Temp target set for ... minutes */
"min" = "min";

/*  */
"Autotune" = "Autotune";

/*  */
"Basal profile" = "Basal profile";

/*  */
"Carb ratio" = "Carb ratio";

/*  */
"Delete autotune data" = "Delete autotune data";

/*  */
"Run now" = "Run now";

/*  */
"Last run" = "Last run";

/*  */
"Sensitivity" = "Sensitivity";

/*  */
"Use Autotune" = "Use Autotune";

/* Add profile basal */
"Add" = "Add";

/*  */
"Basal Profile" = "Basal Profile";

/* Rate basal profile */
"Rate" = "Rate";

/*  */
"Save on Pump" = "Save on Pump";

/*  */
"Saving..." = "Saving...";

/*  */
"Schedule" = "Schedule";

/*  */
"starts at" = "starts at";

/* Time basal profile */
"Time" = "Time";

/* */
"Calculated Ratio" = "Calculated Ratio";

/* Carb Ratios header */
"Carb Ratios" = "Carb Ratios";

/*  */
"Ratio" = "Ratio";

/*  */
"Autosens" = "Autosens";

/*  */
"Calculated Sensitivity" = "Calculated Sensitivity";

/*  */
"Insulin Sensitivities" = "Insulin Sensitivities";

/* */
"Sensitivity Ratio" = "Sensitivity Ratio";

/*  */
"Dismiss" = "Dismiss";

/*  */
"Important message" = "Important message";

/*  */
"Amount" = "Amount";

/* */
"Cancel Temp Basal" = "Cancel Temp Basal";

/* Enact
Enact a temp Basal or a temp target */
"Enact" = "Enact";

/* */
"Manual Temp Basal" = "Manual Temp Basal";

/* Allow uploads tp NS */
"Allow uploads" = "Allow uploads";

/* API secret in NS */
"API secret" = "API secret";

/* Connect to NS */
"Connect" = "Connect";

/* Connected to NS */
"Connected!" = "Connected!";

/* Connecting to NS */
"Connecting..." = "Connecting...";

/*  */
"Invalid URL" = "Invalid URL";

/*  */
"Local glucose source" = "Local glucose source";

/* Header */
"Nightscout Config" = "Nightscout Config";

/*  */
"Port" = "Port";

/*  */
"URL" = "URL";

/**/
"Use local glucose server" = "Use local glucose server";

/*  */
"Edit settings json" = "Edit settings json";

/* */
"Glucose units" = "Glucose units";

/*  */
"Preferences" = "Preferences";

/* Recommended Insulin Fraction in preferences */
"Recommended Insulin Fraction" = "Recommended Insulin Fraction";

/* Do you want to show bolus screen after added carbs? */
"Skip Bolus screen after carbs" = "Skip Bolus screen after carbs";

/* Allow remote control from NS */
"Remote control" = "Remote control";

/* Add Medtronic pump */
"Add Medtronic" = "Add Medtronic";

/* Add Omnipod pump */
"Add Omnipod" = "Add Omnipod";

/* Add Simulator pump */
"Add Simulator" = "Add Simulator";

/* Insulin model */
"Model" = "Model";

/*  */
"Pump config" = "Pump config";

/*  */
"Delivery limits" = "Delivery limits";

/*  */
"Duration of Insulin Action" = "Duration of Insulin Action";

/* hours of duration of insulin activity */
"hours" = "hours";

/* Max setting */
"Max Basal" = "Max Basal";

/* Max setting */
"Max Bolus" = "Max Bolus";

/* */
"Pump Settings" = "Pump Settings";

/* Insulin unit per hour */
"U/hr" = "U/hr";

/* Unit in number of units delivered (keep the space character!) */
" U" = " U";

/* /Insulin unit */
"/U" = "/U";

/* Insulin unit */
"U" = "U";

/* Unit per hour with space */
" U/hr" = " U/hr";

/* Number of units per hour*/
"%@ U/hr" = "%@ U/hr";

/* Number of units insulin delivered */
"%@ U" = "%@ U";

/*Carb ratio unit */
"g/U" = "g/U";

/* grams */
" g" = " g";

/* The short unit display string for grams */
"g" = "g";

/* when 0 U/hr */
"0 U/hr" = "0 U/hr";

/* abbreviation for days */
"d" = "d";

/* abbreviation for hours */
"h" = "h";

/* abbreviation for minutes */
"m" = "m";

/*  */
"Closed loop" = "Closed loop";

/* */
"Configuration" = "Configuration";

/* */
"Devices" = "Devices";

/*  */
"Pump" = "Pump";

/*  */
"Services" = "Services";

/*  */
"Settings" = "Settings";

/* Recommendation for a Manual Bolus */
"Recommended Bolus Percentage" = "Recommended Bolus Percentage";

/* 2 log files to share */
"Share logs" = "Share logs";

/* Upper target */
"High target" = "High target";

/* Lower target */
"Low target" = "Low target";

/*  */
"Target Ranges" = "Target Ranges";

/* When bolusing */
"Bolusing" = "Bolusing";

/* */
"Pump suspended" = "Pump suspended";

/* */
"Middleware" = "Middleware";

/* Header */
"History" = "History";

/* CGM option */
"Upload glucose to Nightscout" = "Upload glucose to Nightscout";

/* Type of CGM or glucose source */
"Type" = "Type";

/* CGM */
"CGM" = "CGM";

/* CGM Transmitter ID */
"Transmitter ID" = "Transmitter ID";

/* Other CGM setting */
"Other" = "Other";

/* Whatch app alert */
"Set temp targets presets on iPhone first" = "Set temp targets presets on iPhone first";

/* Updating Watch app */
"Updating..." = "Updating...";

/* Header for Temp targets in Watch app */
"Temp Targets" = "Temp Targets";

/* Delete carbs from data table and Nightscout */
"Delete carbs?" = "Delete carbs?";

/* Delete insulin from pump history and Nightscout */
"Delete insulin?" = "Delete insulin?";

/* Treatments list */
"Treatments" = "Treatments";

/* " min" in Treatments list */
" min" = " min";

/* */
"Unable to change anything" = "Unable to change anything";


/* Calendar and Libre transmitter settings ---------------
 */
/* */
"Configure Libre Transmitter" = "Configure Libre Transmitter";

/* */
"Calibrations" = "Calibrations";

/* */
"Create events in calendar" = "Create events in calendar";

/* */
"Calendar" = "Calendar";

/* */
"Other" = "Other";

/* */
"Libre Transmitter" = "Libre Transmitter";

/* */
"Libre Transmitters" = "Libre Transmitters";

/* */
"Bluetooth Transmitters" = "Bluetooth Transmitters";

/* */
"Modes" = "Modes";

/* Libre 2 Direct */
"Libre 2 Direct" = "Libre 2 Direct";

/* */
"Select the third party transmitter you want to connect to" = "Select the third party transmitter you want to connect to";

/* State was restored */
"State was restored" = "State was restored";

/* The short unit display string for millimoles of glucose per liter */
"mmol/L" = "mmol/L";

/* The short unit display string for milligrams of glucose per decilter */
"mg/dL" = "mg/dL";

/* */
"Add calibration" = "Add calibration";

/* When adding capillary glucose meater reading */
"Meter glucose" = "Meter glucose";

/* */
"Info" = "Info";

/*v*/
"Slope" = "Slope";

/* */
"Intercept" = "Intercept";

/* */
"Chart" = "Chart";

/* */
"Remove" = "Remove";

/* */
"Remove Last" = "Remove Last";

/* */
"Remove All" = "Remove All";

/* */
"About the Process"= "About the Process";

/* */
"Please make sure that your Libre 2 sensor is already activated and finished warming up. If you have other apps connecting to the sensor via bluetooth, these need to be shut down or uninstalled. \n\n You can only have one app communicating with the sensor via bluetooth. Then press the \"pariring and connection\" button below to start the process. Please note that the bluetooth connection might take up to a couple of minutes before it starts working." = "Please make sure that your Libre 2 sensor is already activated and finished warming up. If you have other apps connecting to the sensor via bluetooth, these need to be shut down or uninstalled. \n\n You can only have one app communicating with the sensor via bluetooth. Then press the \"pariring and connection\" button below to start the process. Please note that the bluetooth connection might take up to a couple of minutes before it starts working.";

/* */
"Pairinginfo" = "Pairinginfo";

/* */
"PatchInfo" = "PatchInfo";

/* */
"Calibrationinfo" = "Calibrationinfo";

/* */
"Unknown" = "Unknown";

/* */
"Not paired yet" = "Not paired yet";

/* */
"Pair Sensor & connect" = "Pair Sensor & connect";

/* */
"Phone NFC required!" = "Phone NFC required!";

/* */
"Your phone or app is not enabled for NFC communications, which is needed to pair to libre2 sensors" = "Your phone or app is not enabled for NFC communications, which is needed to pair to libre2 sensors";

/* Bluetooth Power Off */
"Bluetooth Power Off" = "Bluetooth Power Off";

/* Please turn on Bluetooth */
"Please turn on Bluetooth" = "Please turn on Bluetooth";

/* No Libre Transmitter Selected */
"No Libre Transmitter Selected" = "No Libre Transmitter Selected";

/* Delete Transmitter and start anew. */
"Delete CGMManager and start anew. Your libreoopweb credentials will be preserved" = "Delete CGMManager and start anew. Your libreoopweb credentials will be preserved";

/* Invalid libre checksum */
"Invalid libre checksum" = "Invalid libre checksum";

/* Libre sensor was incorrectly read, CRCs were not valid */
"Libre sensor was incorrectly read, CRCs were not valid"= "Libre sensor was incorrectly read, CRCs were not valid";

/* Glucose */
"Glucose" = "Glucose";

/* LOWALERT! */
"LOWALERT!" = "LOWALERT!";

/* HIGHALERT! */
"HIGHALERT!" = "HIGHALERT!";

/* (Snoozed)*/
"(Snoozed)" = "(Snoozed)";

/* Glucose: %@ */
"Glucose: %@" = "Glucose: %@";

/* Transmitter: %@%% */
"Transmitter: %@%%" = "Transmitter: %@%%";

/* No Sensor Detected */
"No Sensor Detected" = "No Sensor Detected";

/* This might be an intermittent problem, but please check that your transmitter is tightly secured over your sensor */
"This might be an intermittent problem, but please check that your transmitter is tightly secured over your sensor" = "This might be an intermittent problem, but please check that your transmitter is tightly secured over your sensor";

/* New Sensor Detected */
"New Sensor Detected" = "New Sensor Detected";

/* Please wait up to 30 minutes before glucose readings are available! */
"Please wait up to 30 minutes before glucose readings are available!" = "Please wait up to 30 minutes before glucose readings are available!";

/* Invalid Glucose sample detected, try again later */
"Invalid Glucose sample detected, try again later" = "Invalid Glucose sample detected, try again later";

/* ensor might have temporarily stopped, fallen off or is too cold or too warm */
"Sensor might have temporarily stopped, fallen off or is too cold or too warm" = "Sensor might have temporarily stopped, fallen off or is too cold or too warm";

/* Invalid Sensor Detected */
"Invalid Sensor Detected" = "Invalid Sensor Detected";

/* Detected sensor seems not to be a libre 1 sensor! */
"Detected sensor seems not to be a libre 1 sensor!" = "Detected sensor seems not to be a libre 1 sensor!";

/* Detected sensor is invalid: %@ */
"Detected sensor is invalid: %@" = "Detected sensor is invalid: %@";

/* Low Battery */
"Low battery" = "Low battery";

/* */
"Invalid sensor" = "Invalid sensor";

/* */
"Sensor change" = "Sensor change";

/* */
"Sensor expires soon" = "Sensor expires soon";

/* Battery is running low %@, consider charging your %@ device as soon as possible */
"Battery is running low %@, consider charging your %@ device as soon as possible" = "Battery is running low %@, consider charging your %@ device as soon as possible";

/* Extracting calibrationdata from sensor */
"Extracting calibrationdata from sensor" = "Extracting calibrationdata from sensor";

/* Sensor Ending Soon */
"Sensor Ending Soon" = "Sensor Ending Soon";

/* Current Sensor is Ending soon! Sensor Life left in %@ */
"Current Sensor is Ending soon! Sensor Life left in %@" = "Current Sensor is Ending soon! Sensor Life left in %@";

/* */
"Libre Bluetooth" = "Libre Bluetooth";

/* */
"Snooze Alerts" = "Snooze Alerts";

/* */
"Last measurement" = "Last measurement";

/* */
"Sensor Footer checksum" = "Sensor Footer checksum";

/* */
"Last Blood Sugar prediction" = "Last Blood Sugar prediction";

/* */
"CurrentBG" = "CurrentBG";

/* */
"Sensor Info" = "Sensor Info";

/* */
"Sensor Age" = "Sensor Age";

/* */
"Sensor Age Left" = "Sensor Age Left";

/* */
"Sensor Endtime" = "Sensor Endtime";

/* */
"Sensor State" = "Sensor State";

/* */
"Sensor Serial" = "Sensor Serial";

/* */
"Transmitter Info" = "Transmitter Info";

/* */
"Hardware" = "Hardware";

/* */
"Firmware" = "Firmware";

/* */
"Connection State" = "Connection State";

/* */
"Transmitter Type" = "Transmitter Type";

/* */
"Sensor Type" = "Sensor Type";

/* */
"Factory Calibration Parameters" = "Factory Calibration Parameters";

/* */
"Valid for footer" = "Valid for footer";

/* */
"Edit calibrations" = "Edit calibrations";

/* */
"edit calibration clicked" = "edit calibration clicked";

/* */
"Delete CGM" = "Delete CGM";

/* */
"Are you sure you want to remove this cgm from loop?" = "Are you sure you want to remove this cgm from loop?";

/* */
"There is no undo" = "There is no undo";

/* */
"Advanced" = "Advanced";

/* */
"Alarms" = "Alarms";

/* */
"Glucose Settings" = "Glucose Settings";

/* */
"Notifications" = "Notifications";

/* */
"Export logs" = "Export logs";

/* */
"Export not available" = "Export not available";

/* */
"Log export requires ios 15" = "Log export requires ios 15";

/* */
"Got it!" = "Got it!";

/* */
"Saved to %@" = "Saved to %@";

/* */
"No logs available" = "No logs available";

/* */
"Glucose Notification visibility" = "Glucose Notification visibility";

/* */
"Always Notify Glucose" = "Always Notify Glucose";

/* */
"Notify per reading" = "Notify per reading";

/* */
"Value" = "Value";

/* */
"Adds Phone Battery" = "Adds Phone Battery";

/* */
"Adds Transmitter Battery" = "Adds Transmitter Battery";

/* */
"Also vibrate" = "Also vibrate";

/* */
"Additional notification types" = "Additional notification types";

/* */
"Misc" = "Misc";

/* */
"Unit override" = "Unit override";

/* */
"Low" = "Low";

/* */
"High" = "High";

/* */
"glucose" = "glucose";

/* */
"Schedule " = "Schedule ";

/* */
"tapped save schedules" = "tapped save schedules";

/* */
"Error" = "Error";

/* */
"Some ui element was incorrectly specified" = "Some ui element was incorrectly specified";

/* */
"Success" = "Success";

/* */
"Schedules were saved successfully!" = "Schedules were saved successfully!";

/* */
"High Glucose Alarm active" = "High Glucose Alarm active";

/* */
"Low Glucose Alarm active" = "Low Glucose Alarm active";

/* */
"No Glucose Alarm active" = "No Glucose Alarm active";

/* */
"snoozing until %@" = "snoozing until %@";

/* */
"not snoozing" = "not snoozing";

/* */
"nothing to see here" = "nothing to see here";

/* */
"snooze from testview clicked" = "snooze from testview clicked";

/* */
"will snooze for %@ until %@" = "will snooze for %@ until %@";

/* */
"Click to Snooze Alerts" = "Click to Snooze Alerts";

/* */
"Strength" = "Strength";

/* */
"Hold the top of your iPhone near the sensor to pair" = "Hold the top of your iPhone near the sensor to pair";

/* */
"Sensor not found" = "Sensor not found";

/* */
"Also play alert sound" = "Also play alert sound";

/* */
"Notification Settings" = "Notification Settings";

/* */
"Found devices: %d" = "Found devices: %d";

/* */
"Backfill options" = "Backfill options";

/* */
"Backfilling from trend is currently not well supported by Loop" = "Backfilling from trend is currently not well supported by Loop";

/* */
"Backfill from history" = "Backfill from history";

/* */
"Backfill from trend" = "Backfill from trend";

/* */
"Debug options" = "Debug options";

/* */
"Adds a lot of data to the Issue Report " = "Adds a lot of data to the Issue Report ";

/* */
"Persist sensordata" = "Persist sensordata";

/* */
"Battery" = "Battery";

/* */
 "Also add source info" = "Also add source info";

 /* */
 "Carbs Required Threshold" = "Carbs Required Threshold";

 /* */
 "Carbs required: %d g" = "Carbs required: %d g";

 /* */
 "To prevent LOW required %d g of carbs" = "To prevent LOW required %d g of carbs";

 /* */
 "iAPS not active" = "iAPS not active";

 /* */
 "Last loop was more then %d min ago" = "Last loop was more then %d min ago";

/* Glucose badge */
"Show glucose on the app badge" = "Show glucose on the app badge";

/* */
"Backfill glucose" = "Backfill glucose";

/* About this source */
"About this source" = "About this source";

/* */
"Bolus failed" = "Bolus failed";

/* */
"Bolus failed or inaccurate. Check pump history before repeating." = "Bolus failed or inaccurate. Check pump history before repeating.";

/* */
"Carbs" = "Carbs";

/* */
"Temp Basal" = "Temp Basal";

/* */
"Temp Target" = "Temp Target";

/* */
"Resume" = "Resume";

/* */
"Suspend" = "Suspend";

/* */
"Animated Background" = "Animated Background";

/* Sensor day(s) */
" day(s)" = " day(s)";

/* Option to show HR in Watch app*/
"Display HR on Watch" = "Display HR on Watch";


/* Headers for settings ----------------------- */
"OpenAPS main settings" = "OpenAPS main settings";

"OpenAPS SMB settings" = "OpenAPS SMB settings";

"OpenAPS targets settings" = "OpenAPS targets settings";

"OpenAPS other settings" = "OpenAPS other settings";

/* Glucose Simulator CGM */
"Glucose Simulator" = "Glucose Simulator";

/* Restored state message */
"Bluetooth State restored (APS restarted?). Found %d peripherals, and connected to %@ with identifier %@" = "Bluetooth State restored (APS restarted?). Found %d peripherals, and connected to %@ with identifier %@";

/* Shared app group xDrip4iOS */
"Using shared app group with external CGM app xDrip4iOS" = "Using shared app group with external CGM app xDrip4iOS";

/* Shared app group GlucoseDirect */
"Using shared app group with external CGM app GlucoseDirect" = "Using shared app group with external CGM app GlucoseDirect";

/* Dexcom G6 app */
"Dexcom G6 app" = "Dexcom G6 app";

/* Native G5 app */
"Native G5 app" = "Native G5 app";

/* Minilink transmitter */
"Minilink transmitter" = "Minilink transmitter";

/* Simple simulator */
"Simple simulator" = "Simple simulator";

/* Direct connection with Libre 1 transmitters or Libre 2 */
"Direct connection with Libre 1 transmitters or European Libre 2 sensors" = "Direct connection with Libre 1 transmitters or European Libre 2 sensors";

/* Online or internal server */
"Online or internal server" = "Online or internal server";

/* -------------- Developer settings ---------------------- */

/* Debug options */
"Developer" = "Developer";

/* Debug option view NS Upload Profile */
"NS Upload Profile" = "NS Upload Profile";

/* Debug option view NS Uploaded Profile */
"NS Uploaded Profile" = "NS Uploaded Profile";

/* Debug option view Autosense */
"Autosense" = "Autosense";

/* Debug option view Pump History */
"Pump History" = "Pump History";

/* Debug option view Target Ranges */
"Target ranges" = "Target ranges";

/* Debug option view Temp targets */
"Temp targets" = "Temp targets";

/* Debug option view Meal */
"Meal" = "Meal";

/* Debug option view Pump profile */
"Pump profile" = "Pump profile";

/* Debug option view Profile */
"Profile" = "Profile";

/* Debug option view Enacted */
"Enacted" = "Enacted";

/* Debug option view Announcements (from NS) */
"Announcements" = "Announcements";

/* Debug option view Enacted announcements announcements (from NS) */
"Enacted announcements" = "Enacted announcements";

/* Debug option view Autotune */
"Autotune" = "Autotune";

/* Debug option view Target presets */
"Target presets" = "Target presets";

/* Debug option view */
"Loop Cycles" = "Loop Cycles";

/* Debug option view Glucose Data used for statistics */
"Glucose Data used for statistics" = "Glucose Data used for statistics";

/* --------------- HealthKit intergration --------------------*/
/* */
"Apple Health" = "Apple Health";

/* */
"Connect to Apple Health" = "Connect to Apple Health";

/* Show when have not permissions for writing to Health */
"For write data to Apple Health you must give permissions in Settings > Health > Data Access" = "For write data to Apple Health you must give permissions in Settings > Health > Data Access";

/* */
"After you create glucose records in the Health app, please open iAPS to help us guaranteed transfer changed data" = "After you create glucose records in the Health app, please open iAPS to help us guaranteed transfer changed data";

 /* New ALerts ------------------------- */
 
 /* Info title */
 "Info" = "Info";

 /* Warning title */
 "Warning" = "Warning";

 /* Error title */
 "Error" = "Error";

/* Manual temp basal mode */
"Manual" = "Manual";

/* Status highlight when manual temp basal is running. */
"Manual Basal" = "Manual Basal";

/* Current Manual Temp basal */
" -  Manual Basal ⚠️" = " -  Manual Basal ⚠️";

/* Total AT / Scheduled basal insulin */
" U/day" = " U/day";

/* Total AT / Scheduled basal insulin */
"Total" = "Total";

/* -------------------------------------------- FPU Strings ------------------------------------------------------*/

/* Enable FPU */
"Enable" = "Enable";

/* Header */
"Conversion settings" = "Conversion settings";

/* Delay */
"Delay In Minutes" = "Delay In Minutes";

/* Duration */
"Maximum Duration In Hours" = "Maximum Duration In Hours";

/* Interval */
"Interval In Minutes" = "Interval In Minutes";

/* Override */
"Override With A Factor Of " = "Override With A Factor Of ";

/* Description */
"Allows fat and protein to be converted into future carb equivalents using the Warsaw formula of kilocalories divided by 10.\n\nThis spreads the carb equivilants over a maximum duration setting that can be configured from 5-12 hours.\n\nDelay is time from now until the first future carb entry.\n\nInterval in minutes is how many minutes are between entries. The shorter the interval, the smoother the result. 10, 15, 20, 30, or 60 are reasonable choices.\n\nAdjustment factor is how much effect the fat and protein has on the entries. 1.0 is full effect (original Warsaw Method) and 0.5 is half effect. Note that you may find that your normal carb ratio needs to increase to a larger number if you begin adding fat and protein entries. For this reason, it is best to start with a factor of about 0.5 to ease into it.\n\nDefault settings: Time Cap: 8 h, Interval: 30 min, Factor: 0.5, Delay 60 min" = "Allows fat and protein to be converted into future carb equivalents using the Warsaw formula of kilocalories divided by 10.\n\nThis spreads the carb equivilants over a maximum duration setting that can be configured from 5-12 hours.\n\nDelay is time from now until the first future carb entry.\n\nInterval in minutes is how many minutes are between entries. The shorter the interval, the smoother the result. 10, 15, 20, 30, or 60 are reasonable choices.\n\nAdjustment factor is how much effect the fat and protein has on the entries. 1.0 is full effect (original Warsaw Method) and 0.5 is half effect. Note that you may find that your normal carb ratio needs to increase to a larger number if you begin adding fat and protein entries. For this reason, it is best to start with a factor of about 0.5 to ease into it.\n\nDefault settings: Time Cap: 8 h, Interval: 30 min, Factor: 0.5, Delay 60 min";

/* FPU Settings Title */
"Fat and Protein" = "Fat and Protein";

/* Display fat and protein entities */
"Fat & Protein" = "Fat & Protein";

/* */
"Hide Fat & Protein" = "Hide Fat & Protein";

/* Add Fat */
"Fat" = "Fat";

/* Add Protein */
"Protein" = "Protein";

/* Service Section */
"Fat And Protein Conversion" = "Fat And Protein Conversion";

/* Service Section */
"Profile Override" = "Profile Override";

/* */
"Override Profiles" = "Override Profiles";

/* */
"Currently no Override active" = "Currently no Override active";

/* */
"Total Insulin Adjustment" = "Total Insulin Adjustment";

/* */
"Override your Basal, ISF, CR and Target profiles" = "Override your Basal, ISF, CR and Target profiles";

/* */
"Enable indefinitely" = "Enable indefinitely";

/* */
"Override Profile target" = "Override Profile target";

/* */
"Disable SMBs" = "Disable SMBs";

/* */
"Your profile basal insulin will be adjusted with the override percentage and your profile ISF and CR will be inversly adjusted with the percentage.\n\nIf you toggle off the override every profile setting will return to normal." = "Your profile basal insulin will be adjusted with the override percentage and your profile ISF and CR will be inversly adjusted with the percentage.\n\nIf you toggle off the override every profile setting will return to normal.";

/* Service Section */
"App Icons" = "App Icons";

/* Service Section */
"Statistics and Home View" = "Statistics and Home View";

/* Alert text */
"Delete carb equivalents?" = "Delete carb equivalents?";

/* */
"Meal Presets" = "Meal Presets";

/* */
"Empty" = "Empty";

/* */
"Delete Selected Preset" = "Delete Selected Preset";

/* */
"Enter Meal Preset Name" = "Enter Meal Preset Name";

/* */
"Name Of Dish" = "Name Of Dish";

/* Save Carbs and continue to bolus recommendation */
"Save and continue" = "Save and continue";

/* */
"Save as Preset" = "Save as Preset";

/* -------------------------------------------------------------------------------------------
  DASH strings
*/
"Attach Pod" = "Attach Pod";

"Deactivate Pod" = "Deactivate Pod";

/* */
"Deactivating..." = "Deactivating...";

"Pair Pod" = "Pair Pod";

/* Text for previous pod information row */
"Previous Pod Information" = "Previous Pod Information";

/* Text for confidence reminders navigation link */
"Confidence Reminders" = "Confidence Reminders";

"Confidence reminders are beeps from the pod which can be used to acknowledge selected commands." = "Confidence reminders are beeps from the pod which can be used to acknowledge selected commands.";

/* button title for saving low reservoir reminder while saving */
"Saving..." = "Saving...";

/* button title for saving low reservoir reminder */
"Save" = "Save";

/* Alert title for error when updating confidence reminder preference */
"Failed to update confidence reminder preference." = "Failed to update confidence reminder preference.";

/* */
"No Error" = "No Error";

/* description label for active time pod details row */
"Active Time"= "Active Time";

/* Title string for BeepPreference.silent */
"Disabled" = "Disabled";

/* Title string for BeepPreference.manualCommands */
"Enabled" = "Enabled";

/* Title string for BeepPreference.extended */
"Extended" = "Extended";

/* Description for BeepPreference.silent */
"No confidence reminders are used." = "No confidence reminders are used.";

/* Description for BeepPreference.manualCommands */
"Confidence reminders will sound for commands you initiate, like bolus, cancel bolus, suspend, resume, save notification reminders, etc. When Loop automatically adjusts delivery, no confidence reminders are used." = "Confidence reminders will sound for commands you initiate, like bolus, cancel bolus, suspend, resume, save notification reminders, etc. When Loop automatically adjusts delivery, no confidence reminders are used.";

/* Description for BeepPreference.extended */
"Confidence reminders will sound when Loop automatically adjusts delivery as well as for commands you initiate." = "Confidence reminders will sound when Loop automatically adjusts delivery as well as for commands you initiate.";

/* Label text for expiration reminder default row */
"Expiration Reminder Default" = "Expiration Reminder Default";

/* */
"Expiration Reminder" = "Expiration Reminder";

/* */
"Low Reservoir" = "Low Reservoir";

/* Value text for no expiration reminder */
"No Reminder" = "No Reminder";

/* */
"Scheduled Reminder" = "Scheduled Reminder";

/* */
"Low Reservoir Reminder" = "Low Reservoir Reminder";

/* The action string on pod status page when pod data is stale */
"Make sure your phone and pod are close to each other. If communication issues persist, move to a new area." = "Make sure your phone and pod are close to each other. If communication issues persist, move to a new area.";
    
/* Format string for the action string on pod status page when pod expired. (1: service time remaining) */
"Change Pod now. Insulin delivery will stop in %1$@ or when no more insulin remains." = "Change Pod now. Insulin delivery will stop in %1$@ or when no more insulin remains.";

/* Label text for temporary basal rate summary */
"Rate" = "Rate";

/* Summary string for temporary basal rate configuration page */
"%1$@ for %2$@" = "%1$@ for %2$@";

/* Description text on manual temp basal action sheet */
"Loop will not automatically adjust your insulin delivery until the temporary basal rate finishes or is canceled." = "Loop will not automatically adjust your insulin delivery until the temporary basal rate finishes or is canceled.";
    
/* Button text for setting manual temporary basal rate*/
"Set Temporary Basal" = "Set Temporary Basal";

/* Navigation Title for ManualTempBasalEntryView */
"Temporary Basal" = "Temporary Basal";

/* Alert title for a failure to set temporary basal */
"Temporary Basal Failed" = "Temporary Basal Failed";

/* Alert format string for a failure to set temporary basal with recovery suggestion. (1: error description) (2: recovery text) */
"Unable to set a temporary basal rate: %1$@\n\n%2$@" = "Unable to set a temporary basal rate: %1$@\n\n%2$@";

/* Alert format string for a failure to set temporary basal. (1: error description) */
"Unable to set a temporary basal rate: %1$@" = "Unable to set a temporary basal rate: %1$@";

/* Alert title for missing temp basal configuration */
"Missing Config" = "Missing Config";

/* Alert format string for missing temp basal configuration. */
"This PumpManager has not been configured with a maximum basal rate because it was added before manual temp basal was a feature. Please go to therapy settings -> delivery limits and set a new maximum basal rate." = "This PumpManager has not been configured with a maximum basal rate because it was added before manual temp basal was a feature. Please go to therapy settings -> delivery limits and set a new maximum basal rate.";

/* description label for active time pod details row */
"Active Time" = "Active Time";

/* description label for total delivery pod details row */
"Total Delivery" = "Total Delivery";

/* */
"Add Omnipod Dash" = "Add Omnipod Dash";

/* */
"Insert Cannula" = "Insert Cannula";

/* */
"Check Cannula" = "Check Cannula";

/* */
"Setup Complete" = "Setup Complete";

/* */
"Insulin Suspended" = "Insulin Suspended";

/* Text for suspend resume button when insulin delivery is suspending */
"Suspending insulin delivery..." = "Suspending insulin delivery...";

/* Text for suspend resume button when insulin delivery is suspended */
"Resume Insulin Delivery" = "Resume Insulin Delivery";

/* Text for suspend resume button when insulin delivery is resuming */
"Resuming insulin delivery..." = "Resuming insulin delivery...";

/* Alert title for suspend error */
"Failed to Suspend Insulin Delivery" = "Failed to Suspend Insulin Delivery";

//* -----------------------------------------------------------------------*/

/* ----------------------Statistics strings -------------------------------*/

/* */
"Today" = "Today";

/* */
"Day" = "Day";

/* */
"Week" = "Week";

/* */
"Month" = "Month";

/* */
"Total" = "Total";

/* Headline Statistics */
"Statistics" = "Statistics";

/* Option in preferences */
"Allow Upload of Statistics to NS" = "Allow Upload of Statistics to NS";

/* Low Glucose Threshold in Statistics settings */
"Low" = "Low";

/* High Glucose Threshold in Statistics settings */
"High" = "High";

/* In Range */
"In Range" = "In Range";

/* Display % */
"Change HbA1c Unit" = "Change HbA1c Unit";

/* */
"Display Chart X - Grid lines" = "Display Chart X - Grid lines";

/* */
"Display Chart Y - Grid lines" = "Display Chart Y - Grid lines";

/* */
"Display Chart Threshold lines for Low and High" = "Display Chart Threshold lines for Low and High";

/* */
<<<<<<< HEAD
"Standing / Laying TIR Chart";
=======
"Standing / Laying TIR Chart" = "Standing / Laying TIR Chart";
>>>>>>> f3427763

/* */
"Hours X-Axis (6 default)" = "Hours X-Axis (6 default)";

/* Average BG = */
"Average" = "Average";

/* Median BG */
"Median" = "Median";

/* CGM readings in statView */
"Readings today" = "Readings today";

/* CGM readings in statView */
"Readings / 24h" = "Readings / 24h";

/* Days of saved readings*/
"Days" = "Days";

/* Normal BG (within TIR) */
"Normal" = "Normal";

/* Title High BG in statPanel */
"High (>" = "High (>";

/* Title Low BG in statPanel */
"Low (<" = "Low (<";

/* SD */
"SD" = "SD";

/* CV */
"CV" = "CV";

/* Estimated HbA1c */
"HbA1c" = "HbA1c";

/* Total number of days of data for HbA1c estimation, part 1/2*/
"All" = "All";

/* Total number of days of data for HbA1c estimation, part 2/2*/
"days" = "days";

/* Nr of Loops in statPanel */
"Loops" = "Loops";

/* Loop Errors in statPanel */
"Errors" = "Errors";

/* Average loop interval */
"Interval" = "Interval";

/* Median loop interval */
"Duration" = "Duration";

/* "Display SD */
"Display SD instead of CV" = "Display SD instead of CV";

/* Description for display SD */
"Display Standard Deviation (SD) instead of Coefficient of Variation (CV) in statPanel" = "Display Standard Deviation (SD) instead of Coefficient of Variation (CV) in statPanel";

/* How often to update the statistics */
"Update every number of minutes:" = "Update every number of minutes:";

/* Description for update interval for statistics */
"Default is 20 minutes. How often to update and save the statistics.json and to upload last array, when enabled, to Nightscout." = "Default is 20 minutes. How often to update and save the statistics.json and to upload last array, when enabled, to Nightscout.";

/* Duration displayed in statPanel */
"Past 24 Hours " = "Past 24 Hours ";

/* Duration displayed in statPanel */
"Past Week " = "Past Week ";

/* Duration displayed in statPanel */
"Past Month " = "Past Month ";

/* Duration displayed in statPanel */
"Past 90 Days " = "Past 90 Days ";

/* Duration displayed in statPanel */
"All Past Days of Data " = "All Past Days of Data ";

/* "Display Loop statistics in statPanel */
"Display Loop Cycle statistics" = "Display Loop Cycle statistics";

/* Description for Display Loop statistics */
"Displays Loop statistics in the statPanel in Home View" = "Displays Loop statistics in the statPanel in Home View";

/* Description for Override HbA1c unit */
"Change default HbA1c unit in statPanlel. The unit in statPanel will be updateded with next statistics.json update" = "Change default HbA1c unit in statPanlel. The unit in statPanel will be updateded with next statistics.json update";

/* HbA1c for all glucose storage days */
"all" = "all";

/* --------------------------------------------------------  Dexcom G7 --------------------------------------*/

"Configuration CGM" = "Configuration CGM";

"Heartbeat" = "Heartbeat";

"CGM address :" = "CGM address :";

"CGM is not used as heartbeat." = "CGM is not used as heartbeat.";

"Are you sure you want to delete this CGM?" = "Are you sure you want to delete this CGM?";

/* New Experimental feature */
"Experimental" = "Experimental";
    
/* Smoothing of CGM readings */
"Smooth Glucose Value" = "Smooth Glucose Value";

 /* -----------------------------------------------------------------------------------------------------------

  Infotexts from openaps.docs and androidaps.docs
  iAPS
*/

/* Headline Rewind Resets Autosens */
"Rewind Resets Autosens" = "Rewind Resets Autosens";

/* ”Rewind Resets Autosens” */
"This feature, enabled by default, resets the autosens ratio to neutral when you rewind your pump, on the assumption that this corresponds to a probable site change. Autosens will begin learning sensitivity anew from the time of the rewind, which may take up to 6 hours. If you usually rewind your pump independently of site changes, you may want to consider disabling this feature." = "This feature, enabled by default, resets the autosens ratio to neutral when you rewind your pump, on the assumption that this corresponds to a probable site change. Autosens will begin learning sensitivity anew from the time of the rewind, which may take up to 6 hours. If you usually rewind your pump independently of site changes, you may want to consider disabling this feature.";

/* Headline "High Temptarget Raises Sensitivity" */
"High Temptarget Raises Sensitivity" = "High Temptarget Raises Sensitivity";

/* ”High Temptarget Raises Sensitivity" */
"Defaults to false. When set to true, raises sensitivity (lower sensitivity ratio) for temp targets set to >= 111. Synonym for exercise_mode. The higher your temp target above 110 will result in more sensitive (lower) ratios, e.g., temp target of 120 results in sensitivity ratio of 0.75, while 140 results in 0.6 (with default halfBasalTarget of 160)." = "Defaults to false. When set to true, raises sensitivity (lower sensitivity ratio) for temp targets set to >= 111. Synonym for exercise_mode. The higher your temp target above 110 will result in more sensitive (lower) ratios, e.g., temp target of 120 results in sensitivity ratio of 0.75, while 140 results in 0.6 (with default halfBasalTarget of 160).";

/* Headline ”Low Temptarget Lowers Sensitivity" */
"Low Temptarget Lowers Sensitivity" = "Low Temptarget Lowers Sensitivity";

/* ”Low Temptarget Lowers Sensitivity" */
"Defaults to false. When set to true, can lower sensitivity (higher sensitivity ratio) for temptargets <= 99. The lower your temp target below 100 will result in less sensitive (higher) ratios, e.g., temp target of 95 results in sensitivity ratio of 1.09, while 85 results in 1.33 (with default halfBasalTarget of 160)." = "Defaults to false. When set to true, can lower sensitivity (higher sensitivity ratio) for temptargets <= 99. The lower your temp target below 100 will result in less sensitive (higher) ratios, e.g., temp target of 95 results in sensitivity ratio of 1.09, while 85 results in 1.33 (with default halfBasalTarget of 160).";

/* Headline ”Sensitivity Raises Target" */
"Sensitivity Raises Target" = "Sensitivity Raises Target";

/* ”Sensitivity Raises Target" */
"When true, raises BG target when autosens detects sensitivity" = "When true, raises BG target when autosens detects sensitivity";

/* Headline ”Resistance Lowers Target" */
"Resistance Lowers Target" = "Resistance Lowers Target";

/* ”Resistance Lowers Target" */
"Defaults to false. When true, will lower BG target when autosens detects resistance" = "Defaults to false. When true, will lower BG target when autosens detects resistance";

/* Headline ”Advanced Target Adjustments" */
"Advanced Target Adjustments" = "Advanced Target Adjustments";

/* ”Advanced Target Adjustments" */
"This feature was previously enabled by default but will now default to false (will NOT be enabled automatically) in oref0 0.6.0 and beyond. (There is no need for this with 0.6.0). This feature lowers oref0’s target BG automatically when current BG and eventualBG are high. This helps prevent and mitigate high BG, but automatically switches to low-temping to ensure that BG comes down smoothly toward your actual target. If you find this behavior too aggressive, you can disable this feature. If you do so, please let us know so we can better understand what settings work best for everyone." = "This feature was previously enabled by default but will now default to false (will NOT be enabled automatically) in oref0 0.6.0 and beyond. (There is no need for this with 0.6.0). This feature lowers oref0’s target BG automatically when current BG and eventualBG are high. This helps prevent and mitigate high BG, but automatically switches to low-temping to ensure that BG comes down smoothly toward your actual target. If you find this behavior too aggressive, you can disable this feature. If you do so, please let us know so we can better understand what settings work best for everyone.";

/* Headline "Exercise Mode" */
"Exercise Mode" = "Exercise Mode";

/* "Exercise Mode" */
"Defaults to false. When true, > 105 mg/dL high temp target adjusts sensitivityRatio for exercise_mode. Synonym for high_temptarget_raises_sensitivity" = "Defaults to false. When true, > 105 mg/dL high temp target adjusts sensitivityRatio for exercise_mode. Synonym for high_temptarget_raises_sensitivity";

/* Headline "Wide BG Target Range" */
"Wide BG Target Range" = "Wide BG Target Range";

/* "Wide BG Target Range" */
"Defaults to false, which means by default only the low end of the pump’s BG target range is used as OpenAPS target. This is a safety feature to prevent too-wide targets and less-optimal outcomes. Therefore the higher end of the target range is used only for avoiding bolus wizard overcorrections. Use wide_bg_target_range: true to force neutral temps over a wider range of eventualBGs." = "Defaults to false, which means by default only the low end of the pump’s BG target range is used as OpenAPS target. This is a safety feature to prevent too-wide targets and less-optimal outcomes. Therefore the higher end of the target range is used only for avoiding bolus wizard overcorrections. Use wide_bg_target_range: true to force neutral temps over a wider range of eventualBGs.";

/* Headline "Skip Neutral Temps" */
"Skip Neutral Temps" = "Skip Neutral Temps";

/* "Skip Neutral Temps" */
"Defaults to false, so that iAPS will set temps whenever it can, so it will be easier to see if the system is working, even when you are offline. This means iAPS will set a “neutral” temp (same as your default basal) if no adjustments are needed. This is an old setting for OpenAPS to have the options to minimise sounds and notifications from the 'rig', that may wake you up during the night." = "Defaults to false, so that iAPS will set temps whenever it can, so it will be easier to see if the system is working, even when you are offline. This means OpenAPS will set a “neutral” temp (same as your default basal) if no adjustments are needed. This is an old setting for OpenAPS to have the options to minimise sounds and notifications form the 'rig', that may wake you up during the night. ";

/* Headline "Unsuspend If No Temp” */
"Unsuspend If No Temp" = "Unsuspend If No Temp";

/* "Unsuspend If No Temp” */
"Many people occasionally forget to resume / unsuspend their pump after reconnecting it. If you’re one of them, and you are willing to reliably set a zero temp basal whenever suspending and disconnecting your pump, this feature has your back. If enabled, it will automatically resume / unsuspend the pump if you forget to do so before your zero temp expires. As long as the zero temp is still running, it will leave the pump suspended." = "Many people occasionally forget to resume / unsuspend their pump after reconnecting it. If you’re one of them, and you are willing to reliably set a zero temp basal whenever suspending and disconnecting your pump, this feature has your back. If enabled, it will automatically resume / unsuspend the pump if you forget to do so before your zero temp expires. As long as the zero temp is still running, it will leave the pump suspended.";

/* Headline "Enable UAM" */
"Enable UAM" = "Enable UAM";

/* "Enable UAM" */
"With this option enabled, the SMB algorithm can recognize unannounced meals. This is helpful, if you forget to tell iAPS about your carbs or estimate your carbs wrong and the amount of entered carbs is wrong or if a meal with lots of fat and protein has a longer duration than expected. Without any carb entry, UAM can recognize fast glucose increasments caused by carbs, adrenaline, etc, and tries to adjust it with SMBs. This also works the opposite way: if there is a fast glucose decreasement, it can stop SMBs earlier." = "With this option enabled, the SMB algorithm can recognize unannounced meals. This is helpful, if you forget to tell iAPS about your carbs or estimate your carbs wrong and the amount of entered carbs is wrong or if a meal with lots of fat and protein has a longer duration than expected. Without any carb entry, UAM can recognize fast glucose increasments caused by carbs, adrenaline, etc, and tries to adjust it with SMBs. This also works the opposite way: if there is a fast glucose decreasement, it can stop SMBs earlier.";

/* Headline "Enable SMB With COB" */
"Enable SMB With COB" = "Enable SMB With COB";

/* Enable SMB With COB" */
"This enables supermicrobolus (SMB) while carbs on board (COB) are positive." = "This enables supermicrobolus (SMB) while carbs on board (COB) are positive.";

/* Headline "Enable SMB With Temptarget” */
"Enable SMB With Temptarget" = "Enable SMB With Temptarget";

/* "Enable SMB With Temptarget” */
"This enables supermicrobolus (SMB) with eating soon / low temp targets. With this feature enabled, any temporary target below 100mg/dL, such as a temp target of 99 (or 80, the typical eating soon target) will enable SMB." = "This enables supermicrobolus (SMB) with eating soon / low temp targets. With this feature enabled, any temporary target below 100mg/dL, such as a temp target of 99 (or 80, the typical eating soon target) will enable SMB.";

/* Headline "Enable SMB Always" */
"Enable SMB Always" = "Enable SMB Always";

/* "Enable SMB Always" */
"Defaults to false. When true, always enable supermicrobolus (unless disabled by high temptarget)." = "Defaults to false. When true, always enable supermicrobolus (unless disabled by high temptarget).";

/* Headline "Enable SMB After Carbs" */
"Enable SMB After Carbs" = "Enable SMB After Carbs";

/* "Enable SMB After Carbs" */
"Defaults to false. When true, enables supermicrobolus (SMB) for 6h after carbs, even with 0 carbs on board (COB)." = "Defaults to false. When true, enables supermicrobolus (SMB) for 6h after carbs, even with 0 carbs on board (COB).";

/* Enable "Allow SMB With High Temptarget" */
"Allow SMB With High Temptarget" = "Allow SMB With High Temptarget";

/* Headline "Allow SMB With High Temptarget" */
"Allow SMB With High Temptarget" = "Allow SMB With High Temptarget";

/* "Allow SMB With High Temptarget" */
"Defaults to false. When true, allows supermicrobolus (if otherwise enabled) even with high temp targets (> 100 mg/dl)." = "Defaults to false. When true, allows supermicrobolus (if otherwise enabled) even with high temp targets (> 100 mg/dl).";

/* Headline "Use Custom Peak Time” */
"Use Custom Peak Time" = "Use Custom Peak Time";

/* "Use Custom Peak Time” */
"Defaults to false. Setting to true allows changing insulinPeakTime" = "Defaults to false. Setting to true allows changing insulinPeakTime";

/* Headline "Suspend Zeros IOB” */
"Suspend Zeros IOB" = "Suspend Zeros IOB";

/* "Suspend Zeros IOB” */
"Default is false. Any existing temp basals during times the pump was suspended will be deleted and 0 temp basals to negate the profile basal rates during times pump is suspended will be added." = "Default is false. Any existing temp basals during times the pump was suspended will be deleted and 0 temp basals to negate the profile basal rates during times pump is suspended will be added.";

/* Headline "Max IOB" */
"Max IOB" = "Max IOB";

/* "Max IOB" */
"Max IOB is the maximum amount of insulin on board from all sources – both basal (or SMB correction) and bolus insulin – that your loop is allowed to accumulate to treat higher-than-target BG. Unlike the other two OpenAPS safety settings (max_daily_safety_multiplier and current_basal_safety_multiplier), max_iob is set as a fixed number of units of insulin. As of now manual boluses are NOT limited by this setting. \n\n To test your basal rates during nighttime, you can modify the Max IOB setting to zero while in Closed Loop. This will enable low glucose suspend mode while testing your basal rates settings\n\n(Tip from https://www.loopandlearn.org/freeaps-x/#open-loop)." = "Max IOB is the maximum amount of insulin on board from all sources – both basal (or SMB correction) and bolus insulin – that your loop is allowed to accumulate to treat higher-than-target BG. Unlike the other two OpenAPS safety settings (max_daily_safety_multiplier and current_basal_safety_multiplier), max_iob is set as a fixed number of units of insulin. As of now manual boluses are NOT limited by this setting. \n\n To test your basal rates during nighttime, you can modify the Max IOB setting to zero while in Closed Loop. This will enable low glucose suspend mode while testing your basal rates settings\n\n(Tip from https://www.loopandlearn.org/freeaps-x/#open-loop).";

/* Headline "Max Daily Safety Multiplier" */
"Max Daily Safety Multiplier" = "Max Daily Safety Multiplier";

/* "Max Daily Safety Multiplier" */
"This is an important OpenAPS safety limit. The default setting (which is unlikely to need adjusting) is 3. This means that OpenAPS will never be allowed to set a temporary basal rate that is more than 3x the highest hourly basal rate programmed in a user’s pump, or, if enabled, determined by autotune." = "This is an important OpenAPS safety limit. The default setting (which is unlikely to need adjusting) is 3. This means that OpenAPS will never be allowed to set a temporary basal rate that is more than 3x the highest hourly basal rate programmed in a user’s pump, or, if enabled, determined by autotune.";

/* Headline "Current Basal Safety Multiplier" */
"Current Basal Safety Multiplier" = "Current Basal Safety Multiplier";

/* "Current Basal Safety Multiplier" */
"This is another important OpenAPS safety limit. The default setting (which is also unlikely to need adjusting) is 4. This means that OpenAPS will never be allowed to set a temporary basal rate that is more than 4x the current hourly basal rate programmed in a user’s pump, or, if enabled, determined by autotune." = "This is another important OpenAPS safety limit. The default setting (which is also unlikely to need adjusting) is 4. This means that OpenAPS will never be allowed to set a temporary basal rate that is more than 4x the current hourly basal rate programmed in a user’s pump, or, if enabled, determined by autotune.";

/* Headline "Autosens Max" */
"Autosens Max" = "Autosens Max";

/* "Autosens Max" */
"This is a multiplier cap for autosens (and autotune) to set a 20% max limit on how high the autosens ratio can be, which in turn determines how high autosens can adjust basals, how low it can adjust ISF, and how low it can set the BG target." = "This is a multiplier cap for autosens (and autotune) to set a 20% max limit on how high the autosens ratio can be, which in turn determines how high autosens can adjust basals, how low it can adjust ISF, and how low it can set the BG target.";

/* Headline "Autosens Min" */
"Autosens Min" = "Autosens Min";

/* "Autosens Min" */
"The other side of the autosens safety limits, putting a cap on how low autosens can adjust basals, and how high it can adjust ISF and BG targets." = "The other side of the autosens safety limits, putting a cap on how low autosens can adjust basals, and how high it can adjust ISF and BG targets.";

/* Headline "Half Basal Exercise Target" */
"Half Basal Exercise Target" = "Half Basal Exercise Target";

/* "Half Basal Exercise Target" */
"Set to a number, e.g. 160, which means when temp target is 160 mg/dL and exercise_mode=true, run 50% basal at this level (120 = 75%; 140 = 60%). This can be adjusted, to give you more control over your exercise modes." = "Set to a number, e.g. 160, which means when temp target is 160 mg/dL and exercise_mode=true, run 50% basal at this level (120 = 75%; 140 = 60%). This can be adjusted, to give you more control over your exercise modes.";

/* Headline "Max COB" */
"Max COB" = "Max COB";

/* "Max COB" */
"This defaults maxCOB to 120 because that’s the most a typical body can absorb over 4 hours. (If someone enters more carbs or stacks more; OpenAPS will just truncate dosing based on 120. Essentially, this just limits AMA as a safety cap against weird COB calculations due to fluky data.)" = "This defaults maxCOB to 120 because that’s the most a typical body can absorb over 4 hours. (If someone enters more carbs or stacks more; OpenAPS will just truncate dosing based on 120. Essentially, this just limits AMA as a safety cap against weird COB calculations due to fluky data.)";

/* Headline "Bolus Snooze DIA Divisor" */
"Bolus Snooze DIA Divisor" = "Bolus Snooze DIA Divisor";

/* "Bolus Snooze DIA Divisor" */
"Bolus snooze is enacted after you do a meal bolus, so the loop won’t counteract with low temps when you’ve just eaten. The example here and default is 2; so a 3 hour DIA means that bolus snooze will be gradually phased out over 1.5 hours (3DIA/2)." = "Bolus snooze is enacted after you do a meal bolus, so the loop won’t counteract with low temps when you’ve just eaten. The example here and default is 2; so a 3 hour DIA means that bolus snooze will be gradually phased out over 1.5 hours (3DIA/2).";

/* Headline "Min 5m Carbimpact" */
"Min 5m Carbimpact" = "Min 5m Carbimpact";

/* "Min 5m Carbimpact" */
"This is a setting for default carb absorption impact per 5 minutes. The default is an expected 8 mg/dL/5min. This affects how fast COB is decayed in situations when carb absorption is not visible in BG deviations. The default of 8 mg/dL/5min corresponds to a minimum carb absorption rate of 24g/hr at a CSF of 4 mg/dL/g." = "This is a setting for default carb absorption impact per 5 minutes. The default is an expected 8 mg/dL/5min. This affects how fast COB is decayed in situations when carb absorption is not visible in BG deviations. The default of 8 mg/dL/5min corresponds to a minimum carb absorption rate of 24g/hr at a CSF of 4 mg/dL/g.";

/* Headline "Autotune ISF Adjustment Fraction" */
"Autotune ISF Adjustment Fraction" = "Autotune ISF Adjustment Fraction";

/* "Autotune ISF Adjustment Fraction" */
"The default of 0.5 for this value keeps autotune ISF closer to pump ISF via a weighted average of fullNewISF and pumpISF. 1.0 allows full adjustment, 0 is no adjustment from pump ISF." = "The default of 0.5 for this value keeps autotune ISF closer to pump ISF via a weighted average of fullNewISF and pumpISF. 1.0 allows full adjustment, 0 is no adjustment from pump ISF.";

/* Headline "Remaining Carbs Fraction" */
"Remaining Carbs Fraction" = "Remaining Carbs Fraction";

/* "Remaining Carbs Fraction" */
"This is the fraction of carbs we’ll assume will absorb over 4h if we don’t yet see carb absorption." = "This is the fraction of carbs we’ll assume will absorb over 4h if we don’t yet see carb absorption.";

/* Headline "Remaining Carbs Cap" */
"Remaining Carbs Cap" = "Remaining Carbs Cap";

/* "Remaining Carbs Cap" */
"This is the amount of the maximum number of carbs we’ll assume will absorb over 4h if we don’t yet see carb absorption." = "This is the amount of the maximum number of carbs we’ll assume will absorb over 4h if we don’t yet see carb absorption.";

/* Headline ”Max SMB Basal Minutes" */
"Max SMB Basal Minutes" = "Max SMB Basal Minutes";

/* ”Max SMB Basal Minutes" */
"Defaults to start at 30. This is the maximum minutes of basal that can be delivered as a single SMB with uncovered COB. This gives the ability to make SMB more aggressive if you choose. It is recommended that the value is set to start at 30, in line with the default, and if you choose to increase this value, do so in no more than 15 minute increments, keeping a close eye on the effects of the changes. It is not recommended to set this value higher than 90 mins, as this may affect the ability for the algorithm to safely zero temp. It is also recommended that pushover is used when setting the value to be greater than default, so that alerts are generated for any predicted lows or highs." = "Defaults to start at 30. This is the maximum minutes of basal that can be delivered as a single SMB with uncovered COB. This gives the ability to make SMB more aggressive if you choose. It is recommended that the value is set to start at 30, in line with the default, and if you choose to increase this value, do so in no more than 15 minute increments, keeping a close eye on the effects of the changes. It is not recommended to set this value higher than 90 mins, as this may affect the ability for the algorithm to safely zero temp. It is also recommended that pushover is used when setting the value to be greater than default, so that alerts are generated for any predicted lows or highs.";

/* Headline "Max UAM SMB Basal Minutes" */
"Max UAM SMB Basal Minutes" = "Max UAM SMB Basal Minutes";

/* "Max UAM SMB Basal Minutes" */
"Defaults to start at 30. This is the maximum minutes of basal that can be delivered by UAM as a single SMB when IOB exceeds COB. This gives the ability to make UAM more or less aggressive if you choose. It is recommended that the value is set to start at 30, in line with the default, and if you choose to increase this value, do so in no more than 15 minute increments, keeping a close eye on the effects of the changes. Reducing the value will cause UAM to dose less insulin for each SMB. It is not recommended to set this value higher than 60 mins, as this may affect the ability for the algorithm to safely zero temp. It is also recommended that pushover is used when setting the value to be greater than default, so that alerts are generated for any predicted lows or highs." = "Defaults to start at 30. This is the maximum minutes of basal that can be delivered by UAM as a single SMB when IOB exceeds COB. This gives the ability to make UAM more or less aggressive if you choose. It is recommended that the value is set to start at 30, in line with the default, and if you choose to increase this value, do so in no more than 15 minute increments, keeping a close eye on the effects of the changes. Reducing the value will cause UAM to dose less insulin for each SMB. It is not recommended to set this value higher than 60 mins, as this may affect the ability for the algorithm to safely zero temp. It is also recommended that pushover is used when setting the value to be greater than default, so that alerts are generated for any predicted lows or highs.";

/* Headline "SMB Interval" */
"SMB Interval" = "SMB Interval";

/* "SMB Interval" */
"Minimum duration in minutes for new SMB since last SMB or manual bolus" = "Minimum duration in minutes for new SMB since last SMB or manual bolus";

/* Headline "Bolus Increment" */
"Bolus Increment" = "Bolus Increment";

/* "Bolus Increment" */
"Smallest enacted SMB amount. Minimum amount for Omnipod pumps is 0.05 U, whereas for Medtronic pumps it differs for various models, from 0.025 U to 0.10 U. Please check the minimum bolus amount which can be delivered by your pump. The default value is 0.1." = "Smallest enacted SMB amount. Minimum amount for Omnipod pumps is 0.05 U, whereas for Medtronic pumps it differs for various models, from 0.025 U to 0.10 U. Please check the minimum bolus amount which can be delivered by your pump. The default value is 0.1.";

/* Headline "Insulin Peak Time" */
"Insulin Peak Time" = "Insulin Peak Time";

/* "Insulin Peak Time" */
"Time of maximum blood glucose lowering effect of insulin, in minutes. Beware: Oref assumes for ultra-rapid (Lyumjev) & rapid-acting (Fiasp) curves minimal (35 & 50 min) and maximal (100 & 120 min) applicable insulinPeakTimes. Using a custom insulinPeakTime outside these bounds will result in issues with iAPS, longer loop calculations and possible red loops." = "Time of maximum blood glucose lowering effect of insulin, in minutes. Beware: Oref assumes for ultra-rapid (Lyumjev) & rapid-acting (Fiasp) curves minimal (35 & 50 min) and maximal (100 & 120 min) applicable insulinPeakTimes. Using a custom insulinPeakTime outside these bounds will result in issues with iAPS, longer loop calculations and possible red loops.";

/* Headline "Carbs Req Threshold" */
"Carbs Req Threshold" = "Carbs Req Threshold";

/* "Carbs Req Threshold" */
"Grams of carbsReq to trigger a pushover. Defaults to 1 (for 1 gram of carbohydrate). Can be increased if you only want to get Pushover for carbsReq at X threshold." = "Grams of carbsReq to trigger a pushover. Defaults to 1 (for 1 gram of carbohydrate). Can be increased if you only want to get Pushover for carbsReq at X threshold.";

/* Headline "Noisy CGM Target Multiplier" */
"Noisy CGM Target Multiplier" = "Noisy CGM Target Multiplier";

/* "Noisy CGM Target Multiplier" */
"Defaults to 1.3. Increase target by this amount when looping off raw/noisy CGM data" = "Defaults to 1.3. Increase target by this amount when looping off raw/noisy CGM data";

/* Headline "SMB DeliveryRatio" */
"SMB DeliveryRatio" = "SMB DeliveryRatio";

/* SMB DeliveryRatio */
"Default value: 0.5 This is another key OpenAPS safety cap, and specifies what share of the total insulin required can be delivered as SMB. Increase this experimental value slowly and with caution." = "Default value: 0.5 This is another key OpenAPS safety cap, and specifies what share of the total insulin required can be delivered as SMB. Increase this experimental value slowly and with caution.";

// Dynamic ISF + CR Settings:

/* Headline "Adjust Dynamic ISF constant" */
"Adjust Dynamic ISF constant" = "Adjust Dynamic ISF constant";

/* Adjust Dynamic ISF constant */
"Adjust Dynamic ISF constant" = "Adjust Dynamic ISF constant";

/* Enable Dynamic ISF, Headline */
"Enable Dynamic ISF" = "Enable Dynamic ISF";

/* Headline "Enable Dynamic ISF" */
"Enable Dynamic ISF" = "Enable Dynamic ISF";

/* Enable Dynamic ISF */
"Calculate a new ISF with every loop cycle. New ISF will be based on current BG, TDD of insulin (past 24 hours or a weighted average) and an Adjustment Factor (default is 1).\n\nDynamic ISF and CR ratios will be limited by your autosens.min/max limits.\n\nDynamic ratio replaces the autosens.ratio: New ISF = Static ISF / Dynamic ratio,\nDynamic ratio = profile.sens * adjustmentFactor * tdd * Math.log(BG/insulinFactor+1) / 1800,\ninsulinFactor = 120 - InsulinPeakTimeInMinutes" = "Calculate a new ISF with every loop cycle. New ISF will be based on current BG, TDD of insulin (past 24 hours or a weighted average) and an Adjustment Factor (default is 1).\n\nDynamic ISF and CR ratios will be limited by your autosens.min/max limits.\n\nDynamic ratio replaces the autosens.ratio: New ISF = Static ISF / Dynamic ratio,\nDynamic ratio = profile.sens * adjustmentFactor * tdd * Math.log(BG/insulinFactor+1) / 1800,\ninsulinFactor = 120 - InsulinPeakTimeInMinutes";

/* Headline "Enable Dynamic CR" */
"Enable Dynamic CR" = "Enable Dynamic CR";

/* Enable Dynamic CR */
"Use Dynamic CR. The dynamic ratio will be used for CR as follows:\n\n When ratio > 1:  dynCR = (newRatio - 1) / 2 + 1.\nWhen ratio < 1: dynCR = CR/dynCR.\n\nDon't use toghether with a high Insulin Fraction (> 2)" = "Use Dynamic CR. The dynamic ratio will be used for CR as follows:\n\n When ratio > 1:  dynCR = (newRatio - 1) / 2 + 1.\nWhen ratio < 1: dynCR = CR/dynCR.\n\nDon't use toghether with a high Insulin Fraction (> 2)";

/* Headline "Adjust Dynamic ISF constant" */
"Adjust Dynamic ISF constant" = "Adjust Dynamic ISF constant";

/* Adjust Dynamic ISF constant */
"Adjust Dynamic ratios by a constant. Default is 0.5. The higher the value, the larger the correction of your ISF will be for a high or a low BG. Maximum correction is determined by the Autosens min/max settings. For Sigmoid function an adjustment factor of 0.4 - 0.5 is recommended to begin with. For the logaritmic formula there is less consensus, but starting with 0.5 - 0.8 is more appropiate for most users" = "Adjust Dynamic ratios by a constant. Default is 0.5. The higher the value, the larger the correction of your ISF will be for a high or a low BG. Maximum correction is determined by the Autosens min/max settings. For Sigmoid function an adjustment factor of 0.4 - 0.5 is recommended to begin with. For the logaritmic formula threre is less consensus, but starting with 0.5 - 0.8 is more appropiate for most users";


/* Headline "Use Sigmoid Function" */
"Use Sigmoid Function" = "Use Sigmoid Function";

/* Use Sigmoid Function */
"Use a sigmoid function for ISF (and for CR, when enabled), instead of the default Logarithmic formula. Requires the Dynamic ISF setting to be enabled in settings\n\nThe Adjustment setting adjusts the slope of the curve (Y: Dynamic ratio, X: Blood Glucose). A lower value ==> less steep == less aggressive.\n\nThe autosens.min/max settings determines both the max/min limits for the dynamic ratio AND how much the dynamic ratio is adjusted. If AF is the slope of the curve, the autosens.min/max is the height of the graph, the Y-interval, where Y: dynamic ratio. The curve will always have a sigmoid shape, no matter which autosens.min/max settings are used, meaning these settings have big consequences for the outcome of the computed dynamic ISF. Please be careful setting a too high autosens.max value. With a proper profile ISF setting, you will probably never need it to be higher than 1.5\n\nAn Autosens.max limit > 1.5 is not advisable when using the sigmoid function." = "Use a sigmoid function for ISF (and for CR, when enabled), instead of the default Logarithmic formula. Requires the Dynamic ISF setting to be enabled in settings\n\nThe Adjustment setting adjusts the slope of the curve (Y: Dynamic ratio, X: Blood Glucose). A lower value ==> less steep == less aggressive.\n\nThe autosens.min/max settings determines both the max/min limits for the dynamic ratio AND how much the dynamic ratio is adjusted. If AF is the slope of the curve, the autosens.min/max is the height of the graph, the Y-interval, where Y: dynamic ratio. The curve will always have a sigmoid shape, no matter which autosens.min/max settings are used, meaning these settings have big consequences for the outcome of the computed dynamic ISF. Please be careful setting a too high autosens.max value. With a proper profile ISF setting, you will probably never need it to be higher than 1.5\n\nAn Autosens.max limit > 1.5 is not advisable when using the sigmoid function.";


/* Headline "Threshold Setting" */
"Threshold Setting (mg/dl)" = "Threshold Setting (mg/dl)";

/* Threshold Setting */
"The default threshold in FAX depends on your current minimum BG target, as follows:\n\nIf your minimum BG target = 90 mg/dl -> threshold = 65 mg/dl,\n\nif minimum BG target = 100 mg/dl -> threshold = 70 mg/dl,\n\nminimum BG target = 110 mg/dl -> threshold = 75 mg/dl,\n\nand if minimum BG target = 130 mg/dl  -> threshold = 85 mg/dl.\n\nThis setting allows you to change the default to a higher threshold for looping with dynISF. Valid values are 65 mg/dl<= Threshold Setting <= 120 mg/dl." = "The default threshold in FAX depends on your current minimum BG target, as follows:\n\nIf your minimum BG target = 90 mg/dl -> threshold = 65 mg/dl,\n\nif minimum BG target = 100 mg/dl -> threshold = 70 mg/dl,\n\nminimum BG target = 110 mg/dl -> threshold = 75 mg/dl,\n\nand if minimum BG target = 130 mg/dl  -> threshold = 85 mg/dl.\n\nThis setting allows you to change the default to a higher threshold for looping with dynISF. Valid values are 65 mg/dl<= Threshold Setting <= 120 mg/dl.";

/* Headline "Weighted Average of TDD. Weight of past 24 hours:" */
"Weighted Average of TDD. Weight of past 24 hours:" = "Weighted Average of TDD. Weight of past 24 hours:";

/* Weight of past 24 hours of insulin */
"Has to be > 0 and <= 1.\nDefault is 0.65 (65 %) * TDD. The rest will be from average of total data (up to 14 days) of all TDD calculations (35 %). To only use past 24 hours, set this to 1.\n\nTo avoid sudden fluctuations, for instance after a big meal, an average of the past 2 hours of TDD calculations is used instead of just the current TDD (past 24 hours at this moment)." = "Has to be > 0 and <= 1.\nDefault is 0.65 (65 %) * TDD. The rest will be from average of total data (up to 14 days) of all TDD calculations (35 %). To only use past 24 hours, set this to 1.\n\nTo avoid sudden fluctuations, for instance after a big meal, an average of the past 2 hours of TDD calculations is used instead of just the current TDD (past 24 hours at this moment).";

/* Headline "Adjust basal" */
"Adjust basal" = "Adjust basal";

/* Enable adjustment of basal profile */
"Enable adjustment of basal based on the ratio of current TDD / 7 day average TDD" = "Enable adjustment of basal based on the ratio of current TDD / 7 day average TDD";

/* Headline "Max Delta-BG Threshold SMB" */
"Max Delta-BG Threshold SMB" = "Max Delta-BG Threshold SMB";

/* Max Delta-BG Threshold SMB */
"Defaults to 0.2 (20%). Maximum positive percentual change of BG level to use SMB, above that will disable SMB. Hardcoded cap of 40%. For UAM fully-closed-loop 30% is advisable. Observe in log and popup (maxDelta 27 > 20% of BG 100 - disabling SMB!)." = "Defaults to 0.2 (20%). Maximum positive percentual change of BG level to use SMB, above that will disable SMB. Hardcoded cap of 40%. For UAM fully-closed-loop 30% is advisable. Observe in log and popup (maxDelta 27 > 20% of BG 100 - disabling SMB!).";

/* Headline "... When Blood Glucose Is Over (mg/dl):" */
"... When Blood Glucose Is Over (mg/dl):" = "... When Blood Glucose Is Over (mg/dl):";

/* ... When Blood Glucose Is Over (mg/dl): */
"Set the value enableSMB_high_bg will compare against to enable SMB. If BG > than this value, SMBs should enable." = "Set the value enableSMB_high_bg will compare against to enable SMB. If BG > than this value, SMBs should enable.";

/* Headline "Enable SMB With High BG" */
"Enable SMB With High BG" = "Enable SMB With High BG";

/* "Enable SMB With High BG" */
"Enable SMBs when a high BG is detected, based on the high BG target (adjusted or profile)" = "Enable SMBs when a high BG is detected, based on the high BG target (adjusted or profile)";

/* Headline "Dynamic settings" */
"Dynamic settings" = "Dynamic settings";

/* Insulin curve */
"Insulin curve" = "Insulin curve";

/* Headline "Adjustment Factor" */
"Adjustment Factor" = "Adjustment Factor";<|MERGE_RESOLUTION|>--- conflicted
+++ resolved
@@ -1364,11 +1364,7 @@
 "Display Chart Threshold lines for Low and High" = "Display Chart Threshold lines for Low and High";
 
 /* */
-<<<<<<< HEAD
-"Standing / Laying TIR Chart";
-=======
 "Standing / Laying TIR Chart" = "Standing / Laying TIR Chart";
->>>>>>> f3427763
 
 /* */
 "Hours X-Axis (6 default)" = "Hours X-Axis (6 default)";
