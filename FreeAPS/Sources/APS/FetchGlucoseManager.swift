--- conflicted
+++ resolved
@@ -16,10 +16,7 @@
     private let timer = DispatchTimer(timeInterval: 1.minutes.timeInterval)
 
     private lazy var appGroupSource = AppGroupSource()
-<<<<<<< HEAD
-=======
     private lazy var dexcomSource = DexcomSource()
->>>>>>> 1a4b2cf7
 
     init(resolver: Resolver) {
         injectServices(resolver)
@@ -27,14 +24,6 @@
         subscribe()
     }
 
-<<<<<<< HEAD
-    var glucoseSource: AnyPublisher<[BloodGlucose], Never> {
-        switch settingsManager.settings.cgm {
-        case .xdrip:
-            return appGroupSource.fetch()
-        default:
-            return nightscoutManager.fetchGlucose()
-=======
     var glucoseSource: GlucoseSource!
 
     private func updateGlucoseSource() {
@@ -47,7 +36,6 @@
         case .nightscout,
              .none:
             glucoseSource = nightscoutManager
->>>>>>> 1a4b2cf7
         }
     }
 
@@ -61,11 +49,7 @@
                 return Publishers.CombineLatest3(
                     Just(date),
                     Just(self.glucoseStorage.syncDate()),
-<<<<<<< HEAD
-                    self.glucoseSource
-=======
                     self.glucoseSource.fetch()
->>>>>>> 1a4b2cf7
                 )
                 .eraseToAnyPublisher()
             }
@@ -83,8 +67,6 @@
             .store(in: &lifetime)
         timer.fire()
         timer.resume()
-<<<<<<< HEAD
-=======
 
         UserDefaults.standard
             .publisher(for: \.dexcomTransmitterID)
@@ -106,6 +88,5 @@
         set {
             set(newValue, forKey: "DexcomSource.transmitterID")
         }
->>>>>>> 1a4b2cf7
     }
 }