--- conflicted
+++ resolved
@@ -45,11 +45,6 @@
                 .deviceManager,
                 "UserDefaults.standard.cgmTransmitterDeviceAddress != sharedUserDefaults.string(forKey: keyForcgmTransmitterDeviceAddress)"
             )
-<<<<<<< HEAD
-
-            debug(.deviceManager, "UserDefaults.standard.cgmTransmitterDeviceAddress != sharedUserDefaults.string(forKey: keyForcgmTransmitterDeviceAddress)")
-=======
->>>>>>> 0346ac35
             if let sharedTransmitterAddress = sharedUserDefaults.string(forKey: keyForcgmTransmitterDeviceAddress) {
                 debug(.deviceManager, "in checkCGMBluetoothTransmitter, sharedTransmitterAddress = \(sharedTransmitterAddress)")
             } else {
