--- conflicted
+++ resolved
@@ -29,91 +29,6 @@
             Form {
                 Section {
                     HStack {
-<<<<<<< HEAD
-                        Toggle("Don't use calulator", isOn: $state.dontUseBolusCalculator)
-                    }
-                } header: { Text("Don't display recommendation") }
-
-                if !state.dontUseBolusCalculator {
-                    Section {
-                        HStack {
-                            Toggle("Use alternate Bolus Calculator", isOn: $state.useCalc)
-                        }
-
-                        if state.useCalc {
-                            HStack {
-                                Text("Override With A Factor Of ")
-                                Spacer()
-                                DecimalTextField("0.8", value: $state.overrideFactor, formatter: conversionFormatter)
-                            }
-                        }
-
-                        if !state.useCalc {
-                            HStack {
-                                Text("Recommended Bolus Percentage")
-                                DecimalTextField("", value: $state.insulinReqPercentage, formatter: formatter)
-                            }
-                        }
-                    } header: { Text("Calculator settings") }
-
-                    Section {
-                        Toggle("Display Predictions", isOn: $state.displayPredictions)
-
-                    } header: { Text("Smaller iPhone Screens") }
-
-                    if state.useCalc {
-                        Section {
-                            HStack {
-                                Toggle("Apply factor for fatty meals", isOn: $state.fattyMeals)
-                            }
-                            HStack {
-                                Text("Override With A Factor Of ")
-                                Spacer()
-                                DecimalTextField("0.7", value: $state.fattyMealFactor, formatter: conversionFormatter)
-                            }
-                        } header: { Text("Fatty Meals") }
-
-                        Section {}
-                        footer: { Text(
-                            "The new alternate bolus calculator is another approach to the default bolus calculator in iAPS. If the toggle is on you use this bolus calculator and not the original iAPS calculator. At the end of the calculation a custom factor is applied as it is supposed to be when using smbs (default 0.8).\n\nYou can also add the option in your bolus calculator to apply another (!) customizable factor at the end of the calculation which could be useful for fatty meals, e.g Pizza (default 0.7)."
-                        )
-                        }
-                    }
-                    Section {
-                        HStack {
-                            Toggle(isOn: $state.allowBolusShortcut) {
-                                Text("Allow iOS Bolus Shortcuts").foregroundStyle(state.allowBolusShortcut ? .red : .primary)
-                            }.disabled(isPresented)
-                                ._onBindingChange($state.allowBolusShortcut, perform: { _ in
-                                    if state.allowBolusShortcut {
-                                        confirm = true
-                                        graphics = confirmButton()
-                                        info(
-                                            header: "Allow iOS Bolus Shortcuts",
-                                            body: "If you enable this setting you will be able to use iOS shortcuts and its automations to trigger a bolus in iAPS.\n\nObserve that the iOS shortuts also works with Siri!\n\nIf you need to use Bolus Shorcuts, please make sure to turn off the listen for 'Hey Siri' setting in iPhone Siri settings, to avoid any inadvertant activaton of a bolus with Siri.\nIf you don't disable 'Hey Siri' the iAPS bolus shortcut can be triggered with the utterance 'Hey Siri, iAPS Bolus'.\n\nWhen triggered with Siri you will be asked for an amount and a confirmation before the bolus command can be sent to iAPS.",
-                                            useGraphics: graphics
-                                        )
-                                    }
-                                })
-                        }
-                        if state.allowBolusShortcut {
-                            HStack {
-                                Text(
-                                    state.allowedRemoteBolusAmount > state.settingsManager.pumpSettings
-                                        .maxBolus ? "Max Bolus exceeded!" :
-                                        "Max allowed bolus amount using shortcuts "
-                                )
-                                .foregroundStyle(
-                                    state.allowedRemoteBolusAmount > state.settingsManager.pumpSettings
-                                        .maxBolus ? .red : .primary
-                                )
-                                Spacer()
-                                DecimalTextField("0", value: $state.allowedRemoteBolusAmount, formatter: conversionFormatter)
-                            }
-                        }
-                    } header: { Text("Allow iOS Bolus Shortcuts") }
-                }
-=======
                         Toggle("Use Bolus Calculator", isOn: $state.useCalc)
                     }
                 }
@@ -198,7 +113,6 @@
                         }
                     }
                 } header: { Text("iOS Shortcuts") }
->>>>>>> 6f4872c3
             }
             .dynamicTypeSize(...DynamicTypeSize.xxLarge)
             .onAppear(perform: configureView)
