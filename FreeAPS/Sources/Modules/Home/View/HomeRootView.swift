--- conflicted
+++ resolved
@@ -30,7 +30,6 @@
             HStack(alignment: .bottom) {
                 Spacer()
                 VStack(alignment: .leading, spacing: 12) {
-<<<<<<< HEAD
                     // HStack {
                     // Text("").font(.caption2).foregroundColor(.secondary) // Was "IOB"
                     Text(
@@ -47,24 +46,6 @@
                     )
                     .font(.system(size: 12, weight: .bold))
                     // }
-=======
-                    HStack {
-                        Text("IOB").font(.caption2).foregroundColor(.secondary)
-                        Text(
-                            (numberFormatter.string(from: (viewModel.suggestion?.iob ?? 0) as NSNumber) ?? "0") +
-                                NSLocalizedString(" U", comment: "Insulin unit")
-                        )
-                        .font(.system(size: 12, weight: .bold))
-                    }
-                    HStack {
-                        Text("COB").font(.caption2).foregroundColor(.secondary)
-                        Text(
-                            (numberFormatter.string(from: (viewModel.suggestion?.cob ?? 0) as NSNumber) ?? "0") +
-                                NSLocalizedString(" g", comment: "gram of carbs")
-                        )
-                        .font(.system(size: 12, weight: .bold))
-                    }
->>>>>>> 1a4b2cf7
                 }
                 Spacer()
 
@@ -116,18 +97,12 @@
                         .font(.system(size: 12, weight: .bold)).foregroundColor(.loopGray)
                         .padding(.leading, 8)
                 } else if let tempRate = viewModel.tempRate {
-<<<<<<< HEAD
-                    Text("\(numberFormatter.string(from: tempRate as NSNumber) ?? "0") U/hr")
-                        .font(.system(size: 12, weight: .bold)).foregroundColor(.insulin)
-                        .padding(.leading, 8)
-=======
                     Text(
                         (numberFormatter.string(from: tempRate as NSNumber) ?? "0") +
                             NSLocalizedString(" U/hr", comment: "Unit per hour with space")
                     )
                     .font(.system(size: 12, weight: .bold)).foregroundColor(.insulin)
                     .padding(.leading, 8)
->>>>>>> 1a4b2cf7
                 }
 
                 if let tempTarget = viewModel.tempTarget {
