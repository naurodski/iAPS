--- conflicted
+++ resolved
@@ -39,16 +39,6 @@
             let firstDate = date.addingTimeInterval(delay.minutes.timeInterval)
             var previousDate = date
 
-<<<<<<< HEAD
-            while counter > 0, counter <= timeCap {
-                let newdate = 1.0 + trunc(Double(truncating: counter as NSNumber))
-                carbsStorage.storeCarbs([
-                    CarbsEntry(
-                        id: UUID().uuidString, createdAt: date + (newdate * Double(timeInterval)), carbs: carbequiv,
-                        enteredBy: CarbsEntry.manual
-                    )
-                ])
-=======
             while counter > 0, carbequiv > 0 {
                 var useDate = date + 1 * Double(interval * 60)
                 // Fix Interval and Delay
@@ -62,7 +52,6 @@
                     ])
                 }
                 previousDate = useDate
->>>>>>> 3f64992b
                 counter -= 1
             }
             // Store the real carbs
